package org.folio.okapi;

import guru.nidi.ramltester.RamlDefinition;
import guru.nidi.ramltester.RamlLoaders;
import guru.nidi.ramltester.restassured3.RestAssuredClient;
import io.restassured.RestAssured;
import io.restassured.response.Response;
import io.restassured.response.ValidatableResponse;
import io.vertx.core.DeploymentOptions;
import io.vertx.core.Future;
import io.vertx.core.Vertx;
import io.vertx.core.buffer.Buffer;
import io.vertx.core.http.HttpMethod;
import io.vertx.core.http.HttpServer;
import io.vertx.core.http.HttpServerOptions;
import io.vertx.core.json.JsonArray;
import io.vertx.core.json.JsonObject;
import io.vertx.ext.unit.Async;
import io.vertx.ext.unit.TestContext;
import io.vertx.ext.unit.junit.VertxUnitRunner;
import io.vertx.ext.web.Router;
import io.vertx.ext.web.RoutingContext;
import org.apache.logging.log4j.Logger;
import org.folio.okapi.common.HttpResponse;
import org.folio.okapi.common.OkapiLogger;
import org.folio.okapi.testutil.ModuleTenantInitAsync;
import org.junit.After;
import org.junit.Assert;
import org.junit.Before;
import org.junit.BeforeClass;
import org.junit.Test;
import org.junit.runner.RunWith;

import static org.hamcrest.Matchers.containsString;
import static org.hamcrest.Matchers.equalTo;

@RunWith(VertxUnitRunner.class)
public class InstallTest {
  private static final String LS = System.lineSeparator();

  private static RamlDefinition api;

  private final Logger logger = OkapiLogger.get();
  private Vertx vertx;
  private final int portOkapi = 9230;
  private final int portModule = 9235;
  private HttpServer httpServerV1 = null;
  private Async asyncV1 = null;  // used to wake up the v1 server's init.
  private int v1TenantInitStatus = 200;
  private int v1TenantPermissionsStatus = 200;

  @BeforeClass
  public static void setUpBeforeClass() throws Exception {
    api = RamlLoaders.fromFile("src/main/raml").load("okapi.raml");
  }

  Future<Void> startOkapi() {
    DeploymentOptions opt = new DeploymentOptions()
        .setConfig(new JsonObject()
            .put("port", Integer.toString(portOkapi)));
    return vertx.deployVerticle(MainVerticle.class.getName(), opt).mapEmpty();
  }

  @Before
  public void setUp(TestContext context) {
    vertx = Vertx.vertx();

    RestAssured.port = portOkapi;

    Future<Void> future = startOkapi();
    future.onComplete(context.asyncAssertSuccess());
  }

  @After
  public void tearDown(TestContext context) {
    RestAssuredClient c = api.createRestAssured3();

    c.given().delete("/_/discovery/modules").then().statusCode(204);
    vertx.close(context.asyncAssertSuccess());
  }

  JsonObject pollComplete(TestContext context, String path) {
    for (int i = 0; i < 20; i++) {
      RestAssuredClient c = api.createRestAssured3();
      logger.info("poll {}", i);

      ValidatableResponse body = c.given()
          .get(path)
          .then().statusCode(200);
      Response r = body.extract().response();
      JsonObject job = new JsonObject(r.body().asString());
      if (Boolean.TRUE.equals(job.getBoolean("complete"))) {
        return job;
      }
      Async async = context.async();
      vertx.setTimer(300, x -> async.complete());
      async.await();
    }
    return new JsonObject();
  }

  JsonObject pollCompleteStrip(TestContext context, String path) {
    JsonObject job = pollComplete(context, path);
    job.remove("startDate");
    job.remove("endDate");
    job.remove("id");
    return job;
  }

  @Test
  public void installGetNotFound(TestContext context) {
    RestAssuredClient c = api.createRestAssured3();
    Response r;
    final String okapiTenant = "roskilde";

    c = api.createRestAssured3();
    c.given()
        .get("/_/proxy/tenants/" + okapiTenant + "/install/12121")
        .then().statusCode(404).body(equalTo(okapiTenant));
    Assert.assertTrue(
        "raml: " + c.getLastReport().toString(),
        c.getLastReport().isEmpty());

    createTenant(context, okapiTenant);

    c = api.createRestAssured3();
    c.given()
        .get("/_/proxy/tenants/" + okapiTenant + "/install/12121")
        .then().statusCode(404).body(equalTo("roskilde/12121"));
    Assert.assertTrue(
        "raml: " + c.getLastReport().toString(),
        c.getLastReport().isEmpty());
  }

  @Test
  public void installDeleteNotFound(TestContext context) {
    RestAssuredClient c = api.createRestAssured3();
    Response r;
    final String okapiTenant = "roskilde";

    c = api.createRestAssured3();
    c.given()
        .delete("/_/proxy/tenants/" + okapiTenant + "/install/12121")
        .then().statusCode(404).body(equalTo(okapiTenant));
    Assert.assertTrue(
        "raml: " + c.getLastReport().toString(),
        c.getLastReport().isEmpty());

    c = api.createRestAssured3();
    c.given()
        .delete("/_/proxy/tenants/" + okapiTenant + "/install")
        .then().statusCode(404).body(equalTo(okapiTenant));
    Assert.assertTrue(
        "raml: " + c.getLastReport().toString(),
        c.getLastReport().isEmpty());

    createTenant(context, okapiTenant);

    c = api.createRestAssured3();
    c.given()
        .delete("/_/proxy/tenants/" + okapiTenant + "/install/12121")
        .then().statusCode(404).body(equalTo("roskilde/12121"));
    Assert.assertTrue(
        "raml: " + c.getLastReport().toString(),
        c.getLastReport().isEmpty());
  }

  String createTenant(TestContext context, String tenant) {
    RestAssuredClient c = api.createRestAssured3();

    c = api.createRestAssured3();
    Response r = c.given()
        .header("Content-Type", "application/json")
        .body(new JsonObject().put("id", tenant).encode()).post("/_/proxy/tenants")
        .then().statusCode(201).extract().response();
    Assert.assertTrue(
        "raml: " + c.getLastReport().toString(),
        c.getLastReport().isEmpty());
    return r.getHeader("Location");
  }

  @Test
  public void installDeleteNotCompleter(TestContext context) {
    RestAssuredClient c = api.createRestAssured3();
    Response r;
    final String okapiTenant = "roskilde";

    startV1Server().onComplete(context.asyncAssertSuccess(x -> httpServerV1 = x));

    createTenant(context, okapiTenant);
    createV1Module(context);

    final String nodeDoc1 = "{" + LS
        + "  \"instId\" : \"localhost-" + Integer.toString(portModule) + "\"," + LS
        + "  \"srvcId\" : \"init-v1-module-1.0.0\"," + LS
        + "  \"url\" : \"http://localhost:" + Integer.toString(portModule) + "\"" + LS
        + "}";

    c = api.createRestAssured3();
    c.given().header("Content-Type", "application/json")
        .body(nodeDoc1).post("/_/discovery/modules")
        .then().statusCode(201);
    Assert.assertTrue("raml: " + c.getLastReport().toString(),
        c.getLastReport().isEmpty());

    asyncV1 = context.async(); // make our module wait in tenant init ..
    c = api.createRestAssured3();
    r = c.given()
        .header("Content-Type", "application/json")
        .body("[ {\"id\" : \"init-v1-module-1.0.0\", \"action\" : \"enable\"} ]")
        .post("/_/proxy/tenants/" + okapiTenant + "/install?async=true")
        .then().statusCode(201)
        .body(equalTo("[ {" + LS
            + "  \"id\" : \"init-v1-module-1.0.0\"," + LS
            + "  \"action\" : \"enable\"" + LS
            + "} ]"))
        .extract().response();
    Assert.assertTrue(
        "raml: " + c.getLastReport().toString(),
        c.getLastReport().isEmpty());
    final String locationInstallJob = r.getHeader("Location");

    String uri = locationInstallJob.substring(locationInstallJob.indexOf("/_/"));
    c = api.createRestAssured3();
    c.given()
        .delete(uri)
        .then().statusCode(400).body(containsString("Cannot delete non-completed job"));
    Assert.assertTrue("raml: " + c.getLastReport().toString(),
        c.getLastReport().isEmpty());

    // delete all jobs (leaves the non-completed job there
    c = api.createRestAssured3();
    c.given()
        .delete("/_/proxy/tenants/" + okapiTenant + "/install")
        .then().statusCode(204);
    Assert.assertTrue("raml: " + c.getLastReport().toString(),
        c.getLastReport().isEmpty());

    asyncV1.complete(); // make tenant init complete
    asyncV1 = null;

    JsonObject job = pollCompleteStrip(context, uri);
    context.assertEquals("{" + LS
        + "  \"complete\" : true," + LS
        + "  \"modules\" : [ {" + LS
        + "    \"id\" : \"init-v1-module-1.0.0\"," + LS
        + "    \"action\" : \"enable\"," + LS
        + "    \"stage\" : \"done\"" + LS
        + "  } ]" + LS
        + "}", job.encodePrettily());

    c = api.createRestAssured3();
    c.given()
        .delete(uri)
        .then().statusCode(204);
    Assert.assertTrue("raml: " + c.getLastReport().toString(),
        c.getLastReport().isEmpty());

    c = api.createRestAssured3();
    c.given()
        .delete(uri)
        .then().statusCode(404);
    Assert.assertTrue("raml: " + c.getLastReport().toString(),
        c.getLastReport().isEmpty());

    c = api.createRestAssured3();
    c.given()
        .get(uri)
        .then().statusCode(404);
    Assert.assertTrue("raml: " + c.getLastReport().toString(),
        c.getLastReport().isEmpty());

    httpServerV1.close();
  }

  @Test
  public void installDeployFail(TestContext context) {
    RestAssuredClient c = api.createRestAssured3();
    Response r;

    final String okapiTenant = "roskilde";

    createTenant(context, okapiTenant);

    final String docBasic_1_0_0 = "{" + LS
        + "  \"id\" : \"basic-module-1.0.0\"," + LS
        + "  \"name\" : \"this module\"," + LS
        + "  \"provides\" : [ {" + LS
        + "    \"id\" : \"_tenant\"," + LS
        + "    \"version\" : \"1.1\"," + LS
        + "    \"interfaceType\" : \"system\"," + LS
        + "    \"handlers\" : [ {" + LS
        + "      \"methods\" : [ \"POST\" ]," + LS
        + "      \"pathPattern\" : \"/_/tenant/disable\"," + LS
        + "      \"permissionsRequired\" : [ ]" + LS
        + "    }, {" + LS
        + "      \"methods\" : [ \"POST\", \"DELETE\" ]," + LS
        + "      \"pathPattern\" : \"/_/tenant\"," + LS
        + "      \"permissionsRequired\" : [ ]" + LS
        + "    } ]" + LS
        + "  } ]," + LS
        + "  \"requires\" : [ ]," + LS
        + "  \"launchDescriptor\" : {" + LS
        + "    \"exec\" : "
        + "\"java -Dport=%p -jar ../okapi-test-module/target/okapi-unknown.jar\"" + LS
        + "  }" + LS
        + "}";
    c = api.createRestAssured3();
    r = c.given()
        .header("Content-Type", "application/json")
        .body(docBasic_1_0_0).post("/_/proxy/modules").then().statusCode(201)
        .extract().response();
    Assert.assertTrue(
        "raml: " + c.getLastReport().toString(),
        c.getLastReport().isEmpty());
    final String locationBasic_1_0_0 = r.getHeader("Location");

    c = api.createRestAssured3();
    r = c.given()
        .header("Content-Type", "application/json")
        .body("[ {\"id\" : \"basic-module-1.0.0\", \"action\" : \"enable\"} ]")
        .post("/_/proxy/tenants/" + okapiTenant + "/install?async=true&deploy=true")
        .then().statusCode(201)
        .body(equalTo("[ {" + LS
            + "  \"id\" : \"basic-module-1.0.0\"," + LS
            + "  \"action\" : \"enable\"" + LS
            + "} ]"))
        .extract().response();
    Assert.assertTrue(
        "raml: " + c.getLastReport().toString(),
        c.getLastReport().isEmpty());
    final String locationInstallJob = r.getHeader("Location");

    String path = locationInstallJob.substring(locationInstallJob.indexOf("/_/"));
    String id = path.substring(path.lastIndexOf('/') + 1);

    JsonObject job = pollCompleteStrip(context, path);
    context.assertEquals("{" + LS
        + "  \"complete\" : true," + LS
        + "  \"modules\" : [ {" + LS
        + "    \"id\" : \"basic-module-1.0.0\"," + LS
        + "    \"action\" : \"enable\"," + LS
        + "    \"message\" : \"Service returned with exit code 1\"," + LS
        + "    \"stage\" : \"deploy\"" + LS
        + "  } ]" + LS
        + "}", job.encodePrettily());
  }

  @Test
  public void installOK(TestContext context) {
    RestAssuredClient c = api.createRestAssured3();
    Response r;

    final String okapiTenant = "roskilde";

    createTenant(context, okapiTenant);

    final String docBasic_1_0_0 = "{" + LS
        + "  \"id\" : \"basic-module-1.0.0\"," + LS
        + "  \"name\" : \"this module\"," + LS
        + "  \"provides\" : [ {" + LS
        + "    \"id\" : \"_tenant\"," + LS
        + "    \"version\" : \"1.1\"," + LS
        + "    \"interfaceType\" : \"system\"," + LS
        + "    \"handlers\" : [ {" + LS
        + "      \"methods\" : [ \"POST\" ]," + LS
        + "      \"pathPattern\" : \"/_/tenant/disable\"," + LS
        + "      \"permissionsRequired\" : [ ]" + LS
        + "    }, {" + LS
        + "      \"methods\" : [ \"POST\", \"DELETE\" ]," + LS
        + "      \"pathPattern\" : \"/_/tenant\"," + LS
        + "      \"permissionsRequired\" : [ ]" + LS
        + "    } ]" + LS
        + "  } ]," + LS
        + "  \"requires\" : [ ]," + LS
        + "  \"launchDescriptor\" : {" + LS
        + "    \"exec\" : "
        + "\"java -Dport=%p -jar ../okapi-test-module/target/okapi-test-module-fat.jar\"" + LS
        + "  }" + LS
        + "}";
    c = api.createRestAssured3();
    r = c.given()
        .header("Content-Type", "application/json")
        .body(docBasic_1_0_0).post("/_/proxy/modules").then().statusCode(201)
        .extract().response();
    Assert.assertTrue(
        "raml: " + c.getLastReport().toString(),
        c.getLastReport().isEmpty());
    final String locationBasic_1_0_0 = r.getHeader("Location");

    c = api.createRestAssured3();
    r = c.given()
        .header("Content-Type", "application/json")
        .body("[ {\"id\" : \"basic-module-1.0.0\", \"action\" : \"enable\"} ]")
        .post("/_/proxy/tenants/" + okapiTenant + "/install?async=true&deploy=true")
        .then().statusCode(201)
        .body(equalTo("[ {" + LS
            + "  \"id\" : \"basic-module-1.0.0\"," + LS
            + "  \"action\" : \"enable\"" + LS
            + "} ]"))
        .extract().response();
    Assert.assertTrue(
        "raml: " + c.getLastReport().toString(),
        c.getLastReport().isEmpty());
    String locationInstallJob = r.getHeader("Location");

    String path = locationInstallJob.substring(locationInstallJob.indexOf("/_/"));

    JsonObject job = pollCompleteStrip(context, path);
    context.assertEquals("{" + LS
        + "  \"complete\" : true," + LS
        + "  \"modules\" : [ {" + LS
        + "    \"id\" : \"basic-module-1.0.0\"," + LS
        + "    \"action\" : \"enable\"," + LS
        + "    \"stage\" : \"done\"" + LS
        + "  } ]" + LS
        + "}", job.encodePrettily());

    c = api.createRestAssured3();
    r = c.given()
        .header("Content-Type", "application/json")
        .body("")
        .post("/_/proxy/tenants/" + okapiTenant + "/upgrade?async=true&deploy=true")
        .then().statusCode(201)
        .body(equalTo("[ ]"))
        .extract().response();
    Assert.assertTrue(
        "raml: " + c.getLastReport().toString(),
        c.getLastReport().isEmpty());
    locationInstallJob = r.getHeader("Location");
    path = locationInstallJob.substring(locationInstallJob.indexOf("/_/"));
    job = pollCompleteStrip(context, path);
    context.assertEquals("{" + LS
        + "  \"complete\" : true," + LS
        + "  \"modules\" : [ ]" + LS
        + "}", job.encodePrettily());

    // known installId but unknown tenantId
    c = api.createRestAssured3();
    c.given()
        .get(path.replace("roskilde", "nosuchtenant"))
        .then().statusCode(404).body(equalTo("nosuchtenant"));
    Assert.assertTrue(
        "raml: " + c.getLastReport().toString(),
        c.getLastReport().isEmpty());

    // unknown installId, known tenantId
    c = api.createRestAssured3();
    c.given()
        .get("/_/proxy/tenants/roskilde/modules/12121")
        .then().statusCode(404).body(equalTo("12121"));
    Assert.assertTrue(
        "raml: " + c.getLastReport().toString(),
        c.getLastReport().isEmpty());
  }

  private void v1Handle(RoutingContext ctx) {
    final String p = ctx.request().path();
    if (HttpMethod.DELETE.equals(ctx.request().method())) {
      ctx.request().endHandler(x -> HttpResponse.responseText(ctx, 204).end());
    } else if (HttpMethod.POST.equals(ctx.request().method())) {
      Buffer buf = Buffer.buffer();
      ctx.request().handler(buf::appendBuffer);
      ctx.request().endHandler(res -> {
        try {
          if (p.startsWith("/_/tenant")) {
            ctx.response().setStatusCode(v1TenantInitStatus);
            ctx.response().end("tenant response");
            if (asyncV1 != null) {
              asyncV1.await();
            }
          } else if (p.startsWith("/permissionscall")) {
<<<<<<< HEAD
            JsonObject permObject = new JsonObject(buf);
            if (timerTenantPermissionsStatus == 200) {
              timerPermissions.put(permObject.getString("moduleToId"), permObject.getJsonArray("permsTo"));
            }
            ctx.response().setStatusCode(timerTenantPermissionsStatus);
            ctx.response().end("timer permissions response");
          } else if (p.startsWith("/timercall/")) {
            long delay = Long.parseLong(p.substring(11)); // assume /timercall/[0-9]+
            timerDelaySum += delay;
            vertx.setTimer(delay, x -> {
              ctx.response().setStatusCode(200);
              ctx.response().end();
            });
=======
            ctx.response().setStatusCode(v1TenantPermissionsStatus);
            ctx.response().end("permissions response");
          } else if (p.startsWith("/call")) {
            ctx.response().setStatusCode(200);
            ctx.response().end();
>>>>>>> 990605bc
          } else {
            ctx.response().setStatusCode(404);
            ctx.response().end(p);
          }
        } catch (Exception ex) {
          ctx.response().setStatusCode(400);
          ctx.response().end(ex.getMessage());
        }
      });
    } else {
      ctx.response().setStatusCode(404);
      ctx.response().end("Unsupported method");
    }
  }

  Future<HttpServer> startV1Server() {
    Router router = Router.router(vertx);
    router.routeWithRegex("/.*").handler(this::v1Handle);
    HttpServerOptions so = new HttpServerOptions().setHandle100ContinueAutomatically(true);
    return vertx.createHttpServer(so)
        .requestHandler(router)
        .listen(portModule);
  }

  private void createV1Module(TestContext context) {
    RestAssuredClient c;

    final String descriptor = "{" + LS
        + "  \"id\" : \"init-v1-module-1.0.0\"," + LS
        + "  \"name\" : \"tenant init version 1 module\"," + LS
        + "  \"provides\" : [ {" + LS
        + "    \"id\" : \"_tenant\"," + LS
        + "    \"version\" : \"1.1\"," + LS
        + "    \"interfaceType\" : \"system\"," + LS
        + "    \"handlers\" : [ {" + LS
        + "      \"methods\" : [ \"POST\" ]," + LS
        + "      \"pathPattern\" : \"/_/tenant/disable\"," + LS
        + "      \"permissionsRequired\" : [ ]" + LS
        + "    }, {" + LS
        + "      \"methods\" : [ \"POST\", \"DELETE\" ]," + LS
        + "      \"pathPattern\" : \"/_/tenant\"," + LS
        + "      \"permissionsRequired\" : [ ]" + LS
        + "    } ]" + LS
        + "  }, {" + LS
        + "    \"id\" : \"_tenantPermissions\"," + LS
        + "    \"version\" : \"1.1\"," + LS
        + "    \"interfaceType\" : \"system\"," + LS
        + "    \"handlers\" : [ {" + LS
        + "      \"methods\" : [ \"POST\" ]," + LS
        + "      \"pathPattern\" : \"/permissionscall\"," + LS
        + "      \"permissionsRequired\" : [ ]" + LS
        + "    } ]" + LS
        + "  }, {" + LS
        + "    \"id\" : \"myint\"," + LS
        + "    \"version\" : \"1.0\"," + LS
        + "    \"handlers\" : [ {" + LS
        + "      \"methods\" : [ \"POST\" ]," + LS
        + "      \"pathPattern\" : \"/call\"," + LS
        + "      \"permissionsRequired\" : [ ]" + LS
        + "    } ]" + LS
        + "  } ]," + LS
        + "  \"requires\" : [ ]" + LS
        + "}";

    c = api.createRestAssured3();
    c.given()
        .header("Content-Type", "application/json")
        .body(descriptor).post("/_/proxy/modules").then().statusCode(201);
  }

  @Test
  public void installTenantInitVersion1(TestContext context) {
    RestAssuredClient c;
    Response r;

    startV1Server().onComplete(context.asyncAssertSuccess(x -> httpServerV1 = x));

    final String okapiTenant = "roskilde";

    c = api.createRestAssured3();
    c.given()
        .header("Content-Type", "application/json")
        .get("/_/proxy/tenants/" + okapiTenant + "/install")
        .then().statusCode(404)
        .body(equalTo(okapiTenant));
    Assert.assertTrue(
        "raml: " + c.getLastReport().toString(),
        c.getLastReport().isEmpty());

    createTenant(context, okapiTenant);

    c = api.createRestAssured3();
    c.given()
        .header("Content-Type", "application/json")
        .get("/_/proxy/tenants/" + okapiTenant + "/install")
        .then().statusCode(200)
        .body(equalTo("[ ]"));
    Assert.assertTrue(
        "raml: " + c.getLastReport().toString(),
        c.getLastReport().isEmpty());

    createV1Module(context);

    c = api.createRestAssured3();
    r = c.given()
        .header("Content-Type", "application/json")
        .body("[ {\"id\" : \"init-v1-module-1.0.0\", \"action\" : \"enable\"} ]")
        .post("/_/proxy/tenants/" + okapiTenant + "/install?async=true&deploy=true")
        .then().statusCode(201)
        .body(equalTo("[ {" + LS
            + "  \"id\" : \"init-v1-module-1.0.0\"," + LS
            + "  \"action\" : \"enable\"" + LS
            + "} ]"))
        .extract().response();
    Assert.assertTrue(
        "raml: " + c.getLastReport().toString(),
        c.getLastReport().isEmpty());
    String locationInstallJob = r.getHeader("Location");
    String path = locationInstallJob.substring(locationInstallJob.indexOf("/_/"));

    c = api.createRestAssured3();
    r = c.given()
        .header("Content-Type", "application/json")
        .get("/_/proxy/tenants/" + okapiTenant + "/install")
        .then().statusCode(200)
        .extract().response();
    Assert.assertTrue(
        "raml: " + c.getLastReport().toString(),
        c.getLastReport().isEmpty());
    context.assertEquals(1, r.jsonPath().getList("$").size());
    String jobId = path.substring(path.lastIndexOf('/') + 1);

    JsonObject job = pollComplete(context, path);
    context.assertNotNull(job.remove("startDate"));
    context.assertNotNull(job.remove("endDate"));
    context.assertEquals("{" + LS
        + "  \"id\" : \"" + jobId + "\"," + LS
        + "  \"complete\" : true," + LS
        + "  \"modules\" : [ {" + LS
        + "    \"id\" : \"init-v1-module-1.0.0\"," + LS
        + "    \"action\" : \"enable\"," + LS
        + "    \"message\" : \"Module init-v1-module-1.0.0 has no launchDescriptor\"," + LS
        + "    \"stage\" : \"deploy\"" + LS
        + "  } ]" + LS
        + "}", job.encodePrettily());

    c = api.createRestAssured3();
    r = c.given()
        .header("Content-Type", "application/json")
        .body("[ {\"id\" : \"init-v1-module-1.0.0\", \"action\" : \"enable\"} ]")
        .post("/_/proxy/tenants/" + okapiTenant + "/install?async=true")
        .then().statusCode(201)
        .body(equalTo("[ {" + LS
            + "  \"id\" : \"init-v1-module-1.0.0\"," + LS
            + "  \"action\" : \"enable\"" + LS
            + "} ]"))
        .extract().response();
    Assert.assertTrue(
        "raml: " + c.getLastReport().toString(),
        c.getLastReport().isEmpty());
    locationInstallJob = r.getHeader("Location");
    path = locationInstallJob.substring(locationInstallJob.indexOf("/_/"));

    job = pollCompleteStrip(context, path);
    context.assertEquals("{" + LS
        + "  \"complete\" : true," + LS
        + "  \"modules\" : [ {" + LS
        + "    \"id\" : \"init-v1-module-1.0.0\"," + LS
        + "    \"action\" : \"enable\"," + LS
        + "    \"message\" : \"No running instances for module init-v1-module-1.0.0. Can not invoke /_/tenant\"," + LS
        + "    \"stage\" : \"invoke\"" + LS
        + "  } ]" + LS
        + "}", job.encodePrettily());

    c = api.createRestAssured3();
    r = c.given()
        .header("Content-Type", "application/json")
        .get("/_/proxy/tenants/" + okapiTenant + "/install")
        .then().statusCode(200)
        .extract().response();
    Assert.assertTrue(
        "raml: " + c.getLastReport().toString(),
        c.getLastReport().isEmpty());
    context.assertEquals(2, r.jsonPath().getList("$").size());

    final String nodeDoc1 = "{" + LS
        + "  \"instId\" : \"localhost-" + Integer.toString(portModule) + "\"," + LS
        + "  \"srvcId\" : \"init-v1-module-1.0.0\"," + LS
        + "  \"url\" : \"http://localhost:" + Integer.toString(portModule) + "\"" + LS
        + "}";

    c = api.createRestAssured3();
    c.given().header("Content-Type", "application/json")
        .body(nodeDoc1).post("/_/discovery/modules")
        .then().statusCode(201);
    Assert.assertTrue("raml: " + c.getLastReport().toString(),
        c.getLastReport().isEmpty());

    v1TenantInitStatus = 403;

    c = api.createRestAssured3();
    r = c.given()
        .header("Content-Type", "application/json")
        .body("[ {\"id\" : \"init-v1-module-1.0.0\", \"action\" : \"enable\"} ]")
        .post("/_/proxy/tenants/" + okapiTenant + "/install?async=true")
        .then().statusCode(201)
        .body(equalTo("[ {" + LS
            + "  \"id\" : \"init-v1-module-1.0.0\"," + LS
            + "  \"action\" : \"enable\"" + LS
            + "} ]"))
        .extract().response();
    Assert.assertTrue(
        "raml: " + c.getLastReport().toString(),
        c.getLastReport().isEmpty());
    locationInstallJob = r.getHeader("Location");
    path = locationInstallJob.substring(locationInstallJob.indexOf("/_/"));

    job = pollCompleteStrip(context, path);
    context.assertEquals("{" + LS
        + "  \"complete\" : true," + LS
        + "  \"modules\" : [ {" + LS
        + "    \"id\" : \"init-v1-module-1.0.0\"," + LS
        + "    \"action\" : \"enable\"," + LS
        + "    \"message\" : \"POST request for init-v1-module-1.0.0 /_/tenant failed with 403: tenant response\"," + LS
        + "    \"stage\" : \"invoke\"" + LS
        + "  } ]" + LS
        + "}", job.encodePrettily());

    v1TenantInitStatus = 200;
    v1TenantPermissionsStatus = 500;

    c = api.createRestAssured3();
    r = c.given()
        .header("Content-Type", "application/json")
        .body("[ {\"id\" : \"init-v1-module-1.0.0\", \"action\" : \"enable\"} ]")
        .post("/_/proxy/tenants/" + okapiTenant + "/install?async=true")
        .then().statusCode(201)
        .body(equalTo("[ {" + LS
            + "  \"id\" : \"init-v1-module-1.0.0\"," + LS
            + "  \"action\" : \"enable\"" + LS
            + "} ]"))
        .extract().response();
    Assert.assertTrue(
        "raml: " + c.getLastReport().toString(),
        c.getLastReport().isEmpty());
    locationInstallJob = r.getHeader("Location");
    path = locationInstallJob.substring(locationInstallJob.indexOf("/_/"));

    job = pollCompleteStrip(context, path);
    context.assertEquals("{" + LS
        + "  \"complete\" : true," + LS
        + "  \"modules\" : [ {" + LS
        + "    \"id\" : \"init-v1-module-1.0.0\"," + LS
        + "    \"action\" : \"enable\"," + LS
        + "    \"message\" : \"POST request for init-v1-module-1.0.0 /permissionscall failed with 500: permissions response\"," + LS
        + "    \"stage\" : \"invoke\"" + LS
        + "  } ]" + LS
        + "}", job.encodePrettily());

    v1TenantInitStatus = 200;
    v1TenantPermissionsStatus = 200;

    c = api.createRestAssured3();
    r = c.given()
        .header("Content-Type", "application/json")
        .body("[ {\"id\" : \"init-v1-module-1.0.0\", \"action\" : \"enable\"} ]")
        .post("/_/proxy/tenants/" + okapiTenant + "/install?async=true")
        .then().statusCode(201)
        .body(equalTo("[ {" + LS
            + "  \"id\" : \"init-v1-module-1.0.0\"," + LS
            + "  \"action\" : \"enable\"" + LS
            + "} ]"))
        .extract().response();
    Assert.assertTrue(
        "raml: " + c.getLastReport().toString(),
        c.getLastReport().isEmpty());
    locationInstallJob = r.getHeader("Location");
    path = locationInstallJob.substring(locationInstallJob.indexOf("/_/"));

    job = pollCompleteStrip(context, path);
    context.assertEquals("{" + LS
        + "  \"complete\" : true," + LS
        + "  \"modules\" : [ {" + LS
        + "    \"id\" : \"init-v1-module-1.0.0\"," + LS
        + "    \"action\" : \"enable\"," + LS
        + "    \"stage\" : \"done\"" + LS
        + "  } ]" + LS
        + "}", job.encodePrettily());

    c = api.createRestAssured3();
    c.given()
        .header("X-Okapi-Tenant", okapiTenant)
        .header("Content-Type", "application/json")
        .body("{}")
        .post("/call")
        .then().statusCode(200);

    c = api.createRestAssured3();
    r = c.given()
        .header("Content-Type", "application/json")
        .body("[ {\"id\" : \"init-v1-module-1.0.0\", \"action\" : \"disable\"} ]")
        .post("/_/proxy/tenants/" + okapiTenant + "/install?async=true")
        .then().statusCode(201)
        .body(equalTo("[ {" + LS
            + "  \"id\" : \"init-v1-module-1.0.0\"," + LS
            + "  \"action\" : \"disable\"" + LS
            + "} ]"))
        .extract().response();
    Assert.assertTrue(
        "raml: " + c.getLastReport().toString(),
        c.getLastReport().isEmpty());

    locationInstallJob = r.getHeader("Location");
    path = locationInstallJob.substring(locationInstallJob.indexOf("/_/"));

    job = pollCompleteStrip(context, path);
    context.assertEquals("{" + LS
        + "  \"complete\" : true," + LS
        + "  \"modules\" : [ {" + LS
        + "    \"id\" : \"init-v1-module-1.0.0\"," + LS
        + "    \"action\" : \"disable\"," + LS
        + "    \"stage\" : \"done\"" + LS
        + "  } ]" + LS
        + "}", job.encodePrettily());

    v1TenantInitStatus = 401;
    c = api.createRestAssured3();
    r = c.given()
        .header("Content-Type", "application/json")
        .body("[ {\"id\" : \"init-v1-module-1.0.0\", \"action\" : \"enable\"} ]")
        .post("/_/proxy/tenants/" + okapiTenant + "/install?async=true&ignoreErrors=true")
        .then().statusCode(201)
        .body(equalTo("[ {" + LS
            + "  \"id\" : \"init-v1-module-1.0.0\"," + LS
            + "  \"action\" : \"enable\"" + LS
            + "} ]"))
        .extract().response();
    Assert.assertTrue(
        "raml: " + c.getLastReport().toString(),
        c.getLastReport().isEmpty());
    locationInstallJob = r.getHeader("Location");
    path = locationInstallJob.substring(locationInstallJob.indexOf("/_/"));

    job = pollCompleteStrip(context, path);
    context.assertEquals("{" + LS
        + "  \"complete\" : true," + LS
        + "  \"modules\" : [ {" + LS
        + "    \"id\" : \"init-v1-module-1.0.0\"," + LS
        + "    \"action\" : \"enable\"," + LS
        + "    \"message\" : \"POST request for init-v1-module-1.0.0 /_/tenant failed with 401: tenant response\"," + LS
        + "    \"stage\" : \"invoke\"" + LS
        + "  } ]" + LS
        + "}", job.encodePrettily());

    final String docOther_1_0_0 = "{" + LS
        + "  \"id\" : \"other-module-1.0.0\"," + LS
        + "  \"name\" : \"other module\"," + LS
        + "  \"provides\" : [ {" + LS
        + "    \"id\" : \"_tenant\"," + LS
        + "    \"version\" : \"1.1\"," + LS
        + "    \"interfaceType\" : \"system\"," + LS
        + "    \"handlers\" : [ {" + LS
        + "      \"methods\" : [ \"POST\" ]," + LS
        + "      \"pathPattern\" : \"/_/tenant/disable\"," + LS
        + "      \"permissionsRequired\" : [ ]" + LS
        + "    }, {" + LS
        + "      \"methods\" : [ \"POST\", \"DELETE\" ]," + LS
        + "      \"pathPattern\" : \"/_/tenant\"," + LS
        + "      \"permissionsRequired\" : [ ]" + LS
        + "    } ]" + LS
        + "  } ]," + LS
        + "  \"requires\" : [ ]" + LS
        + "}";

    c = api.createRestAssured3();
    c.given()
        .header("Content-Type", "application/json")
        .body(docOther_1_0_0).post("/_/proxy/modules").then().statusCode(201)
        .extract().response();

    final String nodeDoc2 = "{" + LS
        + "  \"instId\" : \"localhost2-" + Integer.toString(portModule) + "\"," + LS
        + "  \"srvcId\" : \"other-module-1.0.0\"," + LS
        + "  \"url\" : \"http://localhost:" + Integer.toString(portModule) + "\"" + LS
        + "}";

    c = api.createRestAssured3();
    c.given().header("Content-Type", "application/json")
        .body(nodeDoc2).post("/_/discovery/modules")
        .then().statusCode(201);
    Assert.assertTrue("raml: " + c.getLastReport().toString(),
        c.getLastReport().isEmpty());

    final String docFail_1_0_0 = "{" + LS
        + "  \"id\" : \"fail-module-1.0.0\"," + LS
        + "  \"name\" : \"failing module\"," + LS
        + "  \"provides\" : [ {" + LS
        + "    \"id\" : \"_tenant\"," + LS
        + "    \"version\" : \"1.1\"," + LS
        + "    \"interfaceType\" : \"system\"," + LS
        + "    \"handlers\" : [ {" + LS
        + "      \"methods\" : [ \"POST\", \"DELETE\" ]," + LS
        + "      \"pathPattern\" : \"/_/badpath\"," + LS
        + "      \"permissionsRequired\" : [ ]" + LS
        + "    } ]" + LS
        + "  } ]," + LS
        + "  \"requires\" : [ ]" + LS
        + "}";

    c = api.createRestAssured3();
    c.given()
        .header("Content-Type", "application/json")
        .body(docFail_1_0_0).post("/_/proxy/modules").then().statusCode(201)
        .extract().response();

    final String nodeDoc3 = "{" + LS
        + "  \"instId\" : \"localhost3-" + Integer.toString(portModule) + "\"," + LS
        + "  \"srvcId\" : \"fail-module-1.0.0\"," + LS
        + "  \"url\" : \"http://localhost:" + Integer.toString(portModule) + "\"" + LS
        + "}";

    c = api.createRestAssured3();
    c.given().header("Content-Type", "application/json")
        .body(nodeDoc3).post("/_/discovery/modules")
        .then().statusCode(201);
    Assert.assertTrue("raml: " + c.getLastReport().toString(),
        c.getLastReport().isEmpty());

    v1TenantInitStatus = 401;
    c = api.createRestAssured3();
    r = c.given()
        .header("Content-Type", "application/json")
        .body("[ {\"id\" : \"init-v1-module-1.0.0\", \"action\" : \"enable\"}, {\"id\":\"other-module-1.0.0\", \"action\":\"enable\"} ]")
        .post("/_/proxy/tenants/" + okapiTenant + "/install?async=true&ignoreErrors=true")
        .then().statusCode(201)
        .body(equalTo("[ {" + LS
            + "  \"id\" : \"init-v1-module-1.0.0\"," + LS
            + "  \"action\" : \"enable\"" + LS
            + "}, {" + LS
            + "  \"id\" : \"other-module-1.0.0\"," + LS
            + "  \"action\" : \"enable\"" + LS
            + "} ]"))
        .extract().response();
    Assert.assertTrue(
        "raml: " + c.getLastReport().toString(),
        c.getLastReport().isEmpty());
    locationInstallJob = r.getHeader("Location");
    path = locationInstallJob.substring(locationInstallJob.indexOf("/_/"));

    job = pollCompleteStrip(context, path);
    context.assertEquals("{" + LS
        + "  \"complete\" : true," + LS
        + "  \"modules\" : [ {" + LS
        + "    \"id\" : \"init-v1-module-1.0.0\"," + LS
        + "    \"action\" : \"enable\"," + LS
        + "    \"message\" : \"POST request for init-v1-module-1.0.0 /_/tenant failed with 401: tenant response\"," + LS
        + "    \"stage\" : \"invoke\"" + LS
        + "  }, {" + LS
        + "    \"id\" : \"other-module-1.0.0\"," + LS
        + "    \"action\" : \"enable\"," + LS
        + "    \"message\" : \"POST request for other-module-1.0.0 /_/tenant failed with 401: tenant response\"," + LS
        + "    \"stage\" : \"invoke\"" + LS
        + "  } ]" + LS
        + "}", job.encodePrettily());

    v1TenantInitStatus = 401;
    c = api.createRestAssured3();
    r = c.given()
        .header("Content-Type", "application/json")
        .body("[ {\"id\" : \"init-v1-module-1.0.0\", \"action\" : \"enable\"}, {\"id\":\"other-module-1.0.0\", \"action\":\"enable\"} ]")
        .post("/_/proxy/tenants/" + okapiTenant + "/install?async=true&ignoreErrors=false")
        .then().statusCode(201)
        .body(equalTo("[ {" + LS
            + "  \"id\" : \"init-v1-module-1.0.0\"," + LS
            + "  \"action\" : \"enable\"" + LS
            + "}, {" + LS
            + "  \"id\" : \"other-module-1.0.0\"," + LS
            + "  \"action\" : \"enable\"" + LS
            + "} ]"))
        .extract().response();
    Assert.assertTrue(
        "raml: " + c.getLastReport().toString(),
        c.getLastReport().isEmpty());
    locationInstallJob = r.getHeader("Location");
    path = locationInstallJob.substring(locationInstallJob.indexOf("/_/"));

    job = pollCompleteStrip(context, path);
    context.assertEquals("{" + LS
        + "  \"complete\" : true," + LS
        + "  \"modules\" : [ {" + LS
        + "    \"id\" : \"init-v1-module-1.0.0\"," + LS
        + "    \"action\" : \"enable\"," + LS
        + "    \"message\" : \"POST request for init-v1-module-1.0.0 /_/tenant failed with 401: tenant response\"," + LS
        + "    \"stage\" : \"invoke\"" + LS
        + "  }, {" + LS
        + "    \"id\" : \"other-module-1.0.0\"," + LS
        + "    \"action\" : \"enable\"," + LS
        + "    \"stage\" : \"pending\"" + LS
        + "  } ]" + LS
        + "}", job.encodePrettily());

    v1TenantInitStatus = 200;
    c = api.createRestAssured3();
    r = c.given()
        .header("Content-Type", "application/json")
        .body("[ {\"id\" : \"init-v1-module-1.0.0\", \"action\" : \"enable\"}, {\"id\":\"fail-module-1.0.0\", \"action\":\"enable\"} ]")
        .post("/_/proxy/tenants/" + okapiTenant + "/install?async=true&ignoreErrors=false")
        .then().statusCode(201)
        .body(equalTo("[ {" + LS
            + "  \"id\" : \"init-v1-module-1.0.0\"," + LS
            + "  \"action\" : \"enable\"" + LS
            + "}, {" + LS
            + "  \"id\" : \"fail-module-1.0.0\"," + LS
            + "  \"action\" : \"enable\"" + LS
            + "} ]"))
        .extract().response();
    Assert.assertTrue(
        "raml: " + c.getLastReport().toString(),
        c.getLastReport().isEmpty());
    locationInstallJob = r.getHeader("Location");
    path = locationInstallJob.substring(locationInstallJob.indexOf("/_/"));

    job = pollCompleteStrip(context, path);
    context.assertEquals("{" + LS
        + "  \"complete\" : true," + LS
        + "  \"modules\" : [ {" + LS
        + "    \"id\" : \"init-v1-module-1.0.0\"," + LS
        + "    \"action\" : \"enable\"," + LS
        + "    \"stage\" : \"done\"" + LS
        + "  }, {" + LS
        + "    \"id\" : \"fail-module-1.0.0\"," + LS
        + "    \"action\" : \"enable\"," + LS
        + "    \"message\" : \"POST request for fail-module-1.0.0 /_/badpath failed with 404: /_/badpath\"," + LS
        + "    \"stage\" : \"invoke\"" + LS
        + "  } ]" + LS
        + "}", job.encodePrettily());

    // get all install jobs and test that they are returned with oldest first
    c = api.createRestAssured3();
    r = c.given()
        .header("Content-Type", "application/json")
        .get("/_/proxy/tenants/" + okapiTenant + "/install")
        .then().statusCode(200)
        .extract().response();
    Assert.assertTrue(
        "raml: " + c.getLastReport().toString(),
        c.getLastReport().isEmpty());
    JsonArray ar = new JsonArray(r.body().asString());
    context.assertEquals(10, ar.size());
    String prevDate = "0";
    for (int i = 0; i < ar.size(); i++) {
      String thisDate = ar.getJsonObject(i).getString("startDate");
      context.assertTrue(thisDate.compareTo(prevDate) > 0);
      prevDate = thisDate;
    }

    // delete all jobs
    c = api.createRestAssured3();
    c.given()
        .delete("/_/proxy/tenants/" + okapiTenant + "/install")
        .then().statusCode(204);
    Assert.assertTrue("raml: " + c.getLastReport().toString(),
        c.getLastReport().isEmpty());

    c = api.createRestAssured3();
    c.given()
        .header("Content-Type", "application/json")
        .get("/_/proxy/tenants/" + okapiTenant + "/install")
        .then().statusCode(200).body(equalTo("[ ]"));
    Assert.assertTrue(
        "raml: " + c.getLastReport().toString(),
        c.getLastReport().isEmpty());
    httpServerV1.close();
  }

  void createAsyncInitModule(TestContext context, String module) {
    final String docModule = "{" + LS
        + "  \"id\" : \"" + module + "\"," + LS
        + "  \"name\" : \"async tenant init module\"," + LS
        + "  \"provides\" : [ {" + LS
        + "    \"id\" : \"_tenant\"," + LS
        + "    \"version\" : \"2.0\"," + LS
        + "    \"interfaceType\" : \"system\"," + LS
        + "    \"handlers\" : [ {" + LS
        + "      \"methods\" : [ \"POST\" ]," + LS
        + "      \"pathPattern\" : \"/_/tenant\"," + LS
        + "      \"permissionsRequired\" : [ ]" + LS
        + "    }, {" + LS
        + "      \"methods\" : [ \"GET\", \"DELETE\" ]," + LS
        + "      \"pathPattern\" : \"/_/tenant/{id}\"," + LS
        + "      \"permissionsRequired\" : [ ]" + LS
        + "    } ]" + LS
        + "  } ]," + LS
        + "  \"requires\" : [ ]" + LS
        + "}";

    RestAssuredClient c = api.createRestAssured3();
    c.given()
        .header("Content-Type", "application/json")
        .body(docModule).post("/_/proxy/modules").then().statusCode(201);
  }

  void deployAsyncInitModule(TestContext context, String module, int port) {
    final String nodeDoc1 = "{" + LS
        + "  \"instId\" : \"localhost-" + Integer.toString(port) + "\"," + LS
        + "  \"srvcId\" : \"" + module + "\"," + LS
        + "  \"url\" : \"http://localhost:" + Integer.toString(port) + "\"" + LS
        + "}";

    RestAssuredClient c = api.createRestAssured3();
    c.given().header("Content-Type", "application/json")
        .body(nodeDoc1).post("/_/discovery/modules")
        .then().statusCode(201);
    Assert.assertTrue("raml: " + c.getLastReport().toString(),
        c.getLastReport().isEmpty());
  }

  JsonObject enableAndWait(TestContext context, String tenant, String module) {
    RestAssuredClient c = api.createRestAssured3();
    Response r = c.given()
        .header("Content-Type", "application/json")
        .body("[ {\"id\" : \"" + module + "\", \"action\" : \"enable\"} ]")
        .post("/_/proxy/tenants/" + tenant + "/install?async=true")
        .then().statusCode(201)
        .body(equalTo("[ {" + LS
            + "  \"id\" : \""+ module + "\"," + LS
            + "  \"action\" : \"enable\"" + LS
            + "} ]"))
        .extract().response();
    Assert.assertTrue(
        "raml: " + c.getLastReport().toString(),
        c.getLastReport().isEmpty());
    String path = r.getHeader("Location");

    return pollCompleteStrip(context, path);
  }

  @Test
  public void installTenantInitVersion2OK(TestContext context) {
    final String okapiTenant = "roskilde";
    final String module = "init-v2-module-1.0.0";

    createTenant(context, okapiTenant);
    createAsyncInitModule(context, module);
    ModuleTenantInitAsync tModule = new ModuleTenantInitAsync(vertx, module, portModule);

    tModule.start().onComplete(context.asyncAssertSuccess());

    deployAsyncInitModule(context, module, portModule);

    JsonObject job = enableAndWait(context, okapiTenant, module);
    context.assertEquals("{" + LS
        + "  \"complete\" : true," + LS
        + "  \"modules\" : [ {" + LS
        + "    \"id\" : \"" + module + "\"," + LS
        + "    \"action\" : \"enable\"," + LS
        + "    \"stage\" : \"done\"" + LS
        + "  } ]" + LS
        + "}", job.encodePrettily());

    tModule.stop().onComplete(context.asyncAssertSuccess());
  }

  @Test
  public void installTenantInitVersion2WrongVersion(TestContext context) {
    final String okapiTenant = "roskilde";
    final String module = "init-v2-module-1.0.0";

    createTenant(context, okapiTenant);

    final String docModule = "{" + LS
        + "  \"id\" : \"" + module + "\"," + LS
        + "  \"name\" : \"async tenant init module\"," + LS
        + "  \"provides\" : [ {" + LS
        + "    \"id\" : \"_tenant\"," + LS
        + "    \"version\" : \"1.2\"," + LS
        + "    \"interfaceType\" : \"system\"," + LS
        + "    \"handlers\" : [ {" + LS
        + "      \"methods\" : [ \"POST\" ]," + LS
        + "      \"pathPattern\" : \"/_/tenant\"," + LS
        + "      \"permissionsRequired\" : [ ]" + LS
        + "    }, {" + LS
        + "      \"methods\" : [ \"DELETE\" ]," + LS
        + "      \"pathPattern\" : \"/_/tenant\"," + LS
        + "      \"permissionsRequired\" : [ ]" + LS
        + "    } ]" + LS
        + "  } ]," + LS
        + "  \"requires\" : [ ]" + LS
        + "}";

    RestAssuredClient c = api.createRestAssured3();
    c.given()
        .header("Content-Type", "application/json")
        .body(docModule).post("/_/proxy/modules").then().statusCode(201);

    ModuleTenantInitAsync tModule = new ModuleTenantInitAsync(vertx, module, portModule);

    tModule.start().onComplete(context.asyncAssertSuccess());

    deployAsyncInitModule(context, module, portModule);

    JsonObject job = enableAndWait(context, okapiTenant, module);
    context.assertEquals("{" + LS
        + "  \"complete\" : true," + LS
        + "  \"modules\" : [ {" + LS
        + "    \"id\" : \"" + module + "\"," + LS
        + "    \"action\" : \"enable\"," + LS
        + "    \"message\" : \"Unexpected Location header in response for POST /_/tenant\"," + LS
        + "    \"stage\" : \"invoke\"" + LS
        + "  } ]" + LS
        + "}", job.encodePrettily());

    tModule.stop().onComplete(context.asyncAssertSuccess());
  }

  @Test
  public void installTenantInitVersion2MissingDeleteMethod(TestContext context) {
    final String okapiTenant = "roskilde";
    final String module = "init-v2-module-1.0.0";

    createTenant(context, okapiTenant);

    final String docModule = "{" + LS
        + "  \"id\" : \"" + module + "\"," + LS
        + "  \"name\" : \"async tenant init module\"," + LS
        + "  \"provides\" : [ {" + LS
        + "    \"id\" : \"_tenant\"," + LS
        + "    \"version\" : \"2.0\"," + LS
        + "    \"interfaceType\" : \"system\"," + LS
        + "    \"handlers\" : [ {" + LS
        + "      \"methods\" : [ \"POST\" ]," + LS
        + "      \"pathPattern\" : \"/_/tenant\"," + LS
        + "      \"permissionsRequired\" : [ ]" + LS
        + "    }, {" + LS
        + "      \"methods\" : [ \"GET\" ]," + LS
        + "      \"pathPattern\" : \"/_/tenant/{id}\"," + LS
        + "      \"permissionsRequired\" : [ ]" + LS
        + "    } ]" + LS
        + "  } ]," + LS
        + "  \"requires\" : [ ]" + LS
        + "}";

    RestAssuredClient c = api.createRestAssured3();
    c.given()
        .header("Content-Type", "application/json")
        .body(docModule).post("/_/proxy/modules").then().statusCode(201);

    ModuleTenantInitAsync tModule = new ModuleTenantInitAsync(vertx, module, portModule);

    tModule.start().onComplete(context.asyncAssertSuccess());

    deployAsyncInitModule(context, module, portModule);

    JsonObject job = enableAndWait(context, okapiTenant, module);
    context.assertEquals("{" + LS
        + "  \"complete\" : true," + LS
        + "  \"modules\" : [ {" + LS
        + "    \"id\" : \"" + module + "\"," + LS
        + "    \"action\" : \"enable\"," + LS
        + "    \"message\" : \"Missing DELETE method for tenant interface version 2\"," + LS
        + "    \"stage\" : \"invoke\"" + LS
        + "  } ]" + LS
        + "}", job.encodePrettily());

    tModule.stop().onComplete(context.asyncAssertSuccess());
  }

  @Test
  public void installTenantInitVersion2NoLocation(TestContext context) {
    final String okapiTenant = "roskilde";
    String module = "init-v2-module-1.0.0";

    createTenant(context, okapiTenant);
    createAsyncInitModule(context, module);
    ModuleTenantInitAsync tModule = new ModuleTenantInitAsync(vertx, module, portModule);

    tModule.setOmitLocationInResponse(true);
    tModule.start().onComplete(context.asyncAssertSuccess());

    deployAsyncInitModule(context, module, portModule);

    JsonObject job = enableAndWait(context, okapiTenant, module);
    context.assertEquals("{" + LS
        + "  \"complete\" : true," + LS
        + "  \"modules\" : [ {" + LS
        + "    \"id\" : \"" + module + "\"," + LS
        + "    \"action\" : \"enable\"," + LS
        + "    \"stage\" : \"done\"" + LS
        + "  } ]" + LS
        + "}", job.encodePrettily());

    tModule.stop().onComplete(context.asyncAssertSuccess());
  }

  @Test
  public void installTenantInitVersion2NoId(TestContext context) {
    final String okapiTenant = "roskilde";
    final String module ="init-v2-module-1.0.0";

    createTenant(context, okapiTenant);
    createAsyncInitModule(context, module);
    ModuleTenantInitAsync tModule = new ModuleTenantInitAsync(vertx, module, portModule);

    tModule.setOmitIdInResponse(true);
    tModule.start().onComplete(context.asyncAssertSuccess());

    deployAsyncInitModule(context, module, portModule);

    JsonObject job = enableAndWait(context, okapiTenant, module);
    context.assertEquals("{" + LS
        + "  \"complete\" : true," + LS
        + "  \"modules\" : [ {" + LS
        + "    \"id\" : \"" + module + "\"," + LS
        + "    \"action\" : \"enable\"," + LS
        + "    \"message\" : \"Missing id property in JSON response for POST /_/tenant\"," + LS
        + "    \"stage\" : \"invoke\"" + LS
        + "  } ]" + LS
        + "}", job.encodePrettily());

    tModule.stop().onComplete(context.asyncAssertSuccess());
  }

  @Test
  public void installTenantInitVersion2BadJson(TestContext context) {
    final String okapiTenant = "roskilde";
    final String module = "init-v2-module-1.0.0";

    createTenant(context, okapiTenant);
    createAsyncInitModule(context, module);
    ModuleTenantInitAsync tModule = new ModuleTenantInitAsync(vertx, module, portModule);

    tModule.setBadJsonResponse(true);
    tModule.start().onComplete(context.asyncAssertSuccess());

    deployAsyncInitModule(context, module, portModule);

    JsonObject job = enableAndWait(context, okapiTenant, module);
    context.assertTrue(job.getJsonArray("modules").getJsonObject(0).
        getString("message").startsWith("Failed to decode:Unexpected close marker"));

    tModule.stop().onComplete(context.asyncAssertSuccess());
  }

  @Test
  public void installTenantInitVersion2Status400(TestContext context) {
    final String okapiTenant = "roskilde";
    final String module = "init-v2-module-1.0.0";

    createTenant(context, okapiTenant);
    createAsyncInitModule(context, module);
    ModuleTenantInitAsync tModule = new ModuleTenantInitAsync(vertx, module, portModule);

    tModule.setGetStatusResponse(400);
    tModule.start().onComplete(context.asyncAssertSuccess());

    deployAsyncInitModule(context, module, portModule);

    JsonObject job = enableAndWait(context, okapiTenant, module);
    context.assertTrue(job.getJsonArray("modules").getJsonObject(0).
        getString("message").contains("failed with 400:"), job.encodePrettily());

    tModule.stop().onComplete(context.asyncAssertSuccess());
  }

  @Test
  public void installTenantInitVersion2JobError(TestContext context) {
    final String okapiTenant = "roskilde";
    final String module = "init-v2-module-1.0.0";

    createTenant(context, okapiTenant);
    createAsyncInitModule(context, module);
    ModuleTenantInitAsync tModule = new ModuleTenantInitAsync(vertx, module, portModule);

    tModule.setErrorMessage("foo bar error", null);
    tModule.start().onComplete(context.asyncAssertSuccess());

    deployAsyncInitModule(context, module, portModule);

    JsonObject job = enableAndWait(context, okapiTenant, module);
    context.assertEquals("foo bar error", job.getJsonArray("modules")
        .getJsonObject(0).getString("message"));

    tModule.setErrorMessage("foo bar error", new JsonArray().add("msg1").add("msg2"));

    job = enableAndWait(context, okapiTenant, module);
    context.assertEquals("foo bar error\nmsg1\nmsg2", job.getJsonArray("modules")
        .getJsonObject(0).getString("message"));

    tModule.stop().onComplete(context.asyncAssertSuccess());
  }

}<|MERGE_RESOLUTION|>--- conflicted
+++ resolved
@@ -470,27 +470,11 @@
               asyncV1.await();
             }
           } else if (p.startsWith("/permissionscall")) {
-<<<<<<< HEAD
-            JsonObject permObject = new JsonObject(buf);
-            if (timerTenantPermissionsStatus == 200) {
-              timerPermissions.put(permObject.getString("moduleToId"), permObject.getJsonArray("permsTo"));
-            }
-            ctx.response().setStatusCode(timerTenantPermissionsStatus);
-            ctx.response().end("timer permissions response");
-          } else if (p.startsWith("/timercall/")) {
-            long delay = Long.parseLong(p.substring(11)); // assume /timercall/[0-9]+
-            timerDelaySum += delay;
-            vertx.setTimer(delay, x -> {
-              ctx.response().setStatusCode(200);
-              ctx.response().end();
-            });
-=======
             ctx.response().setStatusCode(v1TenantPermissionsStatus);
             ctx.response().end("permissions response");
           } else if (p.startsWith("/call")) {
             ctx.response().setStatusCode(200);
             ctx.response().end();
->>>>>>> 990605bc
           } else {
             ctx.response().setStatusCode(404);
             ctx.response().end(p);
