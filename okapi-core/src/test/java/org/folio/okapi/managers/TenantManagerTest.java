package org.folio.okapi.managers;

import io.vertx.core.Vertx;
import io.vertx.ext.unit.Async;
import io.vertx.ext.unit.TestContext;
import io.vertx.ext.unit.junit.VertxUnitRunner;

import java.util.List;
import org.folio.okapi.bean.Tenant;
import org.folio.okapi.bean.TenantDescriptor;
import org.folio.okapi.common.ErrorType;
import org.folio.okapi.service.impl.TenantStoreNull;
import org.folio.okapi.util.LockedTypedMap1Faulty;
import org.folio.okapi.util.TestBase;
import org.junit.After;
import org.junit.Assert;
import org.junit.Before;
import org.junit.Test;
import org.junit.runner.RunWith;

@RunWith(VertxUnitRunner.class)
public class TenantManagerTest extends TestBase {

  private Vertx vertx;

  @Before
  public void setUp(TestContext context) {
    vertx = Vertx.vertx();
  }

  @After
  public void tearDown(TestContext context) {
    vertx.close(context.asyncAssertSuccess());
  }

  @Test
  public void test1(TestContext context) {
    TenantManager tm = new TenantManager(null, new TenantStoreNull());
    {
      Async async = context.async();
      tm.init(vertx, res -> async.complete());
      async.await();
    }
    TenantDescriptor td = new TenantDescriptor();
    td.setId("tenant");
    td.setName("first name");
    Tenant tenant = new Tenant(td);
    {
      Async async = context.async();
      tm.insert(tenant, res -> {
        context.assertTrue(res.succeeded());
        async.complete();
      });
      async.await();
    }
    {
      Async async = context.async();
      td.setName("second name");
      tm.updateDescriptor(td, res -> {
        context.assertTrue(res.succeeded());
        async.complete();
      });
      async.await();
    }
    {
      Async async = context.async();
      tm.list(res -> {
        context.assertTrue(res.succeeded());
        List<TenantDescriptor> list = res.result();
        context.assertEquals(1, list.size());
        TenantDescriptor td1 = list.get(0);
        context.assertEquals("tenant", td1.getId());
        context.assertEquals("second name", td1.getName());
        async.complete();
      });
      async.await();
    }
    {
      Async async = context.async();
      tm.updateModuleCommit(td.getId(), "mod-1.0.0", "mod-1.0.1", res -> {
        context.assertTrue(res.succeeded());
        async.complete();
      });
      async.await();
    }
    {
      Async async = context.async();
      tm.delete(td.getId(), res -> {
        context.assertTrue(res.succeeded());
        async.complete();
      });
      async.await();
    }
    {
      Async async = context.async();
      tm.delete(td.getId(), res -> {
        context.assertTrue(res.failed());
        context.assertEquals(ErrorType.NOT_FOUND, res.getType());
        async.complete();
      });
      async.await();
    }
  }

  @Test
  public void testTenantStoreFaulty(TestContext context) {
    final String fakeMsg = "fmsg";
    TenantManager tm = new TenantManager(null, new TenantStoreFaulty(ErrorType.INTERNAL, fakeMsg));
    {
      Async async = context.async();
      tm.init(vertx, res -> async.complete());
      async.await();
    }
    TenantDescriptor td = new TenantDescriptor();
    td.setId("tenant");
    td.setName("first name");
    Tenant tenant = new Tenant(td);
    {
      Async async = context.async();
      tm.insert(tenant, res -> {
        context.assertTrue(res.failed());
        context.assertEquals(ErrorType.INTERNAL, res.getType());
        context.assertEquals(fakeMsg, res.cause().getMessage());
        async.complete();
      });
      async.await();
    }
    {
      Async async = context.async();
      tm.updateDescriptor(td, res -> {
        context.assertTrue(res.failed());
        context.assertEquals(ErrorType.INTERNAL, res.getType());
        context.assertEquals(fakeMsg, res.cause().getMessage());
        async.complete();
      });
      async.await();
    }
    {
      Async async = context.async();
      tm.list(res -> {
        context.assertTrue(res.succeeded()); // ok, no tenantStore in use
        async.complete();
      });
      async.await();
    }
    {
      Async async = context.async();
      tm.delete(td.getId(), res -> {
        context.assertTrue(res.failed());
        context.assertEquals(ErrorType.INTERNAL, res.getType());
        context.assertEquals(fakeMsg, res.cause().getMessage());
        async.complete();
      });
      async.await();
    }
  }

  @Test
  public void testTenantsMapFaulty(TestContext context) {
    TenantManager tm = new TenantManager(null, new TenantStoreNull());

    LockedTypedMap1Faulty<Tenant> tenantsMap = new LockedTypedMap1Faulty<>(Tenant.class);
    tm.setTenantsMap(tenantsMap);

    {
      Async async = context.async();
      tm.init(vertx, res -> async.complete());
      async.await();
    }
    tenantsMap.setGetError("gerror");
    tenantsMap.setAddError(null);
    tenantsMap.setGetKeysError(null);

    TenantDescriptor td = new TenantDescriptor();
    td.setId("tenant");
    td.setName("first name");
    Tenant tenant = new Tenant(td);
    {
      Async async = context.async();
      tm.insert(tenant, res -> {
        context.assertTrue(res.failed());
        context.assertEquals(ErrorType.INTERNAL, res.getType());
        context.assertEquals("gerror", res.cause().getMessage());
        async.complete();
      });
      async.await();
    }
    {
      Async async = context.async();
      tm.updateDescriptor(td, res -> {
        context.assertTrue(res.failed());
        context.assertEquals(ErrorType.INTERNAL, res.getType());
        context.assertEquals("gerror", res.cause().getMessage());
        async.complete();
      });
      async.await();
    }

    tenantsMap.setGetError(null);
    tenantsMap.setAddError("aerror");
    tenantsMap.setGetKeysError(null);
    {
      Async async = context.async();
      tm.insert(tenant, res -> {
        context.assertTrue(res.failed());
        context.assertEquals(ErrorType.INTERNAL, res.getType());
        context.assertEquals("aerror", res.cause().getMessage());
        async.complete();
      });
      async.await();
    }
    {
      Async async = context.async();
      tm.updateDescriptor(td, res -> {
        context.assertTrue(res.failed());
        context.assertEquals(ErrorType.INTERNAL, res.getType());
        context.assertEquals("aerror", res.cause().getMessage());
        async.complete();
      });
      async.await();
    }

    tenantsMap.setGetError(null);
    tenantsMap.setAddError("aerror");
    tenantsMap.setGetKeysError(null);
    {
      Async async = context.async();
      tm.list(res -> {
        // the add failure is ignored, so empty list is returned
        context.assertTrue(res.succeeded());
        context.assertEquals(0, res.result().size());
        async.complete();
      });
      async.await();
    }

    tenantsMap.setGetError(null);
    tenantsMap.setAddError(null);
    tenantsMap.setGetKeysError("gkerror");
    {
      Async async = context.async();
      tm.list(res -> {
        context.assertTrue(res.failed());
        context.assertEquals(ErrorType.INTERNAL, res.getType());
        context.assertEquals("gkerror", res.cause().getMessage());
        async.complete();
      });
      async.await();
    }
  }
<<<<<<< HEAD

  @Test(expected = IllegalArgumentException.class)
  public void testTenantStoreNull(TestContext context) {
    TenantManager tm = new TenantManager(null, null);
  }

  @Test
  public void handleTimerForNonexistingTenant(TestContext context) {
    TenantManager tenantManager = new TenantManager(null, new TenantStoreNull());
    tenantManager.getTimers().add("tenantId_moduleId_0");
    tenantManager.init(Vertx.vertx(), asyncAssertSuccess(context, done -> {
      tenantManager.handleTimer("tenantId", "moduleId", 0);
      Assert.assertEquals(0, tenantManager.getTimers().size());
    }));
  }
=======
>>>>>>> 3c6932ee
}<|MERGE_RESOLUTION|>--- conflicted
+++ resolved
@@ -4,7 +4,6 @@
 import io.vertx.ext.unit.Async;
 import io.vertx.ext.unit.TestContext;
 import io.vertx.ext.unit.junit.VertxUnitRunner;
-
 import java.util.List;
 import org.folio.okapi.bean.Tenant;
 import org.folio.okapi.bean.TenantDescriptor;
@@ -248,12 +247,6 @@
       async.await();
     }
   }
-<<<<<<< HEAD
-
-  @Test(expected = IllegalArgumentException.class)
-  public void testTenantStoreNull(TestContext context) {
-    TenantManager tm = new TenantManager(null, null);
-  }
 
   @Test
   public void handleTimerForNonexistingTenant(TestContext context) {
@@ -264,6 +257,4 @@
       Assert.assertEquals(0, tenantManager.getTimers().size());
     }));
   }
-=======
->>>>>>> 3c6932ee
 }