--- conflicted
+++ resolved
@@ -336,42 +336,26 @@
     ja = new JsonArray(res.body().asString());
     Assert.assertEquals(3, ja.size()); // two sample modules and auth module
 
-<<<<<<< HEAD
     // almost permissionsRequiredTenant - but no token so failing
-=======
->>>>>>> 624117f5
-    res = given()
+    given()
         .header("Content-Type", "application/json")
         .header("X-Okapi-Tenant", tenant2)
         .get("/_/proxy/tenants/" + tenant2 + "/modules")
-        .then().statusCode(401).log().ifValidationFails()
-        .extract().response();
-
-<<<<<<< HEAD
+        .then().statusCode(401).log().ifValidationFails();
+
     // permissionsRequiredTenant and we have a winner
-=======
->>>>>>> 624117f5
-    res = given()
+    given()
         .header("Content-Type", "application/json")
         .header("X-Okapi-Token", okapiTokenTenant2)
         .get("/_/proxy/tenants/" + tenant2 + "/modules")
-        .then().statusCode(200).log().ifValidationFails()
-        .extract().response();
-
-<<<<<<< HEAD
+        .then().statusCode(200).log().ifValidationFails();
+
     // permissionsRequired because tenant1 != tenant2
-=======
->>>>>>> 624117f5
-    res = given()
+    given()
         .header("Content-Type", "application/json")
         .header("X-Okapi-Token", okapiTokenTenant2)
         .get("/_/proxy/tenants/" + tenant1 + "/modules")
-<<<<<<< HEAD
-        .then().statusCode(403).log().ifValidationFails()
-=======
-        .then().statusCode(200).log().ifValidationFails()
->>>>>>> 624117f5
-        .extract().response();
+        .then().statusCode(403).log().ifValidationFails();
 
     // undeploy sample-module-1.2.0
     given()
