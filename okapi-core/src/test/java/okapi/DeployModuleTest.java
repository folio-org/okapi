/*
 * Copyright (c) 2015-2016, Index Data
 * All rights reserved.
 * See the file LICENSE for details.
 */
package okapi;

import com.codahale.metrics.ConsoleReporter;
import com.codahale.metrics.MetricFilter;
import com.codahale.metrics.MetricRegistry;
import com.codahale.metrics.SharedMetricRegistries;
import com.codahale.metrics.graphite.Graphite;
import com.codahale.metrics.graphite.GraphiteReporter;
import okapi.MainVerticle;
import io.vertx.core.DeploymentOptions;
import io.vertx.core.Vertx;
import io.vertx.core.VertxOptions;
import io.vertx.core.buffer.Buffer;
import io.vertx.core.http.HttpClient;
import io.vertx.core.http.HttpClientRequest;
import io.vertx.ext.dropwizard.DropwizardMetricsOptions;
import io.vertx.ext.unit.Async;
import io.vertx.ext.unit.TestContext;
import io.vertx.ext.unit.junit.VertxUnitRunner;
import java.net.InetSocketAddress;
import java.util.concurrent.TimeUnit;
import org.junit.After;
import org.junit.AfterClass;
import org.junit.Before;
import org.junit.BeforeClass;
import org.junit.Test;
import org.junit.runner.RunWith;

@RunWith(VertxUnitRunner.class)
public class DeployModuleTest {

  Vertx vertx;

  private String locationTenant;
  private String locationSample;
  private String locationSample2;
  private String locationSample3;
  private String locationAuth;
  private String okapiToken;
  private final String okapiTenant = "roskilde";
  private long startTime;
  private int repeatPostRunning;
  private HttpClient httpClient;
  private static String LS = System.lineSeparator();

  public DeployModuleTest() {
  }

  @BeforeClass
  public static void setUpClass() {
  }

  @AfterClass
  public static void tearDownClass() {
  }

  @Before
  public void setUp(TestContext context) {
    final String registryName = "okapi";
    MetricRegistry registry = SharedMetricRegistries.getOrCreate(registryName);

    DropwizardMetricsOptions metricsOpt = new DropwizardMetricsOptions().
          setEnabled(true).setRegistryName(registryName);

    vertx = Vertx.vertx(new VertxOptions().setMetricsOptions(metricsOpt));

    final ConsoleReporter reporter1 = ConsoleReporter.forRegistry(registry).build();
    reporter1.start(1, TimeUnit.SECONDS);

    final Graphite graphite = new Graphite(new InetSocketAddress("tapas.index", 2003));
    final GraphiteReporter reporter2 = GraphiteReporter.forRegistry(registry)
            .prefixedWith("tuna.index")
            /*
            .convertRatesTo(TimeUnit.SECONDS)
            .convertDurationsTo(TimeUnit.MILLISECONDS)
            .filter(MetricFilter.ALL)
*/
            .build(graphite);
    reporter2.start(1, TimeUnit.SECONDS);

    System.out.println("Test.setup vertx = " + vertx);
    DeploymentOptions opt = new DeploymentOptions();

    vertx.deployVerticle(MainVerticle.class.getName(),
            opt, context.asyncAssertSuccess());
    httpClient = vertx.createHttpClient();
  }

  @After
  public void tearDown(TestContext context) {
    final Async async = context.async();
    td(context, async);
  }

  public void td(TestContext context, Async async) {
    if (locationAuth != null) {
      System.out.println("tearDown " + locationAuth);
      httpClient.delete(port, "localhost", locationAuth, response -> {
        context.assertEquals(204, response.statusCode());
        response.endHandler(x -> {
          locationAuth = null;
          td(context, async);
        });
      }).end();
      return;
    }
    if (locationSample != null) {
      System.out.println("tearDown " + locationSample);
      httpClient.delete(port, "localhost", locationSample, response -> {
        context.assertEquals(204, response.statusCode());
        response.endHandler(x -> {
          locationSample = null;
          td(context, async);
        });
      }).end();
      return;
    }
    if (locationSample2 != null) {
      System.out.println("tearDown " + locationSample2);
      httpClient.delete(port, "localhost", locationSample2, response -> {
        context.assertEquals(204, response.statusCode());
        response.endHandler(x -> {
          locationSample2 = null;
          td(context, async);
        });
      }).end();
      return;
    }
    if (locationSample3 != null) {
      System.out.println("tearDown " + locationSample3);
      httpClient.delete(port, "localhost", locationSample3, response -> {
        context.assertEquals(204, response.statusCode());
        response.endHandler(x -> {
          locationSample3 = null;
          td(context, async);
        });
      }).end();
      return;
    }
    System.out.println("About to close");
    vertx.close(x -> {
      async.complete();
    });
  }

  private int port = Integer.parseInt(System.getProperty("port", "9130"));

  @Test(timeout = 600000)
  public void test_sample(TestContext context) {
    final Async async = context.async();
    postUnknownService(context, async);
  }

  public void postUnknownService(TestContext context, Async async) {
    System.out.println("useUnknownService");
    final String doc = "{ }";
    httpClient.post(port, "localhost", "/_/xyz", response -> {
      context.assertEquals(404, response.statusCode());
      response.endHandler(x -> {
        postBadJSON(context, async);
      });
    }).end(doc);
  }

  public void postBadJSON(TestContext context, Async async) {
    System.out.println("deployAuth");
    final String bad_doc = "{"+LS
            + "  \"name\" : \"auth\","+LS
            + "}";
    httpClient.post(port, "localhost", "/_/modules", response -> {
      context.assertEquals(400, response.statusCode());
      response.endHandler(x -> {
        deployBadModule(context, async);
      });
    }).end(bad_doc);
  }

  public void deployBadModule(TestContext context, Async async) {
    System.out.println("deployAuth");
    final String doc = "{"+LS
            + "  \"name\" : \"auth\","+LS
            + "  \"descriptor\" : {"+LS
            + "    \"cmdlineStart\" : "
            + "\"java -Dport=%p -jar ../okapi-auth/target/okapi-unknown.jar\","+LS
            // + "\"sleep %p\","+LS
            + "    \"cmdlineStop\" : null"+LS
            + "  },"+LS
            + "  \"routingEntries\" : [ {"+LS
            + "    \"methods\" : [ \"*\" ],"+LS
            + "    \"path\" : \"/\","+LS
            + "    \"level\" : \"10\","+LS
            + "    \"type\" : \"request-response\""+LS
            + "  } ]"+LS
            + "}";
    httpClient.post(port, "localhost", "/_/modules", response -> {
      context.assertEquals(500, response.statusCode());
      response.endHandler(x -> {
        deployAuth(context, async);
      });
    }).end(doc);
  }

  public void deployAuth(TestContext context, Async async) {
    System.out.println("deployAuth");
    final String doc = "{"+LS
            + "  \"name\" : \"auth\","+LS
            + "  \"descriptor\" : {"+LS
            + "    \"cmdlineStart\" : "
            + "\"java -Dport=%p -jar ../okapi-auth/target/okapi-auth-fat.jar\","+LS
            + "    \"cmdlineStop\" : null"+LS
            + "  },"+LS
            + "  \"routingEntries\" : [ {"+LS
            + "    \"methods\" : [ \"*\" ],"+LS
            + "    \"path\" : \"/s\","+LS
            + "    \"level\" : \"10\","+LS
            + "    \"type\" : \"request-response\""+LS
            + "  }, {"
            + "    \"methods\" : [ \"POST\" ],"+LS
            + "    \"path\" : \"/login\","+LS
            + "    \"level\" : \"20\","+LS
            + "    \"type\" : \"request-response\""+LS
            + "  } ]"+LS
            + "}";
    httpClient.post(port, "localhost", "/_/modules", response -> {
      context.assertEquals(201, response.statusCode());
      locationAuth = response.getHeader("Location");
      response.endHandler(x -> {
        deploySample(context, async);
      });
    }).end(doc);
  }

  public void deploySample(TestContext context, Async async) {
    System.out.println("deploySample");
    final String doc = "{"+LS
            + "  \"id\" : \"sample-module\","+LS
            + "  \"name\" : \"sample module\","+LS
            + "  \"url\" : null,"+LS
            + "  \"descriptor\" : {"+LS
            + "    \"cmdlineStart\" : "
            + "\"java -Dport=%p -jar ../okapi-sample-module/target/okapi-sample-module-fat.jar\","+LS
            + "    \"cmdlineStop\" : null"+LS
            + "  },"+LS
            + "  \"routingEntries\" : [ {"+LS
            + "    \"methods\" : [ \"GET\", \"POST\" ],"+LS
            + "    \"path\" : \"/sample\","+LS
            + "    \"level\" : \"30\","+LS
            + "    \"type\" : \"request-response\""+LS
            + "  } ]"+LS
            + "}";
    httpClient.post(port, "localhost", "/_/modules", response -> {
      context.assertEquals(201, response.statusCode());
      locationSample = response.getHeader("Location");
      response.endHandler(x -> {
        listModules(context, async, doc);
      });
    }).end(doc);
  }

  public void listModules(TestContext context, Async async, String doc) {
    System.out.println("listModules start");
    httpClient.get(port, "localhost", "/_/modules/", response -> {
      System.out.println("listModules response");
      response.handler(body -> {
        System.out.println("listModules body" + body.toString());
        context.assertEquals(200, response.statusCode());
        context.assertEquals("[ \"auth\", \"sample-module\" ]", body.toString());
      });
      response.endHandler(x -> {
        getIt(context, async, doc);
      });
    }).end();

  }

  public void getIt(TestContext context, Async async, String doc) {
    System.out.println("getIt");
    httpClient.get(port, "localhost", locationSample, response -> {
      response.handler(body -> {
        context.assertEquals(doc, body.toString());
      });
      response.endHandler(x -> {
        createTenant(context, async);
      });
    }).end();
  }

  public void createTenant(TestContext context, Async async) {
    final String doc = "{"+LS
            + "  \"name\" : \"" + okapiTenant + "\","+LS
            + "  \"description\" : \"Roskilde bibliotek\""+LS
            + "}";
    httpClient.post(port, "localhost", "/_/tenants", response -> {
      context.assertEquals(201, response.statusCode());
      locationTenant = response.getHeader("Location");
      response.endHandler(x -> {
        tenantEnableModuleAuth(context, async);
      });
    }).end(doc);
  }

  public void tenantEnableModuleAuth(TestContext context, Async async) {
    final String doc = "{"+LS
            + "  \"module\" : \"auth\""+LS
            + "}";
    httpClient.post(port, "localhost", "/_/tenants/" + okapiTenant + "/modules", response -> {
      context.assertEquals(200, response.statusCode());
      response.endHandler(x -> {
        tenantListModules1(context, async);
      });
    }).end(doc);
  }

  public void tenantListModules1(TestContext context, Async async) {
    httpClient.get(port, "localhost", "/_/tenants/" + okapiTenant + "/modules", response -> {
      context.assertEquals(200, response.statusCode());
      response.handler(x -> {
        context.assertEquals("[ \"auth\" ]", x.toString());
      });
      response.endHandler(x -> {
        tenantEnableModuleSample(context, async);
      });
    }).end();
  }

  public void tenantEnableModuleSample(TestContext context, Async async) {
    final String doc = "{"+LS
            + "  \"module\" : \"sample-module\""+LS
            + "}";
    httpClient.post(port, "localhost", "/_/tenants/" + okapiTenant + "/modules", response -> {
      context.assertEquals(200, response.statusCode());
      response.endHandler(x -> {
        tenantListModules2(context, async);
      });
    }).end(doc);
  }

  public void tenantListModules2(TestContext context, Async async) {
    httpClient.get(port, "localhost", "/_/tenants/" + okapiTenant + "/modules", response -> {
      context.assertEquals(200, response.statusCode());
      response.handler(x -> {
        context.assertEquals("[ \"auth\", \"sample-module\" ]", x.toString());
      });
      response.endHandler(x -> {
        useWithoutTenant(context, async);
      });
    }).end();
  }


  public void useWithoutTenant(TestContext context, Async async) {
    System.out.println("useWithoutTenant");
    HttpClientRequest req = httpClient.get(port, "localhost", "/sample", response -> {
      context.assertEquals(403, response.statusCode());
      String trace = response.getHeader("X-Okapi-Trace");
      context.assertTrue(trace == null);
      response.endHandler(x -> {
        useWithoutMatchingPath(context, async);
      });
    });
    req.end();
  }

  public void useWithoutMatchingPath(TestContext context, Async async) {
    System.out.println("useWithoutMatcingPath");
    // auth only listens on /s*
    HttpClientRequest req = httpClient.get(port, "localhost", "/q", response -> {
      context.assertEquals(404, response.statusCode());
      response.endHandler(x -> {
        useWithoutLogin(context, async);
      });
    });
    req.putHeader("X-Okapi-Tenant", okapiTenant);
    req.end();
  }

  public void useWithoutLogin(TestContext context, Async async) {
    System.out.println("useWithoutLogin");
    HttpClientRequest req = httpClient.get(port, "localhost", "/sample", response -> {
      context.assertEquals(401, response.statusCode());
      String trace = response.getHeader("X-Okapi-Trace");
      context.assertTrue(trace != null && trace.matches(".*GET auth:401.*"));
      response.endHandler(x -> {
        failLogin(context, async);
      });
    });
    req.putHeader("X-Okapi-Tenant", okapiTenant);
    req.end();
  }

  public void failLogin(TestContext context, Async async) {
    System.out.println("failLogin");
    String doc = "{"+LS
            + "  \"tenant\" : \"t1\","+LS
            + "  \"username\" : \"peter\","+LS
            + "  \"password\" : \"peter37\""+LS
            + "}";
    HttpClientRequest req = httpClient.post(port, "localhost", "/login", response -> {
      context.assertEquals(401, response.statusCode());
      response.endHandler(x -> {
        doLogin(context, async);
      });
    });
    req.putHeader("X-Okapi-Tenant", okapiTenant);
    req.end(doc);
  }

  public void doLogin(TestContext context, Async async) {
    System.out.println("doLogin");
    String doc = "{"+LS
            + "  \"tenant\" : \"t1\","+LS
            + "  \"username\" : \"peter\","+LS
            + "  \"password\" : \"peter-password\""+LS
            + "}";
    HttpClientRequest req = httpClient.post(port, "localhost", "/login", response -> {
      context.assertEquals(200, response.statusCode());
      String headers = response.headers().entries().toString();
      context.assertTrue(headers != null && headers.matches(".*X-Okapi-Trace=POST auth:200.*"));
      okapiToken = response.getHeader("X-Okapi-Token");
      System.out.println("token=" + okapiToken);
      response.endHandler(x -> {
        useItWithGet(context, async);
      });
    });
    req.putHeader("X-Okapi-Tenant", okapiTenant);
    req.end(doc);
  }

  public void useItWithGet(TestContext context, Async async) {
    System.out.println("useItWithGet");
    HttpClientRequest req = httpClient.get(port, "localhost", "/sample", response -> {
      context.assertEquals(200, response.statusCode());
      String headers = response.headers().entries().toString();
      System.out.println("useWithGet headers " + headers);
      context.assertTrue(headers != null && headers.matches(".*X-Okapi-Trace=GET sample-module:200.*"));
      response.handler(x -> {
        context.assertEquals("It works", x.toString());
      });
      response.endHandler(x -> {
        useItWithPost(context, async);
      });
    });
    req.headers().add("X-Okapi-Token", okapiToken);
    req.putHeader("X-Okapi-Tenant", okapiTenant);
    req.end();
  }

  public void useItWithPost(TestContext context, Async async) {
    System.out.println("useItWithPost");
    Buffer body = Buffer.buffer();
    HttpClientRequest req = httpClient.post(port, "localhost", "/sample", response -> {
      context.assertEquals(200, response.statusCode());
      String headers = response.headers().entries().toString();
      context.assertTrue(headers != null && headers.matches(".*X-Okapi-Trace=POST sample-module:200.*"));
      response.handler(x -> {
        body.appendBuffer(x);
      });
      response.endHandler(x -> {
        context.assertEquals("Hello Okapi", body.toString());
        useNoPath(context, async);
      });
    });
    req.headers().add("X-Okapi-Token", okapiToken);
    req.putHeader("X-Okapi-Tenant", okapiTenant);
    req.end("Okapi");
  }

  public void useNoPath(TestContext context, Async async) {
    System.out.println("useNoPath");
    HttpClientRequest req = httpClient.get(port, "localhost", "/samplE", response -> {
      context.assertEquals(202, response.statusCode());
      response.endHandler(x -> {
        useNoMethod(context, async);
      });
    });
    req.headers().add("X-Okapi-Token", okapiToken);
    req.putHeader("X-Okapi-Tenant", okapiTenant);
    req.end();
  }

  public void useNoMethod(TestContext context, Async async) {
    System.out.println("useNoMethod");
    HttpClientRequest req = httpClient.delete(port, "localhost", "/sample", response -> {
      context.assertEquals(202, response.statusCode());
      response.endHandler(x -> {
        deploySample2(context, async);
      });
    });
    req.headers().add("X-Okapi-Token", okapiToken);
    req.putHeader("X-Okapi-Tenant", okapiTenant);
    req.end();
  }

  public void deploySample2(TestContext context, Async async) {
    System.out.println("deploySample2");
    final String doc = "{"+LS
            + "  \"name\" : \"sample-module2\","+LS
            + "  \"url\" : \"http://localhost:9132\","+LS
            + "  \"descriptor\" : null,"+LS
            + "  \"routingEntries\" : [ {"+LS
            + "    \"methods\" : [ \"GET\", \"POST\" ],"+LS
            + "    \"path\" : \"/sample\","+LS
            + "    \"level\" : \"31\","+LS
            + "    \"type\" : \"request-response\""+LS
            + "  } ]"+LS
            + "}";
    httpClient.post(port, "localhost", "/_/modules", response -> {
      context.assertEquals(201, response.statusCode());
      locationSample2 = response.getHeader("Location");
      response.endHandler(x -> {
        tenantEnableModuleSample2(context, async);
      });
    }).end(doc);
  }

  public void tenantEnableModuleSample2(TestContext context, Async async) {
    final String doc = "{"+LS
            + "  \"module\" : \"sample-module2\""+LS
            + "}";
    httpClient.post(port, "localhost", "/_/tenants/" + okapiTenant + "/modules", response -> {
      context.assertEquals(200, response.statusCode());
      response.endHandler(x -> {
        deploySample3(context, async);
      });
    }).end(doc);
  }

  public void deploySample3(TestContext context, Async async) {
    System.out.println("deploySample3");
    final String doc = "{"+LS
            + "  \"name\" : \"sample-module3\","+LS
            + "  \"url\" : \"http://localhost:9132\","+LS
            + "  \"descriptor\" : {"+LS
            + "    \"cmdlineStart\" : \"sleep 1\","+LS
            + "    \"cmdlineStop\" : null"+LS
            + "  },"+LS
            + "  \"routingEntries\" : [ {"+LS
            + "    \"methods\" : [ \"GET\", \"POST\" ],"+LS
            + "    \"path\" : \"/sample\","+LS
            + "    \"level\" : \"05\","+LS
            + "    \"type\" : \"headers\""+LS
            + "  }, {"+LS
            + "    \"methods\" : [ \"GET\", \"POST\" ],"+LS
            + "    \"path\" : \"/sample\","+LS
            + "    \"level\" : \"45\","+LS
            + "    \"type\" : \"headers\""+LS
            + "  }, {"+LS
            + "    \"methods\" : [ \"GET\", \"POST\" ],"+LS
            + "    \"path\" : \"/sample\","+LS
            + "    \"level\" : \"33\","+LS
            + "    \"type\" : \"request-only\""+LS
            + "  } ]"+LS
            + "}";
    httpClient.post(port, "localhost", "/_/modules", response -> {
      context.assertEquals(201, response.statusCode());
      locationSample3 = response.getHeader("Location");
      response.endHandler(x -> {
        tenantEnableModuleSample3(context, async);
      });
    }).end(doc);
  }

  public void tenantEnableModuleSample3(TestContext context, Async async) {
    final String doc = "{"+LS
            + "  \"module\" : \"sample-module3\""+LS
            + "}";
    httpClient.post(port, "localhost", "/_/tenants/" + okapiTenant + "/modules", response -> {
      context.assertEquals(200, response.statusCode());
      response.endHandler(x -> {
        useItWithGet2(context, async);
      });
    }).end(doc);
  }

  public void useItWithGet2(TestContext context, Async async) {
    System.out.println("useItWithGet2");
    HttpClientRequest req = httpClient.get(port, "localhost", "/sample", response -> {
      context.assertEquals(200, response.statusCode());
      String headers = response.headers().entries().toString();
      System.out.println("useWithGet2 headers " + headers);
      context.assertTrue(headers != null && headers.matches(".*X-Okapi-Trace=GET sample-module2:200.*"));
      response.handler(x -> {
        context.assertEquals("It works", x.toString());
      });
      response.endHandler(x -> {
<<<<<<< HEAD
        preparePost(context, async);
=======
        repeatPostInit(context, async);
>>>>>>> f19a7e78
      });
    });
    req.headers().add("X-Okapi-Token", okapiToken);
    req.putHeader("X-Okapi-Tenant", okapiTenant);
    req.end();
  }

<<<<<<< HEAD
  public void preparePost(TestContext context, Async async) {
    System.out.println("preparePost");
=======
  public void repeatPostInit(TestContext context, Async async) {
>>>>>>> f19a7e78
    repeatPostRunning = 0;
    // 1k is enough for regular testing, but the performance improves up to 50k
    final int iterations = 1000;
    //final int iterations = 50000;
    final int parallels = 10;
    for (int i = 0; i < parallels; i++) {
<<<<<<< HEAD
      repeatPost(context, async, 0, iterations, parallels);
    }
  }

  public void repeatPost(TestContext context, Async async,
=======
      repeatPostRun(context, async, 0, iterations, parallels);
    }
  }

  public void repeatPostRun(TestContext context, Async async,
>>>>>>> f19a7e78
          int cnt, int max, int parallels) {
    final String msg = "Okapi" + cnt;
    if (cnt == max) {
      if (--repeatPostRunning == 0) {
        long timeDiff = (System.nanoTime() - startTime) / 1000000;
        System.out.println("repeatPost " + timeDiff + " elapsed ms. " + 1000 * max * parallels / timeDiff + " req/sec");
        vertx.setTimer(1, x -> useItWithGet3(context, async));
      }
      return;
    } else if (cnt == 0) {
      if (repeatPostRunning == 0) {
        startTime = System.nanoTime();
      }
      repeatPostRunning++;
      System.out.println("repeatPost " + max + " iterations");
    }
    Buffer body = Buffer.buffer();
    HttpClientRequest req = httpClient.post(port, "localhost", "/sample", response -> {
      context.assertEquals(200, response.statusCode());
      String headers = response.headers().entries().toString();
      context.assertTrue(headers.matches(".*X-Okapi-Trace=POST sample-module2:200.*"));
      response.handler(x -> {
        body.appendBuffer(x);
      });
      response.endHandler(x -> {
        context.assertEquals("Hello Hello " + msg, body.toString());
        repeatPostRun(context, async, cnt + 1, max, parallels);
      });
      response.exceptionHandler(e -> {
        context.fail(e);
      });
    });
    req.headers().add("X-Okapi-Token", okapiToken);
    req.putHeader("X-Okapi-Tenant", okapiTenant);
    req.end(msg);
  }

  public void useItWithGet3(TestContext context, Async async) {
    System.out.println("useItWithGet3");
    HttpClientRequest req = httpClient.get(port, "localhost", "/sample", response -> {
      context.assertEquals(200, response.statusCode());
      String headers = response.headers().entries().toString();
      System.out.println("useWithGet3 headers " + headers);
      // context.assertTrue(headers.matches(".*X-Okapi-Trace=GET auth:202.*")); 
      context.assertTrue(headers.matches(".*X-Okapi-Trace=GET sample-module2:200.*"));
      response.handler(x -> {
        context.assertEquals("It works", x.toString());
      });
      response.endHandler(x -> {
        deleteTenant(context, async);
      });
    });
    req.headers().add("X-Okapi-Token", okapiToken);
    req.putHeader("X-Okapi-Tenant", okapiTenant);
    req.end();
  }

  public void deleteTenant(TestContext context, Async async) {
    httpClient.delete(port, "localhost", locationTenant, response -> {
      context.assertEquals(204, response.statusCode());
      response.endHandler(x -> {
        done(context, async);
      });
    }).end();
  }

  public void done(TestContext context, Async async) {
    System.out.println("done");
    async.complete();
  }
}<|MERGE_RESOLUTION|>--- conflicted
+++ resolved
@@ -588,11 +588,7 @@
         context.assertEquals("It works", x.toString());
       });
       response.endHandler(x -> {
-<<<<<<< HEAD
-        preparePost(context, async);
-=======
         repeatPostInit(context, async);
->>>>>>> f19a7e78
       });
     });
     req.headers().add("X-Okapi-Token", okapiToken);
@@ -600,31 +596,18 @@
     req.end();
   }
 
-<<<<<<< HEAD
-  public void preparePost(TestContext context, Async async) {
-    System.out.println("preparePost");
-=======
   public void repeatPostInit(TestContext context, Async async) {
->>>>>>> f19a7e78
     repeatPostRunning = 0;
     // 1k is enough for regular testing, but the performance improves up to 50k
     final int iterations = 1000;
     //final int iterations = 50000;
     final int parallels = 10;
     for (int i = 0; i < parallels; i++) {
-<<<<<<< HEAD
-      repeatPost(context, async, 0, iterations, parallels);
-    }
-  }
-
-  public void repeatPost(TestContext context, Async async,
-=======
       repeatPostRun(context, async, 0, iterations, parallels);
     }
   }
 
   public void repeatPostRun(TestContext context, Async async,
->>>>>>> f19a7e78
           int cnt, int max, int parallels) {
     final String msg = "Okapi" + cnt;
     if (cnt == max) {
