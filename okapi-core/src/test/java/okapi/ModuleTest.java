--- conflicted
+++ resolved
@@ -689,13 +689,8 @@
       .header("X-all-headers", "HB") // ask sample to report all headers
       .get("/_/invoke/tenant/" + okapiTenant + "/testb?query=foo")
       .then()
-<<<<<<< HEAD
-      .log().ifError()
-      // .header("X-Url-Params", "query=foo")
-=======
       .log().ifValidationFails()
-      .header("X-Url-Params", "query=foo")
->>>>>>> b71d2536
+      //.header("X-Url-Params", "query=foo")
       .statusCode(200);
     given()
       .header("Content-Type", "application/json")
