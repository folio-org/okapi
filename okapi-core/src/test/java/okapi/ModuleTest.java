--- conflicted
+++ resolved
@@ -1063,26 +1063,14 @@
       + "}";
 
     r = given().header("Content-Type", "application/json")
-<<<<<<< HEAD
-            .body(doc1).post("/_/discovery/modules")
-            .then().statusCode(201)
-            .body(equalTo(doc2))
-            .extract().response();
-    locationSampleDeployment = r.getHeader("Location");
-
-    given().get(locationSampleDeployment)            .then().statusCode(200)
-            .body(equalTo(doc2));
-=======
       .body(doc1).post("/_/discovery/modules")
       .then().statusCode(201)
       .body(equalTo(doc2))
       .extract().response();
-    locationSample5Deployment = r.getHeader("Location");
-
-    given().get(locationSample5Deployment)
-      .then().statusCode(200)
+    locationSampleDeployment = r.getHeader("Location");
+
+    given().get(locationSampleDeployment).then().statusCode(200)
       .body(equalTo(doc2));
->>>>>>> 3fe1372f
 
     given().get("/_/deployment/modules")
       .then().statusCode(200)
@@ -1172,36 +1160,19 @@
       + "}";
 
     r = given().header("Content-Type", "application/json")
-<<<<<<< HEAD
-            .body(docDeploy).post("/_/discovery/modules")
-            .then().statusCode(201)
-            .body(equalTo(DeployResp))
-            .extract().response();
-    locationSampleDeployment = r.getHeader("Location");
-=======
       .body(docDeploy).post("/_/discovery/modules")
       .then().statusCode(201)
       .body(equalTo(DeployResp))
       .extract().response();
-    locationSample5Deployment = r.getHeader("Location");
->>>>>>> 3fe1372f
+    locationSampleDeployment = r.getHeader("Location");
 
     // Would be nice to verify that the module works, but too much hassle with
     // tenants etc.
     // Undeploy.
-<<<<<<< HEAD
-    given().delete(locationSampleDeployment)            .then().statusCode(204);
+    given().delete(locationSampleDeployment).then().statusCode(204);
     // Undeploy again, to see it is gone
-    given().delete(locationSampleDeployment)            .then().statusCode(404);
+    given().delete(locationSampleDeployment).then().statusCode(404);
     locationSampleDeployment = null;
-=======
-    given().delete(locationSample5Deployment)
-      .then().statusCode(204);
-    // Undeploy again, to see it is gone
-    given().delete(locationSample5Deployment)
-      .then().statusCode(404);
-    locationSample5Deployment = null;
->>>>>>> 3fe1372f
 
     // and delete from the proxy
     given().delete(locationSampleModule)
@@ -1228,17 +1199,10 @@
       + "}";
 
     r = given().header("Content-Type", "application/json")
-<<<<<<< HEAD
-            .body(docLaunch1).post("/_/discovery/modules")
-            .then().statusCode(201)
-            .extract().response();
-    locationSampleDeployment = r.getHeader("Location");
-=======
       .body(docLaunch1).post("/_/discovery/modules")
       .then().statusCode(201)
       .extract().response();
-    locationSample5Deployment = r.getHeader("Location");
->>>>>>> 3fe1372f
+    locationSampleDeployment = r.getHeader("Location");
 
     final String docLaunch2 = "{" + LS
       + "  \"srvcId\" : \"header-module\"," + LS
@@ -1358,16 +1322,9 @@
     given().delete(locationTenantRoskilde)
       .then().statusCode(204);
     given().delete(locationSampleModule)
-<<<<<<< HEAD
-            .then().statusCode(204);
-    given().delete(locationSampleDeployment)            .then().statusCode(204);
+      .then().statusCode(204);
+    given().delete(locationSampleDeployment).then().statusCode(204);
     locationSampleDeployment = null;
-=======
-      .then().statusCode(204);
-    given().delete(locationSample5Deployment)
-      .then().statusCode(204);
-    locationSample5Deployment = null;
->>>>>>> 3fe1372f
     given().delete(locationHeaderDeployment)
       .then().statusCode(204);
     locationHeaderDeployment = null;
@@ -1538,13 +1495,8 @@
       .then().statusCode(201)
       .extract().response();
     Assert.assertTrue("raml: " + c.getLastReport().toString(),
-<<<<<<< HEAD
-            c.getLastReport().isEmpty());
+      c.getLastReport().isEmpty());
     locationSampleDeployment = r.getHeader("Location");
-=======
-      c.getLastReport().isEmpty());
-    locationSample5Deployment = r.getHeader("Location");
->>>>>>> 3fe1372f
 
     given().delete(locationSampleModule).then().statusCode(204);
 
@@ -1808,7 +1760,6 @@
       .body(containsString("Hello Hello")) // test-module run twice
       .log().ifError();
 
-
     // Redirect with parameters
     given()
       .header("X-Okapi-Tenant", okapiTenant)
