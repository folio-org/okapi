/*
 * Copyright (C) 2015 Index Data
 *
 * Licensed under the Apache License, Version 2.0 (the "License");
 * you may not use this file except in compliance with the License.
 * You may obtain a copy of the License at
 *
 *     http://www.apache.org/licenses/LICENSE-2.0
 *
 * Unless required by applicable law or agreed to in writing, software
 * distributed under the License is distributed on an "AS IS" BASIS,
 * WITHOUT WARRANTIES OR CONDITIONS OF ANY KIND, either express or implied.
 * See the License for the specific language governing permissions and
 * limitations under the License.
 */
package okapi;

import io.vertx.core.DeploymentOptions;
import io.vertx.core.Vertx;
import io.vertx.core.http.HttpClient;
import io.vertx.core.json.JsonObject;
import io.vertx.core.logging.Logger;
import io.vertx.core.logging.LoggerFactory;
import io.vertx.ext.unit.Async;
import io.vertx.ext.unit.TestContext;
import io.vertx.ext.unit.junit.VertxUnitRunner;
import org.junit.After;
import org.junit.Assert;
import org.junit.Before;
import org.junit.Test;
import org.junit.runner.RunWith;
import com.jayway.restassured.RestAssured;
import static com.jayway.restassured.RestAssured.*;
import static org.hamcrest.Matchers.*;
import com.jayway.restassured.response.Response;
import com.jayway.restassured.response.ValidatableResponse;
import guru.nidi.ramltester.RamlDefinition;
import guru.nidi.ramltester.RamlLoaders;
import guru.nidi.ramltester.restassured.RestAssuredClient;

@RunWith(VertxUnitRunner.class)
public class ModuleTest {

  private final Logger logger = LoggerFactory.getLogger("okapi");

  Vertx vertx;
  Async async;

  private String locationSampleDeployment;
  private String locationSample5Deployment;
  private String locationHeaderDeployment;
  private String locationAuthDeployment = null;
  private String okapiToken;
  private final String okapiTenant = "roskilde";
  private HttpClient httpClient;
  private static final String LS = System.lineSeparator();
  private final int port = Integer.parseInt(System.getProperty("port", "9130"));

  public ModuleTest() {
  }

  @Before
  public void setUp(TestContext context) {
    vertx = Vertx.vertx();
    JsonObject conf = new JsonObject()
            .put("storage", "inmemory");

    DeploymentOptions opt = new DeploymentOptions()
            .setConfig(conf);
    vertx.deployVerticle(MainVerticle.class.getName(),
            opt, context.asyncAssertSuccess());
    httpClient = vertx.createHttpClient();
    RestAssured.port = port;
  }

  @After
  public void tearDown(TestContext context) {
    logger.info("Cleaning up after ModuleTest");
    async = context.async();
    td(context);
  }


  public void td(TestContext context) {
    if (locationAuthDeployment != null) {
      httpClient.delete(port, "localhost", locationAuthDeployment, response -> {
        context.assertEquals(204, response.statusCode());
        response.endHandler(x -> {
          locationAuthDeployment = null;
          td(context);
        });
      }).end();
      return;
    }
    if (locationSampleDeployment != null) {
      httpClient.delete(port, "localhost", locationSampleDeployment, response -> {
        context.assertEquals(204, response.statusCode());
        response.endHandler(x -> {
          locationSampleDeployment = null;
          td(context);
        });
      }).end();
      return;
    }
    if (locationSample5Deployment != null) {
      httpClient.delete(port, "localhost", locationSample5Deployment, response -> {
        context.assertEquals(204, response.statusCode());
        response.endHandler(x -> {
          locationSample5Deployment = null;
          td(context);
        });
      }).end();
      return;
    }
    if (locationHeaderDeployment != null) {
      httpClient.delete(port, "localhost", locationHeaderDeployment, response -> {
        context.assertEquals(204, response.statusCode());
        response.endHandler(x -> {
          locationHeaderDeployment = null;
          td(context);
        });
      }).end();
      return;
    }

    vertx.close(x -> {
      async.complete();
    });
  }
  /**
   * Check that the tests have not left anything in the database.
   * Since the @Tests are run in a nondeterministic order, each
   * ought to clean up after itself. This should be called in the
   * beginning and end of each @Test
   * @param context
   */
  private void checkDbIsEmpty(String label, TestContext context) {

    logger.debug("Db check " + label );
    // Check that we are not depending on td() to undeploy modules
    Assert.assertNull("locationAuthDeployment", locationAuthDeployment);
    Assert.assertNull("locationSampleDeployment",locationSampleDeployment);
    Assert.assertNull("locationSample5Deployment",locationSample5Deployment);
    Assert.assertNull("locationHeaderDeployment",locationHeaderDeployment);

    String emptyListDoc = "[ ]";

    given().get("/_/deployment/modules").then()
      .log().ifError().statusCode(200)
      .body(equalTo(emptyListDoc));

    given().get("/_/discovery/nodes").then()
      .log().ifError().statusCode(200); // we still have a node!
    given().get("/_/discovery/modules").then()
      .log().ifError().statusCode(200).body(equalTo(emptyListDoc));

    given().get("/_/proxy/modules").then()
      .log().ifError().statusCode(200).body(equalTo(emptyListDoc));
    given().get("/_/proxy/tenants").then()
      .log().ifError().statusCode(200).body(equalTo(emptyListDoc));
    logger.debug("Db check " + label + " done");

  }

  @Test
  public void testProxy(TestContext context) {
    async = context.async();

    RamlDefinition api = RamlLoaders.fromFile("src/main/raml").load("okapi.raml")
            .assumingBaseUri("https://okapi.cloud");

    RestAssuredClient c;
    Response r;

    String nodeListDoc = "[ {" + LS
            + "  \"nodeId\" : \"localhost\"," + LS
            + "  \"url\" : \"http://localhost:9130\"" + LS
            + "} ]";

    c = api.createRestAssured();
    c.given().get("/_/discovery/nodes").then().statusCode(200)
            .body(equalTo(nodeListDoc));
    Assert.assertTrue("raml: " + c.getLastReport().toString(),
            c.getLastReport().isEmpty());

    c = api.createRestAssured();
    c.given().get("/_/discovery/nodes/gyf").then().statusCode(404);
    Assert.assertTrue("raml: " + c.getLastReport().toString(),
            c.getLastReport().isEmpty());

    c = api.createRestAssured();
    c.given().get("/_/discovery/nodes/localhost").then().statusCode(200);
    Assert.assertTrue("raml: " + c.getLastReport().toString(),
            c.getLastReport().isEmpty());

    c = api.createRestAssured();
    c.given()
            .header("Content-Type", "application/json")
            .body("{ }").post("/_/xyz").then().statusCode(404);
    Assert.assertEquals("RamlReport{requestViolations=[Resource '/_/xyz' is not defined], "
            + "responseViolations=[], validationViolations=[]}",
            c.getLastReport().toString());

    final String badDoc = "{" + LS
            + "  \"instId\" : \"BAD\"," + LS // the comma here makes it bad json!
            + "}";
    c = api.createRestAssured();
    c.given()
            .header("Content-Type", "application/json")
            .body(badDoc).post("/_/deployment/modules")
            .then().statusCode(400);

    final String docUnknownJar = "{" + LS
            + "  \"srvcId\" : \"auth\"," + LS
            + "  \"descriptor\" : {" + LS
            + "    \"exec\" : "
            + "\"java -Dport=%p -jar ../okapi-auth/target/okapi-unknown.jar\"" + LS
            + "  }" + LS
            + "}";

    c = api.createRestAssured();
    c.given()
            .header("Content-Type", "application/json")
            .body(docUnknownJar).post("/_/deployment/modules")
            .then()
            .statusCode(500);

    Assert.assertTrue("raml: " + c.getLastReport().toString(),
            c.getLastReport().isEmpty());

    final String docAuthDeployment = "{" + LS
            + "  \"srvcId\" : \"auth\"," + LS
            + "  \"descriptor\" : {" + LS
            + "    \"exec\" : "
            + "\"java -Dport=%p -jar ../okapi-auth/target/okapi-auth-fat.jar\"" + LS
            + "  }" + LS
            + "}";

    c = api.createRestAssured();
    r = c.given()
            .header("Content-Type", "application/json")
            .body(docAuthDeployment).post("/_/deployment/modules")
            .then()
            .statusCode(201)
            .extract().response();
    Assert.assertTrue("raml: " + c.getLastReport().toString(),
            c.getLastReport().isEmpty());

    locationAuthDeployment = r.getHeader("Location");
    c = api.createRestAssured();
    String docAuthDiscovery = c.given().get(locationAuthDeployment)
            .then().statusCode(200).extract().body().asString();
    Assert.assertTrue("raml: " + c.getLastReport().toString(),
            c.getLastReport().isEmpty());

    final String docAuthModule = "{" + LS
            + "  \"id\" : \"auth\"," + LS
            + "  \"name\" : \"auth\"," + LS
            + "  \"provides\" : [ {" + LS
            + "    \"id\" : \"auth\"," + LS
            + "    \"version\" : \"1.2.3\"" + LS
            + "  } ]," + LS
            + "  \"requires\" : null," + LS
            + "  \"routingEntries\" : [ {" + LS
            + "    \"methods\" : [ \"*\" ]," + LS
            + "    \"path\" : \"/s\"," + LS
            + "    \"level\" : \"10\"," + LS
            + "    \"type\" : \"request-response\"," + LS
            + "    \"permissionsDesired\" : [ \"auth.extra\" ]" + LS
            + "  }, {"
            + "    \"methods\" : [ \"POST\" ]," + LS
            + "    \"path\" : \"/login\"," + LS
            + "    \"level\" : \"20\"," + LS
            + "    \"type\" : \"request-response\"" + LS
            + "  } ]" + LS
            + "}";

    // Check that we fail on unknown route types
    final String docBadTypeModule
            = docAuthModule.replaceAll("request-response", "UNKNOWN-ROUTE-TYPE");
    c = api.createRestAssured();
    c.given()
            .header("Content-Type", "application/json")
            .body(docBadTypeModule).post("/_/proxy/modules")
            .then().statusCode(400);

    c = api.createRestAssured();
    r = c.given()
            .header("Content-Type", "application/json")
            .body(docAuthModule).post("/_/proxy/modules").then().statusCode(201)
            .extract().response();
    Assert.assertTrue("raml: " + c.getLastReport().toString(),
            c.getLastReport().isEmpty());
    final String locationAuthModule = r.getHeader("Location");

    final String docSampleDeployment = "{" + LS
            + "  \"srvcId\" : \"sample-module\"," + LS
            + "  \"descriptor\" : {" + LS
            + "    \"exec\" : "
            + "\"java -Dport=%p -jar ../okapi-sample-module/target/okapi-sample-module-fat.jar\"" + LS
            + "  }" + LS
            + "}";
    c = api.createRestAssured();
    r = c.given()
            .header("Content-Type", "application/json")
            .body(docSampleDeployment).post("/_/deployment/modules")
            .then()
            .statusCode(201)
            .extract().response();
    Assert.assertTrue("raml: " + c.getLastReport().toString(),
            c.getLastReport().isEmpty());
    locationSampleDeployment = r.getHeader("Location");

    c = api.createRestAssured();
    String docSampleDiscovery = c.given().get(locationSampleDeployment)
            .then().statusCode(200).extract().body().asString();
    Assert.assertTrue("raml: " + c.getLastReport().toString(),
            c.getLastReport().isEmpty());

    final String docSampleModuleBadRequire = "{" + LS
            + "  \"id\" : \"sample-module\"," + LS
            + "  \"name\" : \"sample module\"," + LS
            + "  \"requires\" : [ {" + LS
            + "    \"id\" : \"SOMETHINGWEDONOTHAVE\"," + LS
            + "    \"version\" : \"1.2.3\"" + LS
            + "  } ]," + LS
            + "  \"routingEntries\" : [ ] " + LS
            + "}";

    c = api.createRestAssured();
    c.given()
            .header("Content-Type", "application/json")
            .body(docSampleModuleBadRequire).post("/_/proxy/modules").then().statusCode(400)
            .extract().response();

    final String docSampleModuleBadVersion = "{" + LS
            + "  \"id\" : \"sample-module\"," + LS
            + "  \"name\" : \"sample module\"," + LS
            + "  \"provides\" : [ {" + LS
            + "    \"id\" : \"sample\"," + LS
            + "    \"version\" : \"1.0.0\"" + LS
            + "  } ]," + LS
            + "  \"requires\" : [ {" + LS
            + "    \"id\" : \"auth\"," + LS
            + "    \"version\" : \"9.9.3\"" + LS // We only have 1.2.3
            + "  } ]," + LS
            + "  \"routingEntries\" : [ ] " + LS
            + "}";

    c = api.createRestAssured();
    c.given()
            .header("Content-Type", "application/json")
            .body(docSampleModuleBadVersion).post("/_/proxy/modules").then().statusCode(400)
            .extract().response();

    final String docSampleModule = "{" + LS
            + "  \"id\" : \"sample-module\"," + LS
            + "  \"name\" : \"sample module\"," + LS
            + "  \"tags\" : null," + LS
            + "  \"provides\" : [ {" + LS
            + "    \"id\" : \"sample\"," + LS
            + "    \"version\" : \"1.0.0\"" + LS
            + "  } ]," + LS
            + "  \"requires\" : [ {" + LS
            + "    \"id\" : \"auth\"," + LS
            + "    \"version\" : \"1.2.3\"" + LS
            + "  } ]," + LS
            + "  \"routingEntries\" : [ {" + LS
            + "    \"methods\" : [ \"GET\", \"POST\" ]," + LS
            + "    \"path\" : \"/sample\"," + LS
            + "    \"level\" : \"30\"," + LS
            + "    \"type\" : \"request-response\"," + LS
            + "    \"permissionsRequired\" : [ \"sample.needed\" ]," + LS
            + "    \"permissionsDesired\" : [ \"sample.extra\" ]" + LS
            + "  } ]," + LS
            + "  \"modulePermissions\" : [ \"sample.modperm\" ]," + LS
            + "  \"uiDescriptor\" : null," + LS
            + "  \"launchDescriptor\" : {" + LS
            + "    \"cmdlineStart\" : null," + LS
            + "    \"cmdlineStop\" : null," + LS
            + "    \"exec\" : \"/usr/bin/false\"" + LS
            + "  }" + LS
            + "}";
    logger.debug(docSampleModule);
    c = api.createRestAssured();
    r = c.given()
            .header("Content-Type", "application/json")
            .body(docSampleModule).post("/_/proxy/modules")
            .then()
            .statusCode(201)
            .extract().response();
    Assert.assertTrue("raml: " + c.getLastReport().toString(),
            c.getLastReport().isEmpty());
    final String locationSampleModule = r.getHeader("Location");


    c = api.createRestAssured(); // trailing slash is no good
    c.given().get("/_/proxy/modules/").then().statusCode(404);

    c = api.createRestAssured();
    c.given().get("/_/proxy/modules").then().statusCode(200);
    Assert.assertTrue(c.getLastReport().isEmpty());

    c = api.createRestAssured();
    c.given()
            .get(locationSampleModule)
            .then().statusCode(200).body(equalTo(docSampleModule));
    Assert.assertTrue("raml: " + c.getLastReport().toString(),
            c.getLastReport().isEmpty());

    // Try to delete the auth module that our sample depends on
    c.given().delete(locationAuthModule).then().statusCode(400);

    // Try to update the auth module to a lower version, would break
    // sample dependency
    final String docAuthLowerVersion = docAuthModule.replace("1.2.3", "1.1.1");
    c.given()
            .header("Content-Type", "application/json")
            .body(docAuthLowerVersion)
            .put(locationAuthModule)
            .then().statusCode(400);

    // Update the auth module to a bit higher version
    final String docAuthhigherVersion = docAuthModule.replace("1.2.3", "1.2.4");
    c.given()
            .header("Content-Type", "application/json")
            .body(docAuthhigherVersion)
            .put(locationAuthModule)
            .then().statusCode(200);

    final String docTenantRoskilde = "{" + LS
            + "  \"id\" : \"" + okapiTenant + "\"," + LS
            + "  \"name\" : \"" + okapiTenant + "\"," + LS
            + "  \"description\" : \"Roskilde bibliotek\"" + LS
            + "}";
    c = api.createRestAssured();
    c.given()
            .header("Content-Type", "application/json")
            .body(docTenantRoskilde).post("/_/proxy/tenants/")
            .then().statusCode(404);
    Assert.assertEquals("RamlReport{requestViolations=[Resource '/_/proxy/tenants/' is not defined], "
            + "responseViolations=[], validationViolations=[]}",
            c.getLastReport().toString());

    c = api.createRestAssured();
    r = c.given()
            .header("Content-Type", "application/json")
            .body(docTenantRoskilde).post("/_/proxy/tenants")
            .then().statusCode(201)
            .body(equalTo(docTenantRoskilde))
            .extract().response();
    Assert.assertTrue("raml: " + c.getLastReport().toString(),
            c.getLastReport().isEmpty());
    final String locationTenantRoskilde = r.getHeader("Location");

    // Try to enable sample without the auth that it requires
    final String docEnableWithoutDep = "{" + LS
            + "  \"id\" : \"sample-module\"" + LS
            + "}";
    c.given()
            .header("Content-Type", "application/json")
            .body(docEnableWithoutDep).post("/_/proxy/tenants/" + okapiTenant + "/modules")
            .then().statusCode(400);

    final String docEnableAuth = "{" + LS
            + "  \"id\" : \"auth\"" + LS
            + "}";
    c = api.createRestAssured();
    c.given()
            .header("Content-Type", "application/json")
            .body(docEnableAuth).post("/_/proxy/tenants/" + okapiTenant + "/modules/")
            .then().statusCode(404);  // trailing slash is no good

    c = api.createRestAssured();
    c.given()
            .header("Content-Type", "application/json")
            .body(docEnableAuth).post("/_/proxy/tenants/" + okapiTenant + "/modules")
            .then().statusCode(200)
            .body(equalTo(docEnableAuth));
    Assert.assertTrue("raml: " + c.getLastReport().toString(),
            c.getLastReport().isEmpty());

    c = api.createRestAssured();
    c.given().get("/_/proxy/tenants/" + okapiTenant + "/modules/")
            .then().statusCode(404);

    c = api.createRestAssured();
    final String exp1 = "[ {" + LS
            + "  \"id\" : \"auth\"" + LS
            + "} ]";
    c.given().get("/_/proxy/tenants/" + okapiTenant + "/modules")
            .then().statusCode(200).body(equalTo(exp1));
    Assert.assertTrue("raml: " + c.getLastReport().toString(),
            c.getLastReport().isEmpty());

    final String expAuthEnabled = "{" + LS
            + "  \"id\" : \"auth\"" + LS
            + "}";
    c = api.createRestAssured();
    c.given().get("/_/proxy/tenants/" + okapiTenant + "/modules/auth")
            .then().statusCode(200).body(equalTo(expAuthEnabled));
    Assert.assertTrue("raml: " + c.getLastReport().toString(),
            c.getLastReport().isEmpty());

    final String docEnableSample = "{" + LS
            + "  \"id\" : \"sample-module\"" + LS
            + "}";
    c = api.createRestAssured();
    c.given()
            .header("Content-Type", "application/json")
            .body(docEnableSample).post("/_/proxy/tenants/" + okapiTenant + "/modules")
            .then().statusCode(200)
            .body(equalTo(docEnableSample));
    Assert.assertTrue("raml: " + c.getLastReport().toString(),
            c.getLastReport().isEmpty());

    c = api.createRestAssured();
    c.given().get("/_/proxy/tenants/" + okapiTenant + "/modules/")
            .then().statusCode(404); // trailing slash

    c = api.createRestAssured();
    final String expEnabledBoth = "[ {" + LS
            + "  \"id\" : \"auth\"" + LS
            + "}, {" + LS
            + "  \"id\" : \"sample-module\"" + LS
            + "} ]";
    c.given().get("/_/proxy/tenants/" + okapiTenant + "/modules")
            .then().statusCode(200).body(equalTo(expEnabledBoth));
    Assert.assertTrue("raml: " + c.getLastReport().toString(),
            c.getLastReport().isEmpty());

    // Try to disable the auth module for the tenant.
    // Ought to fail, because it is needed by sample module
    c.given().delete("/_/proxy/tenants/" + okapiTenant + "/modules/auth")
            .then().statusCode(400);

    String docTenant = "{" + LS
            + "  \"id\" : \"" + okapiTenant + "\"," + LS
            + "  \"name\" : \"Roskilde-library\"," + LS
            + "  \"description\" : \"Roskilde bibliotek\"" + LS
            + "}";
    c = api.createRestAssured();
    c.given()
            .header("Content-Type", "application/json")
            .body(docTenant).put("/_/proxy/tenants/" + okapiTenant)
            .then().statusCode(200)
            .body(equalTo(docTenant));
    Assert.assertTrue("raml: " + c.getLastReport().toString(),
            c.getLastReport().isEmpty());

    c = api.createRestAssured();
    c.given().get("/_/proxy/tenants/" + okapiTenant + "/modules")
            .then().statusCode(200).body(equalTo(expEnabledBoth));
    Assert.assertTrue("raml: " + c.getLastReport().toString(),
            c.getLastReport().isEmpty());

    given().get("/sample")
            .then().statusCode(403);

    given().header("X-Okapi-Tenant", okapiTenant).get("/q")
            .then().statusCode(404);

    given().header("X-Okapi-Tenant", okapiTenant).get("/sample")
            .then().statusCode(401);

    final String docWrongLogin = "{" + LS
            + "  \"tenant\" : \"t1\"," + LS
            + "  \"username\" : \"peter\"," + LS
            + "  \"password\" : \"peter37\"" + LS
            + "}";

    given().header("Content-Type", "application/json").body(docWrongLogin)
            .header("X-Okapi-Tenant", okapiTenant).post("/login")
            .then().statusCode(401);

    final String docLogin = "{" + LS
            + "  \"tenant\" : \"t1\"," + LS
            + "  \"username\" : \"peter\"," + LS
            + "  \"password\" : \"peter-password\"" + LS
            + "}";
    okapiToken = given().header("Content-Type", "application/json").body(docLogin)
            .header("X-Okapi-Tenant", okapiTenant).post("/login")
            .then().statusCode(200).extract().header("X-Okapi-Token");

    // Check that okapi sets up the permission headers
    // Check also the X-Okapi-Url header in the same go
    given().header("X-Okapi-Tenant", okapiTenant)
            .header("X-Okapi-Token", okapiToken)
            .header("X-all-headers", "H") // ask sample to report all headers
            .get("/sample")
            .then().statusCode(200)
            .header("X-Okapi-Permissions-Required", "sample.needed")
            .header("X-Okapi-Module-Permissions"
                      ,"{\"sample-module\":[\"sample.modperm\"]}")
            .header("X-Okapi-Url", "http://localhost:9130/")
<<<<<<< HEAD
            .header("X-Okapi-Called-Module", "sample-module")
=======
>>>>>>> 7d96fbe6
            .body(equalTo("It works"));
    // Check only the required bit, since there is only one.
    // There are wanted bits too, two of them, but their order is not
    // well defined...

    // Check the CORS headers
    // The presence of the Origin header should provoke the two extra headers
    given().header("X-Okapi-Tenant", okapiTenant)
            .header("X-Okapi-Token", okapiToken)
            .header("Origin", "http://foobar.com")
            .get("/sample")
            .then().statusCode(200)
            .header("Access-Control-Allow-Origin", "*")
            .header("Access-Control-Expose-Headers", "Location,X-Okapi-Trace,X-Okapi-Token")
            .body(equalTo("It works"));

    given().header("X-Okapi-Tenant", okapiTenant)
            .header("X-Okapi-Token", okapiToken)
            .header("Content-Type", "text/xml")
            .body("Okapi").post("/sample")
            .then().statusCode(200).body(equalTo("Hello  (XML) Okapi"));

    given().header("X-Okapi-Tenant", okapiTenant)
            .header("X-Okapi-Token", okapiToken)
            .get("/samplE")
            .then().statusCode(202);

    given().header("X-Okapi-Tenant", okapiTenant)
            .header("X-Okapi-Token", okapiToken)
            .delete("/sample")
            .then().statusCode(202);

    // Check that we don't do prefix matching
    given().header("X-Okapi-Tenant", okapiTenant)
            .header("X-Okapi-Token", okapiToken)
            .get("/sampleXXX")
            .then().statusCode(404);
    // Check that parameters don't mess with the routing
    given().header("X-Okapi-Tenant", okapiTenant)
            .header("X-Okapi-Token", okapiToken)
            .get("/sample?p=parameters&q=query")
            .then().statusCode(200);

    // 2nd sample module.. We only create it in discovery and give it same URL as
    // for sample-module (first one)
    c = api.createRestAssured();
    final String docSample2Deployment = "{" + LS
            + "  \"instId\" : \"sample2-inst\"," + LS
            + "  \"srvcId\" : \"sample-module2\"," + LS
            + "  \"nodeId\" : null," + LS  // no nodeId, we aren't deploying on any node
            + "  \"url\" : \"http://localhost:9132\"" + LS
            + "}";
    r = c.given()
            .header("Content-Type", "application/json")
            .body(docSample2Deployment).post("/_/discovery/modules")
            .then()
            .statusCode(201).extract().response();
    Assert.assertTrue("raml: " + c.getLastReport().toString(),
            c.getLastReport().isEmpty());
    final String locationSample2Discovery = r.header("Location");

    c = api.createRestAssured();
    c.given().get("/_/discovery/modules/sample-module2")
            .then().statusCode(200)
            .log().ifError();
    Assert.assertTrue("raml: " + c.getLastReport().toString(),
            c.getLastReport().isEmpty());

    c = api.createRestAssured();
    c.given().get("/_/discovery/modules/sample-module2/sample2-inst")
            .then().statusCode(200)
            .log().ifError();
    Assert.assertTrue("raml: " + c.getLastReport().toString(),
            c.getLastReport().isEmpty());

    c = api.createRestAssured();
    c.given().get("/_/discovery/health")
            .then().statusCode(200);
    Assert.assertTrue("raml: " + c.getLastReport().toString(),
            c.getLastReport().isEmpty());

    c = api.createRestAssured();
    c.given().get("/_/discovery/health/sample-module2")
            .then().statusCode(200);
    Assert.assertTrue("raml: " + c.getLastReport().toString(),
            c.getLastReport().isEmpty());

    c = api.createRestAssured();
    c.given().get("/_/discovery/health/sample-module2/sample2-inst")
            .then().statusCode(200);
    Assert.assertTrue("raml: " + c.getLastReport().toString(),
            c.getLastReport().isEmpty());

    final String docSample2Module = "{" + LS
            + "  \"id\" : \"sample-module2\"," + LS
            + "  \"name\" : \"another-sample-module2\"," + LS
            + "  \"routingEntries\" : [ {" + LS
            + "    \"methods\" : [ \"GET\", \"POST\" ]," + LS
            + "    \"path\" : \"/sample\"," + LS
            + "    \"level\" : \"31\"," + LS
            + "    \"type\" : \"request-response\"" + LS
            + "  } ]" + LS
            + "}";
    c = api.createRestAssured();
    r = c.given()
            .header("Content-Type", "application/json")
            .body(docSample2Module).post("/_/proxy/modules").then().statusCode(201)
            .extract().response();
    Assert.assertTrue("raml: " + c.getLastReport().toString(),
            c.getLastReport().isEmpty());
    final String locationSample2Module = r.getHeader("Location");

    final String docEnableSample2 = "{" + LS
            + "  \"id\" : \"sample-module2\"" + LS
            + "}";
    c = api.createRestAssured();
    c.given()
            .header("Content-Type", "application/json")
            .body(docEnableSample2).post("/_/proxy/tenants/" + okapiTenant + "/modules")
            .then().statusCode(200)
            .body(equalTo(docEnableSample2));
    Assert.assertTrue("raml: " + c.getLastReport().toString(),
            c.getLastReport().isEmpty());

    // 3rd sample module.. We only create it in discovery and give it same URL as
    // for sample-module (first one)
    c = api.createRestAssured();
    final String docSample3Deployment = "{" + LS
            + "  \"instId\" : \"sample3-instance\"," + LS
            + "  \"srvcId\" : \"sample-module3\"," + LS
            + "  \"url\" : \"http://localhost:9132\"" + LS
            + "}";
    r = c.given()
            .header("Content-Type", "application/json")
            .body(docSample3Deployment).post("/_/discovery/modules")
            .then()
            .statusCode(201).extract().response();
    Assert.assertTrue("raml: " + c.getLastReport().toString(),
            c.getLastReport().isEmpty());
    final String locationSample3Inst = r.getHeader("Location");
    logger.debug("Deployed: locationSample3Inst " + locationSample3Inst);

    final String docSample3Module = "{" + LS
            + "  \"id\" : \"sample-module3\"," + LS
            + "  \"name\" : \"sample-module3\"," + LS
            + "  \"routingEntries\" : [ {" + LS
            + "    \"methods\" : [ \"GET\", \"POST\" ]," + LS
            + "    \"path\" : \"/sample\"," + LS
            + "    \"level\" : \"05\"," + LS
            + "    \"type\" : \"headers\"" + LS
            + "  }, {" + LS
            + "    \"methods\" : [ \"GET\", \"POST\" ]," + LS
            + "    \"path\" : \"/sample\"," + LS
            + "    \"level\" : \"45\"," + LS
            + "    \"type\" : \"headers\"" + LS
            + "  }, {" + LS
            + "    \"methods\" : [ \"GET\", \"POST\" ]," + LS
            + "    \"path\" : \"/sample\"," + LS
            + "    \"level\" : \"33\"," + LS
            + "    \"type\" : \"request-only\"" + LS
            + "  } ]" + LS
            + "}";
    c = api.createRestAssured();
    r = c.given()
            .header("Content-Type", "application/json")
            .body(docSample3Module).post("/_/proxy/modules").then().statusCode(201)
            .extract().response();
    Assert.assertTrue("raml: " + c.getLastReport().toString(),
            c.getLastReport().isEmpty());
    final String locationSample3Module = r.getHeader("Location");

    final String docEnableSample3 = "{" + LS
            + "  \"id\" : \"sample-module3\"" + LS
            + "}";
    c = api.createRestAssured();
    c.given()
            .header("Content-Type", "application/json")
            .body(docEnableSample3).post("/_/proxy/tenants/" + okapiTenant + "/modules")
            .then().statusCode(200)
            .body(equalTo(docEnableSample3));
    Assert.assertTrue("raml: " + c.getLastReport().toString(),
            c.getLastReport().isEmpty());

    given().header("X-Okapi-Tenant", okapiTenant)
            .header("X-Okapi-Token", okapiToken)
            .get("/sample")
            .then().statusCode(200).body(equalTo("It works"));

    given().header("X-Okapi-Tenant", okapiTenant)
            .header("X-Okapi-Token", okapiToken)
            .body("OkapiX").post("/sample")
            .then().statusCode(200).body(equalTo("Hello Hello OkapiX"));

    given().get("/_/test/reloadmodules")
            .then().statusCode(204);

    given().header("X-Okapi-Tenant", okapiTenant)
            .header("X-Okapi-Token", okapiToken)
            .header("Content-Type", "text/xml")
            .get("/sample")
            .then().statusCode(200).body(equalTo("It works (XML) "));

    c = api.createRestAssured();
    final String exp4Modules = "[ {" + LS
            + "  \"id\" : \"auth\"" + LS
            + "}, {" + LS
            + "  \"id\" : \"sample-module\"" + LS
            + "}, {" + LS
            + "  \"id\" : \"sample-module2\"" + LS
            + "}, {" + LS
            + "  \"id\" : \"sample-module3\"" + LS
            + "} ]";
    c.given().get(locationTenantRoskilde + "/modules")
            .then().statusCode(200)
            .body(equalTo(exp4Modules));
    Assert.assertTrue("raml: " + c.getLastReport().toString(),
            c.getLastReport().isEmpty());

    c = api.createRestAssured();
    c.given().delete(locationTenantRoskilde + "/modules/sample-module3")
            .then().statusCode(204);
    Assert.assertTrue(c.getLastReport().isEmpty());

    c = api.createRestAssured();
    final String exp3Modules = "[ {" + LS
            + "  \"id\" : \"auth\"" + LS
            + "}, {" + LS
            + "  \"id\" : \"sample-module\"" + LS
            + "}, {" + LS
            + "  \"id\" : \"sample-module2\"" + LS
            + "} ]";
    c.given().get(locationTenantRoskilde + "/modules")
            .then().statusCode(200)
            .body(equalTo(exp3Modules));
    Assert.assertTrue(c.getLastReport().isEmpty());

    c = api.createRestAssured();
    c.given().get("/_/discovery/modules")
            .then().statusCode(200)
            .log().ifError();
    Assert.assertTrue("raml: " + c.getLastReport().toString(),
            c.getLastReport().isEmpty());

    // make sample 2 disappear from discovery!
    c = api.createRestAssured();
    c.given().delete(locationSample2Discovery)
            .then().statusCode(204);
    Assert.assertTrue("raml: " + c.getLastReport().toString(),
            c.getLastReport().isEmpty());

    c = api.createRestAssured();
    c.given().get("/_/discovery/modules")
            .then().statusCode(200)
            .log().ifError();
    Assert.assertTrue("raml: " + c.getLastReport().toString(),
            c.getLastReport().isEmpty());

    given().header("X-Okapi-Tenant", okapiTenant)
            .header("X-Okapi-Token", okapiToken)
            .header("Content-Type", "text/xml")
            .get("/sample")
            .then().statusCode(404); // because sample2 was removed


    c = api.createRestAssured();
    c.given().delete(locationTenantRoskilde)
            .then().statusCode(204);
    Assert.assertTrue("raml: " + c.getLastReport().toString(),
            c.getLastReport().isEmpty());

    // Clean up, so the next test starts with a clean slate
    logger.debug("testproxy cleaning up");
    given().delete(locationSample3Inst).then().log().ifError().statusCode(204);
    given().delete(locationSample3Module).then().log().ifError().statusCode(204);
    given().delete("/_/proxy/modules/sample-module").then().log().ifError().statusCode(204);
    given().delete("/_/proxy/modules/sample-module2").then().log().ifError().statusCode(204);
    given().delete("/_/proxy/modules/auth").then().log().ifError().statusCode(204);
    given().delete(locationAuthDeployment).then().log().ifError().statusCode(204);
    locationAuthDeployment = null;
    given().delete(locationSampleDeployment).then().log().ifError().statusCode(204);
    locationSampleDeployment = null;

    checkDbIsEmpty("testproxy done", context);

    async.complete();
  }

  @Test
  public void testDeployment(TestContext context) {
    async = context.async();
    Response r;

    given().get("/_/deployment/modules")
            .then().statusCode(200)
            .body(equalTo("[ ]"));

    given().get("/_/deployment/modules/not_found")
            .then().statusCode(404);

    given().get("/_/discovery/modules")
            .then().statusCode(200)
            .body(equalTo("[ ]"));

    given().get("/_/discovery/modules/not_found")
            .then().statusCode(404);

    final String doc1 = "{" + LS
            + "  \"srvcId\" : \"sample-module5\"," + LS
            + "  \"nodeId\" : \"localhost\"," + LS
            + "  \"descriptor\" : {" + LS
            + "    \"exec\" : "
            + "\"java -Dport=%p -jar ../okapi-sample-module/target/okapi-sample-module-fat.jar\"" + LS
            + "  }" + LS
            + "}";

    given().header("Content-Type", "application/json")
            .body(doc1).post("/_/discovery/modules/") // extra slash !
            .then().statusCode(404);

    final String doc2 = "{" + LS
            + "  \"instId\" : \"localhost-9131\"," + LS
            + "  \"srvcId\" : \"sample-module5\"," + LS
            + "  \"nodeId\" : \"localhost\"," + LS
            + "  \"url\" : \"http://localhost:9131\"," + LS
            + "  \"descriptor\" : {" + LS
            + "    \"cmdlineStart\" : null," + LS
            + "    \"cmdlineStop\" : null," + LS
            + "    \"exec\" : "
            + "\"java -Dport=%p -jar ../okapi-sample-module/target/okapi-sample-module-fat.jar\"" + LS
            + "  }" + LS
            + "}";

    r = given().header("Content-Type", "application/json")
            .body(doc1).post("/_/discovery/modules")
            .then().statusCode(201)
            .body(equalTo(doc2))
            .extract().response();
    locationSample5Deployment = r.getHeader("Location");

    given().get(locationSample5Deployment)
            .then().statusCode(200)
            .body(equalTo(doc2));

    given().get("/_/deployment/modules")
            .then().statusCode(200)
            .body(equalTo("[ " + doc2 + " ]"));

    given().header("Content-Type", "application/json")
            .body(doc2).post("/_/discovery/modules")
            .then().statusCode(400);

    given().get("/_/discovery/modules/sample-module5")
            .then().statusCode(200)
            .body(equalTo("[ " + doc2 + " ]"));

    given().get("/_/discovery/modules")
            .then().statusCode(200)
            .log().ifError()
            .body(equalTo("[ " + doc2 + " ]"));

    System.out.println("delete: " + locationSample5Deployment);
    given().delete(locationSample5Deployment).then().statusCode(204);
    locationSample5Deployment = null;

    // Verify that the list works also after delete
    given().get("/_/deployment/modules")
            .then().statusCode(200)
            .body(equalTo("[ ]"));

    // verify that module5 is no longer there
    given().get("/_/discovery/modules/sample-module5")
            .then().statusCode(404);

    // verify that a never-seen module returns the same
    given().get("/_/discovery/modules/UNKNOWN-MODULE")
            .then().statusCode(404);

    // Deploy a module via its own LaunchDescriptor
    final String docSampleModule = "{" + LS
      + "  \"id\" : \"sample-module-depl\"," + LS
      + "  \"name\" : \"sample module for deployment test\"," + LS
      + "  \"tags\" : null," + LS
      + "  \"provides\" : [ {" + LS
      + "    \"id\" : \"sample\"," + LS
      + "    \"version\" : \"1.0.0\"" + LS
      + "  } ]," + LS
      + "  \"routingEntries\" : [ {" + LS
      + "    \"methods\" : [ \"GET\", \"POST\" ]," + LS
      + "    \"path\" : \"/sample\"," + LS
      + "    \"level\" : \"30\"," + LS
      + "    \"type\" : \"request-response\"" + LS
      + "  } ]," + LS
      + "  \"uiDescriptor\" : null," + LS
      + "  \"launchDescriptor\" : {" + LS
      + "    \"cmdlineStart\" : null," + LS
      + "    \"cmdlineStop\" : null," + LS
      + "    \"exec\" : \"java -Dport=%p -jar ../okapi-sample-module/target/okapi-sample-module-fat.jar\"" + LS
      + "  }" + LS
      + "}";

    RamlDefinition api = RamlLoaders.fromFile("src/main/raml").load("okapi.raml")
            .assumingBaseUri("https://okapi.cloud");

    RestAssuredClient c;

    c = api.createRestAssured();
    r = c.given()
      .header("Content-Type", "application/json")
      .body(docSampleModule).post("/_/proxy/modules")
      .then()
      //.log().all()
      .statusCode(201)
      .extract().response();
    Assert.assertTrue("raml: " + c.getLastReport().toString(),
            c.getLastReport().isEmpty());
    final String locationSampleModule = r.getHeader("Location");

    final String docDeploy = "{" + LS
            + "  \"srvcId\" : \"sample-module-depl\"," + LS
            + "  \"nodeId\" : \"localhost\"," + LS
            + "  \"descriptor\" : null" + LS
            + "}";
    final String DeployResp = "{" + LS
    +"  \"instId\" : \"localhost-9131\"," + LS
    +"  \"srvcId\" : \"sample-module-depl\"," + LS
    +"  \"nodeId\" : \"localhost\"," + LS
    +"  \"url\" : \"http://localhost:9131\"," + LS
    +"  \"descriptor\" : {" + LS
    +"    \"cmdlineStart\" : null," + LS
    +"    \"cmdlineStop\" : null," + LS
    +"    \"exec\" : \"java -Dport=%p -jar ../okapi-sample-module/target/okapi-sample-module-fat.jar\"" + LS
    +"  }" + LS
    +"}";

    r = given().header("Content-Type", "application/json")
            .body(docDeploy).post("/_/discovery/modules")
            .then().statusCode(201)
            .body(equalTo(DeployResp))
            .extract().response();
    locationSample5Deployment = r.getHeader("Location");

    // Would be nice to verify that the module works, but too much hazzle with
    // tenants etc

    // Undeploy
    given().delete(locationSample5Deployment)
      .then().statusCode(204);
    // Undeploy again, to see it is gone
    given().delete(locationSample5Deployment)
      .then().statusCode(404);
    locationSample5Deployment = null;

    // and delete from the proxy
    given().delete(locationSampleModule)
      .then().statusCode(204);

    checkDbIsEmpty("testDeployment done", context);
    async.complete();
  }

  @Test
  public void testHeader(TestContext context) {
    async = context.async();

    Response r;
    ValidatableResponse then;

    final String docLaunch1 = "{" + LS
            + "  \"srvcId\" : \"sample-module5\"," + LS
            + "  \"nodeId\" : \"localhost\"," + LS
            + "  \"descriptor\" : {" + LS
            + "    \"exec\" : "
            + "\"java -Dport=%p -jar ../okapi-sample-module/target/okapi-sample-module-fat.jar\"" + LS
            + "  }" + LS
            + "}";

    r = given().header("Content-Type", "application/json")
            .body(docLaunch1).post("/_/discovery/modules")
            .then().statusCode(201)
            .extract().response();
    locationSample5Deployment = r.getHeader("Location");

    final String docLaunch2 = "{" + LS
            + "  \"srvcId\" : \"header-module\"," + LS
            + "  \"nodeId\" : \"localhost\"," + LS
            + "  \"descriptor\" : {" + LS
            + "    \"exec\" : "
            + "\"java -Dport=%p -jar ../okapi-header-module/target/okapi-header-module-fat.jar\"" + LS
            + "  }" + LS
            + "}";

    r = given().header("Content-Type", "application/json")
            .body(docLaunch2).post("/_/discovery/modules")
            .then().statusCode(201)
            .extract().response();
    locationHeaderDeployment = r.getHeader("Location");

    final String docSampleModule = "{" + LS
            + "  \"id\" : \"sample-module5\"," + LS
            + "  \"routingEntries\" : [ {" + LS
            + "    \"methods\" : [ \"GET\", \"POST\" ]," + LS
            + "    \"path\" : \"/sample\"," + LS
            + "    \"level\" : \"20\"," + LS
            + "    \"type\" : \"request-response\"" + LS
            + "  } ]" + LS
            + "}";
    r = given()
            .header("Content-Type", "application/json")
            .body(docSampleModule).post("/_/proxy/modules").then().statusCode(201)
            .extract().response();
    final String locationSampleModule = r.getHeader("Location");

    final String docHeaderModule = "{" + LS
            + "  \"id\" : \"header-module\"," + LS
            + "  \"routingEntries\" : [ {" + LS
            + "    \"methods\" : [ \"GET\", \"POST\" ]," + LS
            + "    \"path\" : \"/sample\"," + LS
            + "    \"level\" : \"10\"," + LS
            + "    \"type\" : \"headers\"" + LS
            + "  } ]" + LS
            + "}";
    r = given()
            .header("Content-Type", "application/json")
            .body(docHeaderModule).post("/_/proxy/modules").then().statusCode(201)
            .extract().response();
    final String locationHeaderModule = r.getHeader("Location");

    final String docTenantRoskilde = "{" + LS
            + "  \"id\" : \"" + okapiTenant + "\"," + LS
            + "  \"name\" : \"" + okapiTenant + "\"," + LS
            + "  \"description\" : \"Roskilde bibliotek\"" + LS
            + "}";
    r = given()
            .header("Content-Type", "application/json")
            .body(docTenantRoskilde).post("/_/proxy/tenants")
            .then().statusCode(201)
            .body(equalTo(docTenantRoskilde))
            .extract().response();
    final String locationTenantRoskilde = r.getHeader("Location");

    final String docEnableSample = "{" + LS
            + "  \"id\" : \"sample-module5\"" + LS
            + "}";
    given()
            .header("Content-Type", "application/json")
            .body(docEnableSample).post("/_/proxy/tenants/" + okapiTenant + "/modules")
            .then().statusCode(200)
            .body(equalTo(docEnableSample));

    final String docEnableHeader = "{" + LS
            + "  \"id\" : \"header-module\"" + LS
            + "}";
    given()
            .header("Content-Type", "application/json")
            .body(docEnableHeader).post("/_/proxy/tenants/" + okapiTenant + "/modules")
            .then().statusCode(200)
            .body(equalTo(docEnableHeader));

    given().header("X-Okapi-Tenant", okapiTenant)
            .body("bar").post("/sample")
            .then().statusCode(200).body(equalTo("Hello foobar"))
            .extract().response();

    given().delete("/_/proxy/tenants/" + okapiTenant + "/modules/sample-module5")
            .then().statusCode(204);

    given().delete(locationSampleModule)
            .then().statusCode(204);

    final String docSampleModule2 = "{" + LS
            + "  \"id\" : \"sample-module5\"," + LS
            + "  \"routingEntries\" : [ {" + LS
            + "    \"methods\" : [ \"GET\", \"POST\" ]," + LS
            + "    \"path\" : \"/sample\"," + LS
            + "    \"level\" : \"5\"," + LS
            + "    \"type\" : \"request-response\"" + LS
            + "  } ]" + LS
            + "}";

    given()
            .header("Content-Type", "application/json")
            .body(docSampleModule2).post("/_/proxy/modules").then().statusCode(201)
            .extract().response();
    final String locationSampleModule2 = r.getHeader("Location");

    given()
            .header("Content-Type", "application/json")
            .body(docEnableSample).post("/_/proxy/tenants/" + okapiTenant + "/modules")
            .then().statusCode(200)
            .body(equalTo(docEnableSample));

    given().header("X-Okapi-Tenant", okapiTenant)
            .body("bar").post("/sample")
            .then().statusCode(200).body(equalTo("Hello foobar"))
            .extract().response();

    logger.debug("testHeader cleaning up");
    given().delete(locationTenantRoskilde)
            .then().statusCode(204);
    given().delete(locationSampleModule)
            .then().statusCode(204);
    given().delete(locationSample5Deployment)
            .then().statusCode(204);
    locationSample5Deployment = null;
    given().delete(locationHeaderDeployment)
            .then().statusCode(204);
    locationHeaderDeployment = null;
    given().delete(locationHeaderModule)
            .then().statusCode(204);

    checkDbIsEmpty("testHeader done", context);

    async.complete();
  }

  @Test
  public void testUiModule(TestContext context) {
    async = context.async();
    Response r;

    RamlDefinition api = RamlLoaders.fromFile("src/main/raml").load("okapi.raml")
            .assumingBaseUri("https://okapi.cloud");

    final String docUiModuleInput = "{" + LS
            + "  \"id\" : \"11-22-11-22-11\"," + LS
            + "  \"name\" : \"sample-ui\"," + LS
            + "  \"routingEntries\" : [ ]," + LS
            + "  \"uiDescriptor\" : {" + LS
            + "    \"npm\" : \"name-of-module-in-npm\"" + LS
            + "  }" + LS
            + "}";

    final String docUiModuleOutput = "{" + LS
            + "  \"id\" : \"11-22-11-22-11\"," + LS
            + "  \"name\" : \"sample-ui\"," + LS
            + "  \"tags\" : null," + LS
            + "  \"provides\" : null," + LS
            + "  \"requires\" : null," + LS
            + "  \"routingEntries\" : [ ]," + LS
            + "  \"modulePermissions\" : null," + LS
            + "  \"uiDescriptor\" : {" + LS
            + "    \"npm\" : \"name-of-module-in-npm\"," + LS
            + "    \"args\" : null" + LS
            + "  }," + LS
            + "  \"launchDescriptor\" : null" + LS
            + "}";

    RestAssuredClient c;

    c = api.createRestAssured();
    r = c.given()
            .header("Content-Type", "application/json")
            .body(docUiModuleInput).post("/_/proxy/modules").then().statusCode(201)
            .body(equalTo(docUiModuleOutput)).extract().response();
    Assert.assertTrue("raml: " + c.getLastReport().toString(),
            c.getLastReport().isEmpty());

    String location = r.getHeader("Location");

    c = api.createRestAssured();
    c.given()
            .get(location)
            .then().statusCode(200).body(equalTo(docUiModuleOutput));
    Assert.assertTrue("raml: " + c.getLastReport().toString(),
            c.getLastReport().isEmpty());

    given().delete(location)
            .then().statusCode(204);
    checkDbIsEmpty("testUiModule done", context);

    async.complete();
  }
}<|MERGE_RESOLUTION|>--- conflicted
+++ resolved
@@ -593,10 +593,6 @@
             .header("X-Okapi-Module-Permissions"
                       ,"{\"sample-module\":[\"sample.modperm\"]}")
             .header("X-Okapi-Url", "http://localhost:9130/")
-<<<<<<< HEAD
-            .header("X-Okapi-Called-Module", "sample-module")
-=======
->>>>>>> 7d96fbe6
             .body(equalTo("It works"));
     // Check only the required bit, since there is only one.
     // There are wanted bits too, two of them, but their order is not
