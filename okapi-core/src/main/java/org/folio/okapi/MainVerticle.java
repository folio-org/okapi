package org.folio.okapi;

import io.vertx.core.AbstractVerticle;
import io.vertx.core.Context;
import io.vertx.core.Future;
import io.vertx.core.Promise;
import io.vertx.core.Vertx;
import io.vertx.core.http.HttpServerOptions;
import io.vertx.core.json.JsonObject;
import io.vertx.core.spi.cluster.ClusterManager;
import io.vertx.ext.web.Router;
import java.lang.management.ManagementFactory;
import java.util.Arrays;
import java.util.SortedMap;
import java.util.TreeMap;
import java.util.concurrent.CountDownLatch;
import java.util.concurrent.TimeUnit;
import org.apache.logging.log4j.Logger;
import org.folio.okapi.bean.ModuleDescriptor;
import org.folio.okapi.bean.Tenant;
import org.folio.okapi.bean.TenantDescriptor;
import org.folio.okapi.common.Config;
import org.folio.okapi.common.ErrorType;
import org.folio.okapi.common.Messages;
import org.folio.okapi.common.MetricsUtil;
import org.folio.okapi.common.ModuleId;
import org.folio.okapi.common.ModuleVersionReporter;
import org.folio.okapi.common.OkapiLogger;
import org.folio.okapi.common.OkapiStringUtil;
import org.folio.okapi.common.XOkapiHeaders;
import org.folio.okapi.managers.DeploymentManager;
import org.folio.okapi.managers.DiscoveryManager;
import org.folio.okapi.managers.EnvManager;
import org.folio.okapi.managers.HealthManager;
import org.folio.okapi.managers.InternalModule;
import org.folio.okapi.managers.ModuleManager;
import org.folio.okapi.managers.ProxyService;
import org.folio.okapi.managers.PullManager;
import org.folio.okapi.managers.TenantManager;
import org.folio.okapi.service.ModuleStore;
import org.folio.okapi.service.TenantStore;
import org.folio.okapi.service.impl.Storage;
import org.folio.okapi.service.impl.Storage.InitMode;
import org.folio.okapi.service.impl.TenantStoreNull;
import org.folio.okapi.util.CorsHelper;
import org.folio.okapi.util.EventBusChecker;
import org.folio.okapi.util.LogHelper;
import org.folio.okapi.util.OkapiError;

@java.lang.SuppressWarnings({"squid:S1192"})
public class MainVerticle extends AbstractVerticle {

  private final Logger logger = OkapiLogger.get();

  private ModuleManager moduleManager;
  private TenantManager tenantManager;
  private EnvManager envManager;
  private ProxyService proxyService;
  private DeploymentManager deploymentManager;
  private DiscoveryManager discoveryManager;
  private ClusterManager clusterManager;
  private HealthManager healthManager;
  private Storage storage;
  private Storage.InitMode initMode = InitMode.NORMAL;
  private int port;
  private String okapiVersion = null;
  private final Messages messages = Messages.getInstance();
  boolean enableProxy = false;

  public void setClusterManager(ClusterManager mgr) {
    clusterManager = mgr;
  }

  @Override
  public void init(Vertx vertx, Context context) {
    super.init(vertx, context);
    ModuleVersionReporter m = new ModuleVersionReporter("org.folio.okapi/okapi-core");
    okapiVersion = m.getVersion();
    m.logStart();


    boolean enableDeployment = false;

    super.init(vertx, context);

    JsonObject config = context.config();
    port = Integer.parseInt(Config.getSysConf("port", "9130", config));
    String okapiVersion2 = Config.getSysConf("okapiVersion", null, config);
    if (okapiVersion2 != null) {
      okapiVersion = okapiVersion2;
    }
    if (clusterManager != null) {
      logger.info(messages.getMessage("10000", clusterManager.getNodeId()));
    } else {
      logger.info(messages.getMessage("10001"));
    }
    final String host = Config.getSysConf("host", "localhost", config);
    String okapiUrl = Config.getSysConf("okapiurl", "http://localhost:" + port, config);
    okapiUrl = OkapiStringUtil.trimTrailingSlashes(okapiUrl);
    final String nodeName = Config.getSysConf("nodename", null, config);
    String storageType = Config.getSysConf("storage", "inmemory", config);
    String loglevel = Config.getSysConf("loglevel", null, config);
    if (loglevel != null) {
      LogHelper.setRootLogLevel(loglevel);
    } else {
      String lev = System.getenv("OKAPI_LOGLEVEL");
      if (lev != null && !lev.isEmpty()) {
        LogHelper.setRootLogLevel(lev);
      }
    }
    String mode = config.getString("mode", "cluster");
    switch (mode) {
      case "deployment":
        enableDeployment = true;
        break;
      case "proxy":
        enableProxy = true;
        break;
      case "purgedatabase":
        initMode = InitMode.PURGE;
        enableProxy = true; // so we get to initialize the database. We exit soon after anyway
        break;
      case "initdatabase":
        initMode = InitMode.INIT;
        enableProxy = true;
        break;
      default: // cluster and dev
        enableDeployment = true;
        enableProxy = true;
        break;
    }

    storage = new Storage(vertx, storageType, config);

    healthManager = new HealthManager(Integer.parseInt(
        Config.getSysConf("healthPort", "0", config)));
    envManager = new EnvManager(storage.getEnvStore());
    discoveryManager = new DiscoveryManager(storage.getDeploymentStore());
    if (clusterManager != null) {
      discoveryManager.setClusterManager(clusterManager);
    }
    if (enableDeployment) {
      deploymentManager = new DeploymentManager(vertx, discoveryManager, envManager,
          host, port, nodeName, config);
      Runtime.getRuntime().addShutdownHook(new Thread() {
        @Override
        public void run() {
          CountDownLatch latch = new CountDownLatch(1);
          deploymentManager.shutdown().onComplete(ar -> latch.countDown());
          try {
            if (!latch.await(2, TimeUnit.MINUTES)) {
              logger.error("Timed out waiting to undeploy all");
            }
          } catch (InterruptedException e) {
            logger.error("Exception while shutting down");
            Thread.currentThread().interrupt();
            throw new IllegalStateException(e);
          }
        }
      });
    }
    if (enableProxy) {
      ModuleStore moduleStore = storage.getModuleStore();
      moduleManager = new ModuleManager(moduleStore, false);
      TenantStore tenantStore = storage.getTenantStore();
      tenantManager = new TenantManager(moduleManager, tenantStore, false);
      discoveryManager.setModuleManager(moduleManager);
      logger.info("Proxy using {} storage", storageType);
      PullManager pullManager = new PullManager(vertx, moduleManager);
      InternalModule internalModule = new InternalModule(moduleManager,
          tenantManager, deploymentManager, discoveryManager,
          envManager, pullManager,okapiVersion);
      proxyService = new ProxyService(vertx,
          moduleManager, tenantManager, discoveryManager,
          internalModule, okapiUrl, config);
      tenantManager.setProxyService(proxyService);
    } else { // not really proxying, except to /_/deployment
      moduleManager = new ModuleManager(null, true);
      tenantManager = new TenantManager(moduleManager, new TenantStoreNull(), true);
      discoveryManager.setModuleManager(moduleManager);
      InternalModule internalModule = new InternalModule(
          null, null, deploymentManager, null,
          envManager, null, okapiVersion);
      // no modules, tenants, or discovery. Only deployment and env.
      proxyService = new ProxyService(vertx,
          moduleManager, tenantManager, discoveryManager,
          internalModule, okapiUrl, config);
    }
  }

  @Override
  public void stop(Promise<Void> promise) {
    logger.info("stop");
    MetricsUtil.stop();
    Future<Void> future = Future.succeededFuture();
    if (deploymentManager != null) {
      future = future.compose(x -> deploymentManager.shutdown());
    }
    future.compose(x -> discoveryManager.shutdown()).onComplete(promise::handle);
  }

  @Override
  public void start(Promise<Void> promise) {
    Future<Void> fut = startDatabases();
    if (initMode == InitMode.NORMAL) {
      fut = fut.compose(x -> EventBusChecker.check(vertx, clusterManager)
          .recover(cause -> {
            logger.warn("event bus check failed {}", cause.getMessage());
            return Future.succeededFuture();
          }));
      fut = fut.compose(x -> startModuleManager());
      fut = fut.compose(x -> startTenants());
      fut = fut.compose(x -> checkInternalModules());
      fut = fut.compose(x -> startEnv());
      fut = fut.compose(x -> startDiscovery());
      fut = fut.compose(x -> startDeployment());
      fut = fut.compose(x -> startListening());
      fut = fut.compose(x -> startRedeploy());
      fut = fut.compose(x -> healthManager.init(vertx, Arrays.asList(tenantManager)));
    }
    fut.onComplete(x -> {
      if (x.failed()) {
        logger.error(x.cause().getMessage());
      }
      if (initMode != InitMode.NORMAL) {
        vertx.close();
      }
      promise.handle(x);
    });
  }

  private Future<Void> startDatabases() {
    return storage.prepareDatabases(initMode);
  }

  private Future<Void> startModuleManager() {
    logger.info("startModuleManager");
    return moduleManager.init(vertx);
  }

  private Future<Void> startTenants() {
    logger.info("startTenants");
    return tenantManager.init(vertx);
  }

  @SuppressWarnings("indentation")
  private Future<Void> checkInternalModules() {
    logger.info("checkInternalModules");
    final ModuleDescriptor md = InternalModule.moduleDescriptor(okapiVersion);
    final String okapiModule = md.getId();
    final String interfaceVersion = md.getProvides()[0].getVersion();
    return moduleManager.get(okapiModule).compose(gres -> {
      // we already have one, go on
      logger.debug("checkInternalModules: Already have {} "
          + " with interface version {}", okapiModule, interfaceVersion);
      // See Okapi-359 about version checks across the cluster
      return Future.succeededFuture();
    }, cause -> {
      if (OkapiError.getType(cause) != ErrorType.NOT_FOUND) {
        return Future.failedFuture(cause); // something went badly wrong
      }
      logger.debug("Creating the internal Okapi module {} with interface version {}",
          okapiModule, interfaceVersion);
<<<<<<< HEAD
      return moduleManager.create(md, true, true, true);
    }).compose(x -> checkSuperTenant(okapiModule));
=======
      moduleManager.createList(Arrays.asList(md), true, true, true).onFailure(cause1 ->
          promise.fail(cause1) // something went badly wrong
      ).onSuccess(ires -> {
        checkSuperTenant(okapiModule, promise);
      });
    });
    return promise.future();
>>>>>>> df00145d
  }

  private Future<Void> checkSuperTenant(String okapiModule) {
    return tenantManager.get(XOkapiHeaders.SUPERTENANT_ID)
        .recover(cause -> {
          if (OkapiError.getType(cause) != ErrorType.NOT_FOUND) {
            return Future.failedFuture(cause); // something went badly wrong
          }
          logger.info("Creating the superTenant " + XOkapiHeaders.SUPERTENANT_ID);

          TenantDescriptor td = new TenantDescriptor();
          td.setId(XOkapiHeaders.SUPERTENANT_ID);
          td.setName(XOkapiHeaders.SUPERTENANT_ID);
          td.setDescription("Okapi built-in super tenant");
          SortedMap<String, Boolean> map = new TreeMap<>();
          map.put(okapiModule, true);
          Tenant tenant = new Tenant(td, map);
          return tenantManager.insert(tenant).mapEmpty();
        }).mapEmpty();
  }

  private Future<Void> startEnv() {
    logger.info("starting env");
    return envManager.init(vertx);
  }

  private Future<Void> startDiscovery() {
    logger.info("Starting discovery");
    return discoveryManager.init(vertx);
  }

  private Future<Void> startDeployment() {
    if (deploymentManager == null) {
      return Future.succeededFuture();
    }
    return deploymentManager.init();
  }

  private Future<Void> startListening() {
    Router router = Router.router(vertx);
    logger.debug("Setting up routes");

    //handle CORS
    CorsHelper.addCorsHandler(router);

    if (proxyService != null) {
      router.routeWithRegex("^/_/invoke/tenant/[^/ ]+/.*")
          .handler(proxyService::redirectProxy);
      // Note: This can not go into the InternalModule, it reads the req body,
      // and then we can not ctx.reroute(). Unless we do something trickier,
      // like a new HTTP request.
    }

    // everything else gets proxified to modules
    // Even internal functions, they are in the InternalModule
    if (proxyService != null) {
      router.route("/*").handler(proxyService::proxy);
    }

    logger.debug("About to start HTTP server");
    HttpServerOptions so = new HttpServerOptions()
        .setHandle100ContinueAutomatically(true);
    return vertx.createHttpServer(so)
        .requestHandler(router)
        .listen(port)
        .onComplete(result -> {
          if (result.succeeded()) {
            logger.info("API Gateway started PID {}. Listening on port {}",
                ManagementFactory.getRuntimeMXBean().getName(), port);
          } else {
            logger.fatal("createHttpServer failed for port {}", port, result.cause());
          }
        })
        .mapEmpty();
  }

  private Future<Void> startRedeploy() {
    return discoveryManager.restartModules()
        .compose(res -> tenantManager.startTimers(discoveryManager, okapiVersion));
  }

}<|MERGE_RESOLUTION|>--- conflicted
+++ resolved
@@ -243,36 +243,27 @@
     return tenantManager.init(vertx);
   }
 
-  @SuppressWarnings("indentation")
   private Future<Void> checkInternalModules() {
     logger.info("checkInternalModules");
     final ModuleDescriptor md = InternalModule.moduleDescriptor(okapiVersion);
     final String okapiModule = md.getId();
     final String interfaceVersion = md.getProvides()[0].getVersion();
-    return moduleManager.get(okapiModule).compose(gres -> {
-      // we already have one, go on
-      logger.debug("checkInternalModules: Already have {} "
-          + " with interface version {}", okapiModule, interfaceVersion);
-      // See Okapi-359 about version checks across the cluster
-      return Future.succeededFuture();
-    }, cause -> {
-      if (OkapiError.getType(cause) != ErrorType.NOT_FOUND) {
-        return Future.failedFuture(cause); // something went badly wrong
-      }
-      logger.debug("Creating the internal Okapi module {} with interface version {}",
-          okapiModule, interfaceVersion);
-<<<<<<< HEAD
-      return moduleManager.create(md, true, true, true);
-    }).compose(x -> checkSuperTenant(okapiModule));
-=======
-      moduleManager.createList(Arrays.asList(md), true, true, true).onFailure(cause1 ->
-          promise.fail(cause1) // something went badly wrong
-      ).onSuccess(ires -> {
-        checkSuperTenant(okapiModule, promise);
-      });
-    });
-    return promise.future();
->>>>>>> df00145d
+    return moduleManager.get(okapiModule).compose(
+        gres -> {
+          // we already have one, go on
+          logger.debug("checkInternalModules: Already have {} "
+              + " with interface version {}", okapiModule, interfaceVersion);
+          // See Okapi-359 about version checks across the cluster
+          return Future.succeededFuture();
+        },
+        cause -> {
+          if (OkapiError.getType(cause) != ErrorType.NOT_FOUND) {
+            return Future.failedFuture(cause); // something went badly wrong
+          }
+          logger.debug("Creating the internal Okapi module {} with interface version {}",
+              okapiModule, interfaceVersion);
+          return moduleManager.createList(Arrays.asList(md), true, true, true);
+        }).compose(x -> checkSuperTenant(okapiModule));
   }
 
   private Future<Void> checkSuperTenant(String okapiModule) {
