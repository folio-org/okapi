--- conflicted
+++ resolved
@@ -21,11 +21,7 @@
 
   private String id;
   private String version;
-<<<<<<< HEAD
-  private String interfaceType; // enum "proxy" (default), "system", "internal"
-=======
-  private String interfaceType; // enum "proxy" (default), or "system", "multiple"
->>>>>>> 08975d00
+  private String interfaceType; // enum: "proxy" (default), "system", "internal", multiple
   private RoutingEntry[] routingEntries;
   private RoutingEntry[] handlers;
   private final Logger logger = LoggerFactory.getLogger("okapi");
