--- conflicted
+++ resolved
@@ -155,20 +155,10 @@
     if (filters != null) {
       Collections.addAll(all, filters);
     }
-<<<<<<< HEAD
     for (ModuleInterface mi : getProvidesList()) {
       String t = mi.getInterfaceType();
-      if (t == null || t.equals("proxy")) {
+      if (t == null || t.equals("proxy") || t.equals("internal")) {
         all.addAll(mi.getAllRoutingEntries());
-=======
-    ModuleInterface[] prov = getProvides();
-    if (prov != null) {
-      for (ModuleInterface mi : prov) {
-        String t = mi.getInterfaceType();
-        if (t == null || t.equals("proxy") || t.equals("internal")) {
-          all.addAll(mi.getAllRoutingEntries());
-        }
->>>>>>> aa67819c
       }
     }
     return all;
