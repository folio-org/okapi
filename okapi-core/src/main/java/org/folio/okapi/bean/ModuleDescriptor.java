package org.folio.okapi.bean;

import com.fasterxml.jackson.annotation.JsonIgnore;
import com.fasterxml.jackson.annotation.JsonInclude;
import com.fasterxml.jackson.annotation.JsonInclude.Include;
import io.vertx.core.logging.Logger;
import io.vertx.core.logging.LoggerFactory;
import java.util.ArrayList;
import java.util.Collections;
import java.util.List;
import org.folio.okapi.util.ProxyContext;
import org.folio.okapi.util.ModuleId;

/**
 * Description of a module. These are used when creating modules under
 * "/_/proxy/modules" etc.
 *
 */
@JsonInclude(Include.NON_NULL)
public class ModuleDescriptor implements Comparable<ModuleDescriptor> {
  private final Logger logger = LoggerFactory.getLogger("okapi");

  private ModuleId id;
  private String name;

  private String[] tags;
<<<<<<< HEAD
  private EnvEntry[] env;

=======
  private ModuleId moduleId;
>>>>>>> d9f49a7f
  private ModuleInterface[] requires;
  private ModuleInterface[] provides;
  private RoutingEntry[] filters;
  private Permission[] permissionSets;
  private String[] modulePermissions; // DEPRECATED
  private UiModuleDescriptor uiDescriptor;
  private LaunchDescriptor launchDescriptor;
  private String tenantInterface; // DEPRECATED

  public ModuleDescriptor() {
  }

  /**
   * Copy constructor.
   *
   * @param other
   */
  public ModuleDescriptor(ModuleDescriptor other) {
    this.id = other.id;
    this.name = other.name;
    this.tags = other.tags;
    this.filters = other.filters;
    this.requires = other.requires;
    this.provides = other.provides;
    this.permissionSets = other.permissionSets;
    this.modulePermissions = other.modulePermissions;
    this.uiDescriptor = other.uiDescriptor;
    this.launchDescriptor = other.launchDescriptor;
    this.tenantInterface = other.tenantInterface;
  }

  public String getId() {
    return id.getId();
  }

  public void setId(String s) {
    this.id = new ModuleId(s);
    if (!this.id.hasSemVer()) {
      throw new IllegalArgumentException("Missing semantic version for: " + s);
    }
  }

  public String getName() {
    return name;
  }

  public void setName(String name) {
    this.name = name;
  }

  public String[] getTags() {
    return tags;
  }

  public void setTags(String[] tags) {
    this.tags = tags;
  }

  @JsonIgnore
  public ModuleInterface[] getRequiresList() {
    if (requires == null) {
      return new ModuleInterface[0];
    } else {
      return requires;
    }
  }

  public ModuleInterface[] getRequires() {
    return requires;
  }

  public void setRequires(ModuleInterface[] requires) {
    this.requires = requires;
  }

  @JsonIgnore
  public ModuleInterface[] getProvidesList() {
    if (provides == null) {
      return new ModuleInterface[0];
    } else {
      return provides;
    }
  }

  public ModuleInterface[] getProvides() {
    return provides;
  }

  public void setProvides(ModuleInterface[] provides) {
    this.provides = provides;
  }

  /**
   * Get all RoutingEntries that are type proxy. Either from provided
   * interfaces, or from the global level RoutingEntries.
   *
   * @return
   */
  @JsonIgnore
  public List<RoutingEntry> getProxyRoutingEntries() {
    List<RoutingEntry> all = new ArrayList<>();
    if (filters != null) {
      Collections.addAll(all, filters);
    }
    for (ModuleInterface mi : getProvidesList()) {
      String t = mi.getInterfaceType();
      if (t == null || t.equals("proxy") || t.equals("internal")) {
        all.addAll(mi.getAllRoutingEntries());
      }
    }
    return all;
  }

  @JsonIgnore
  public List<RoutingEntry> getMultiRoutingEntries() {
    List<RoutingEntry> all = new ArrayList<>();
    for (ModuleInterface mi : getProvidesList()) {
      if ("multiple".equals(mi.getInterfaceType())) {
        all.addAll(mi.getAllRoutingEntries());
      }
    }
    return all;
  }

  /**
   * Get the given system interface, if the MD has one.
   *
   * @param interfaceId name of the interface we want
   * @return null if not found, or the interface
   *
   * TODO - Take a version too, check compatibility
   */
  @JsonIgnore
  public ModuleInterface getSystemInterface(String interfaceId) {
    for (ModuleInterface prov : getProvidesList()) {
      if ("system".equals(prov.getInterfaceType())
        && interfaceId.equals(prov.getId())) {
        return prov;
      }
    }
    return null;
  }

  public String[] getModulePermissions() {
    return modulePermissions;
  }

  public void setModulePermissions(String[] modulePermissions) {
    this.modulePermissions = modulePermissions;
  }

  public UiModuleDescriptor getUiDescriptor() {
    return uiDescriptor;
  }

  public void setUiDescriptor(UiModuleDescriptor uiDescriptor) {
    this.uiDescriptor = uiDescriptor;
  }

  public LaunchDescriptor getLaunchDescriptor() {
    return launchDescriptor;
  }

  public void setLaunchDescriptor(LaunchDescriptor launchDescriptor) {
    this.launchDescriptor = launchDescriptor;
  }

  public String getTenantInterface() {
    return tenantInterface;
  }

  public void setTenantInterface(String tenantInterface) {
    this.tenantInterface = tenantInterface;
  }

  public Permission[] getPermissionSets() {
    return permissionSets;
  }

  public void setPermissionSets(Permission[] permissionSets) {
    this.permissionSets = permissionSets;
  }

  public RoutingEntry[] getFilters() {
    return filters;
  }

  public void setFilters(RoutingEntry[] filters) {
    this.filters = filters;
  }

  /**
   * Validate some features of a ModuleDescriptor.
   *
   * In case of Deprecated things, writes warnings in the log.
   * TODO: Turn these into errors when releasing 2.0
   *
   * @param pc
   * @return "" if ok, otherwise an informative error message.
   */
  public String validate(ProxyContext pc) {
    if (getId() == null || getId().isEmpty()) {
      return "No Id in module";
    }
    if (!getId().matches("^[a-zA-Z0-9+._-]+$")) {
      return "Invalid id: " + getId();
    }
    if (!id.hasSemVer()) {
      pc.warn("Missing semantic version for module Id: " + getId());
    }
    String mod = getId();
    if (provides != null) {
      for (ModuleInterface pr : provides) {
        String err = pr.validate(pc, "provides", mod);
        if (!err.isEmpty()) {
          return err;
        }
      }
    }
    if (requires != null) {
      for (ModuleInterface pr : requires) {
        String err = pr.validate(pc, "requires", mod);
        if (!err.isEmpty()) {
          return err;
        }
      }
    } else {
      pc.warn("Module '" + mod + "' "
        + "has no Requires section. If the module really does not require "
        + "any other interfaces, provide an empty array to be explicit about it.");
    }
    if (filters != null) {
      for (RoutingEntry fe : filters) {
        String err = fe.validate(pc, "filters", mod);
        if (!err.isEmpty()) {
          return err;
        }
      }
    }
    if (getTenantInterface() != null) {
      pc.warn("Module '" + mod + "' "
        + "uses DEPRECATED tenantInterface field."
        + " Provide a '_tenant' system interface instead");
    }
    return "";
  }

  public int compareTo(ModuleDescriptor other) {
    return id.compareTo(other.id);
  }

  @JsonIgnore
  public String getProduct() {
    return id.getProduct();
  }
}<|MERGE_RESOLUTION|>--- conflicted
+++ resolved
@@ -24,12 +24,7 @@
   private String name;
 
   private String[] tags;
-<<<<<<< HEAD
-  private EnvEntry[] env;
-
-=======
   private ModuleId moduleId;
->>>>>>> d9f49a7f
   private ModuleInterface[] requires;
   private ModuleInterface[] provides;
   private RoutingEntry[] filters;
