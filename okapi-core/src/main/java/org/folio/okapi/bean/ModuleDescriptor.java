package org.folio.okapi.bean;

import com.fasterxml.jackson.annotation.JsonIgnore;
import com.fasterxml.jackson.annotation.JsonInclude;
import com.fasterxml.jackson.annotation.JsonInclude.Include;
<<<<<<< HEAD
import io.vertx.core.json.Json;
import io.vertx.core.json.JsonArray;
import io.vertx.core.json.JsonObject;
=======
>>>>>>> dd1cd925
import io.vertx.core.logging.Logger;
import io.vertx.core.logging.LoggerFactory;
import java.util.ArrayList;
import java.util.Collections;
import java.util.List;

/**
 * Description of a module. These are used when creating modules under
 * "/_/proxy/modules" etc.
 *
 */
@JsonInclude(Include.NON_NULL)
public class ModuleDescriptor {
  private final Logger logger = LoggerFactory.getLogger("okapi");

  private String id;
  private String name;

  private String[] tags;
  private EnvEntry[] env;

  private ModuleInterface[] requires;
  private ModuleInterface[] provides;
  private RoutingEntry[] routingEntries;
  private RoutingEntry[] filters;
  private Permission[] permissionSets;
  private String[] modulePermissions; /* DEPRECATED */
  private UiModuleDescriptor uiDescriptor;
  private LaunchDescriptor launchDescriptor;

  private String tenantInterface; /* DEPRECATED */

  public ModuleDescriptor() {
  }

  /**
   * Copy constructor.
   *
   * @param other
   */
  public ModuleDescriptor(ModuleDescriptor other) {
    this.id = other.id;
    this.name = other.name;
    this.tags = other.tags;
    this.env = other.env;
    this.routingEntries = other.routingEntries;
    this.filters = other.filters;
    this.requires = other.requires;
    this.provides = other.provides;
    this.permissionSets = other.permissionSets;
    this.modulePermissions = other.modulePermissions;
    this.uiDescriptor = other.uiDescriptor;
    this.launchDescriptor = other.launchDescriptor;
    this.tenantInterface = other.tenantInterface;
  }

  public String getId() {
    return id;
  }

  public void setId(String id) {
    this.id = id;
  }
  public String getName() {
    return name;
  }

  public void setName(String name) {
    this.name = name;
  }

  @JsonIgnore
  public String getNameOrId() {
    if (name != null && !name.isEmpty()) {
      return name;
    }
    return id;
  }

  public String[] getTags() {
    return tags;
  }

  public void setTags(String[] tags) {
    this.tags = tags;
  }

  public EnvEntry[] getEnv() {
    return env;
  }

  public void setEnv(EnvEntry[] env) {
    this.env = env;
  }

  public ModuleInterface[] getRequires() {
    return requires;
  }

  public void setRequires(ModuleInterface[] requires) {
    this.requires = requires;
  }

  public ModuleInterface[] getProvides() {
    return provides;
  }

  public void setProvides(ModuleInterface[] provides) {
    this.provides = provides;
  }

  public RoutingEntry[] getRoutingEntries() {
    return routingEntries;
  }

  public void setRoutingEntries(RoutingEntry[] routingEntries) {
    this.routingEntries = routingEntries;
  }

  /**
   * Get all RoutingEntries that are type proxy. Either from provided
   * interfaces, or from the global level RoutingEntries.
   *
   * @return
   */
  @JsonIgnore
  public List<RoutingEntry> getProxyRoutingEntries() {
    return getAllRoutingEntries("proxy", true);
  }

  /**
   * Get all routingEntries of given type.
   *
   * @param type "proxy" or "system" or "" for all types
   * @param globaltoo true: include the global-level entries too
   * @return a list of RoutingEntries
   */
  @JsonIgnore
  public List<RoutingEntry> getAllRoutingEntries(String type, boolean globaltoo) {
    List<RoutingEntry> all = new ArrayList<>();
    RoutingEntry[] res = getRoutingEntries();
    if (res != null && globaltoo) {
      Collections.addAll(all, res);
    }
    ModuleInterface[] prov = getProvides();
    if (prov != null) {
      for (ModuleInterface mi : prov) {
        String t = mi.getInterfaceType();
        if (t == null || t.isEmpty()) {
          t = "proxy";
        }
        if (type.isEmpty() || type.equals(t)) {
          res = mi.getRoutingEntries();
          if (res != null) {
            Collections.addAll(all, res);
          }
        }
      }
    }
    return all;
  }

  /**
   * Get the given system interface, if the MD has one.
   *
   * @param interfaceId name of the interface we want
   * @return
   *
   * TODO - Take a version too, check compatibility
   */
  @JsonIgnore
  public ModuleInterface getSystemInterface(String interfaceId) {
    ModuleInterface[] provlist = getProvides();
    if (provlist != null) {
      for (ModuleInterface prov : provlist) {
      if ("system".equals(prov.getInterfaceType())
        && interfaceId.equals(prov.getId())) {
        return prov;
        }
      }
    }
    return null;
  }

  /**
   * Validate some features of a ModuleDescriptor.
   *
   * @return "" if ok, otherwise an informative error message.
   */
  public String validate() {
    if (getId() == null || getId().isEmpty()) {
      return "No Id in module";
    }
    if (!getId().matches("^[a-z0-9._-]+$")) {
      return "Invalid id";
    }
    if (provides != null) {
      for (ModuleInterface pr : provides) {
        String err = pr.validate(false, "provides");
        if (!err.isEmpty()) {
          return err;
        }
      }
    }
    if (requires != null) {
      for (ModuleInterface pr : requires) {
        String err = pr.validate(false, "requires");
        if (!err.isEmpty()) {
          return err;
        }
      }
    }

    if (routingEntries != null) { // This can be removed in 2.0
      for (RoutingEntry re : routingEntries) {
        String err = re.validate(false);
        if (!err.isEmpty()) {
          return err;
        }
      }
    }

    if (getTenantInterface() != null) {
      logger.warn("Module uses DEPRECATED tenantInterface field. "
        + "Provide a 'tenant' system interface instead");
      // Can not return error yet, need to accept this.
    }
    return "";
  }

  public String[] getModulePermissions() {
    return modulePermissions;
  }

  public void setModulePermissions(String[] modulePermissions) {
    this.modulePermissions = modulePermissions;
  }

  public UiModuleDescriptor getUiDescriptor() {
    return uiDescriptor;
  }

  public void setUiDescriptor(UiModuleDescriptor uiDescriptor) {
    this.uiDescriptor = uiDescriptor;
  }

  public LaunchDescriptor getLaunchDescriptor() {
    return launchDescriptor;
  }

  public void setLaunchDescriptor(LaunchDescriptor launchDescriptor) {
    this.launchDescriptor = launchDescriptor;
  }

  public String getTenantInterface() {
    return tenantInterface;
  }

  public void setTenantInterface(String tenantInterface) {
    this.tenantInterface = tenantInterface;
  }

  public Permission[] getPermissionSets() {
    return permissionSets;
  }

  public void setPermissionSets(Permission[] permissionSets) {
    this.permissionSets = permissionSets;
  }

  public RoutingEntry[] getFilters() {
    return filters;
  }

  public void setFilters(RoutingEntry[] filters) {
    this.filters = filters;
  }
}<|MERGE_RESOLUTION|>--- conflicted
+++ resolved
@@ -3,12 +3,6 @@
 import com.fasterxml.jackson.annotation.JsonIgnore;
 import com.fasterxml.jackson.annotation.JsonInclude;
 import com.fasterxml.jackson.annotation.JsonInclude.Include;
-<<<<<<< HEAD
-import io.vertx.core.json.Json;
-import io.vertx.core.json.JsonArray;
-import io.vertx.core.json.JsonObject;
-=======
->>>>>>> dd1cd925
 import io.vertx.core.logging.Logger;
 import io.vertx.core.logging.LoggerFactory;
 import java.util.ArrayList;
@@ -32,14 +26,13 @@
 
   private ModuleInterface[] requires;
   private ModuleInterface[] provides;
-  private RoutingEntry[] routingEntries;
+  private RoutingEntry[] routingEntries; //DEPRECATED
   private RoutingEntry[] filters;
   private Permission[] permissionSets;
-  private String[] modulePermissions; /* DEPRECATED */
+  private String[] modulePermissions; // DEPRECATED
   private UiModuleDescriptor uiDescriptor;
   private LaunchDescriptor launchDescriptor;
-
-  private String tenantInterface; /* DEPRECATED */
+  private String tenantInterface; // DEPRECATED
 
   public ModuleDescriptor() {
   }
