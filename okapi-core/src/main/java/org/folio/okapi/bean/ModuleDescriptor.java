package org.folio.okapi.bean;

import com.fasterxml.jackson.annotation.JsonIgnore;
import com.fasterxml.jackson.annotation.JsonInclude;
import com.fasterxml.jackson.annotation.JsonInclude.Include;
import io.vertx.core.logging.Logger;
import io.vertx.core.logging.LoggerFactory;
import java.util.ArrayList;
import java.util.Collections;
import java.util.List;
import org.folio.okapi.util.ProxyContext;
import org.folio.okapi.util.ModuleId;

/**
 * Description of a module. These are used when creating modules under
 * "/_/proxy/modules" etc.
 *
 */
@JsonInclude(Include.NON_NULL)
public class ModuleDescriptor implements Comparable<ModuleDescriptor> {
  private final Logger logger = LoggerFactory.getLogger("okapi");

  private String id;
  private String name;

  private String[] tags;
<<<<<<< HEAD
=======
  private EnvEntry[] env;

  private ModuleId moduleId;
>>>>>>> bcb3204a
  private ModuleInterface[] requires;
  private ModuleInterface[] provides;
  private RoutingEntry[] routingEntries; //DEPRECATED
  private RoutingEntry[] filters;
  private Permission[] permissionSets;
  private String[] modulePermissions; // DEPRECATED
  private UiModuleDescriptor uiDescriptor;
  private LaunchDescriptor launchDescriptor;
  private String tenantInterface; // DEPRECATED

  public ModuleDescriptor() {
  }

  /**
   * Copy constructor.
   *
   * @param other
   */
  public ModuleDescriptor(ModuleDescriptor other) {
    this.moduleId = other.moduleId;
    this.id = other.id;
    this.name = other.name;
    this.tags = other.tags;
    this.routingEntries = other.routingEntries;
    this.filters = other.filters;
    this.requires = other.requires;
    this.provides = other.provides;
    this.permissionSets = other.permissionSets;
    this.modulePermissions = other.modulePermissions;
    this.uiDescriptor = other.uiDescriptor;
    this.launchDescriptor = other.launchDescriptor;
    this.tenantInterface = other.tenantInterface;
  }

  public String getId() {
    return id;
  }

  public void setId(String id) {
    try {
      moduleId = new ModuleId(id);
    } catch (IllegalArgumentException e) {
      logger.warn("ModuleId exception: " + id + " msg: " + e.getMessage());
      moduleId = null;
    }
    this.id = id;
  }
  public String getName() {
    return name;
  }

  public void setName(String name) {
    this.name = name;
  }

  public String[] getTags() {
    return tags;
  }

  public void setTags(String[] tags) {
    this.tags = tags;
  }

<<<<<<< HEAD
=======
  public EnvEntry[] getEnv() {
    return env;
  }

  public void setEnv(EnvEntry[] env) {
    this.env = env;
  }

  @JsonIgnore
  public ModuleInterface[] getRequiresList() {
    if (requires == null) {
      return new ModuleInterface[0];
    } else {
      return requires;
    }
  }

>>>>>>> bcb3204a
  public ModuleInterface[] getRequires() {
    return requires;
  }

  public void setRequires(ModuleInterface[] requires) {
    this.requires = requires;
  }

  @JsonIgnore
  public ModuleInterface[] getProvidesList() {
    if (provides == null) {
      return new ModuleInterface[0];
    } else {
      return provides;
    }
  }

  public ModuleInterface[] getProvides() {
    return provides;
  }

  public void setProvides(ModuleInterface[] provides) {
    this.provides = provides;
  }

  public RoutingEntry[] getRoutingEntries() {
    return routingEntries;
  }

  public void setRoutingEntries(RoutingEntry[] routingEntries) {
    this.routingEntries = routingEntries;
  }

  /**
   * Get all RoutingEntries that are type proxy. Either from provided
   * interfaces, or from the global level RoutingEntries.
   *
   * @return
   */
  @JsonIgnore
  public List<RoutingEntry> getProxyRoutingEntries() {
    List<RoutingEntry> all = new ArrayList<>();
    if (routingEntries != null) {
      Collections.addAll(all, routingEntries);
    }
    if (filters != null) {
      Collections.addAll(all, filters);
    }
    for (ModuleInterface mi : getProvidesList()) {
      String t = mi.getInterfaceType();
      if (t == null || t.equals("proxy") || t.equals("internal")) {
        all.addAll(mi.getAllRoutingEntries());
      }
    }
    return all;
  }

  @JsonIgnore
  public List<RoutingEntry> getMultiRoutingEntries() {
    List<RoutingEntry> all = new ArrayList<>();
    for (ModuleInterface mi : getProvidesList()) {
      if ("multiple".equals(mi.getInterfaceType())) {
        all.addAll(mi.getAllRoutingEntries());
      }
    }
    return all;
  }

  /**
   * Get the given system interface, if the MD has one.
   *
   * @param interfaceId name of the interface we want
   * @return null if not found, or the interface
   *
   * TODO - Take a version too, check compatibility
   */
  @JsonIgnore
  public ModuleInterface getSystemInterface(String interfaceId) {
    for (ModuleInterface prov : getProvidesList()) {
      if ("system".equals(prov.getInterfaceType())
        && interfaceId.equals(prov.getId())) {
        return prov;
      }
    }
    return null;
  }

  public String[] getModulePermissions() {
    return modulePermissions;
  }

  public void setModulePermissions(String[] modulePermissions) {
    this.modulePermissions = modulePermissions;
  }

  public UiModuleDescriptor getUiDescriptor() {
    return uiDescriptor;
  }

  public void setUiDescriptor(UiModuleDescriptor uiDescriptor) {
    this.uiDescriptor = uiDescriptor;
  }

  public LaunchDescriptor getLaunchDescriptor() {
    return launchDescriptor;
  }

  public void setLaunchDescriptor(LaunchDescriptor launchDescriptor) {
    this.launchDescriptor = launchDescriptor;
  }

  public String getTenantInterface() {
    return tenantInterface;
  }

  public void setTenantInterface(String tenantInterface) {
    this.tenantInterface = tenantInterface;
  }

  public Permission[] getPermissionSets() {
    return permissionSets;
  }

  public void setPermissionSets(Permission[] permissionSets) {
    this.permissionSets = permissionSets;
  }

  public RoutingEntry[] getFilters() {
    return filters;
  }

  public void setFilters(RoutingEntry[] filters) {
    this.filters = filters;
  }

  /**
   * Validate some features of a ModuleDescriptor.
   *
   * In case of Deprecated things, writes warnings in the log.
   * TODO: Turn these into errors when releasing 2.0
   *
   * @param pc
   * @return "" if ok, otherwise an informative error message.
   */
  public String validate(ProxyContext pc) {
    if (getId() == null || getId().isEmpty()) {
      return "No Id in module";
    }
    if (!getId().matches("^[a-zA-Z0-9+._-]+$")) {
      return "Invalid id: " + getId();
    }
    if (moduleId == null) {
      pc.warn("Invalid semantic version for module Id: " + getId());
    } else if (!moduleId.hasSemVer()) {
      pc.warn("Missing semantic version for module Id: " + getId());
    }
    String mod = getId();
    if (provides != null) {
      for (ModuleInterface pr : provides) {
        String err = pr.validate(pc, "provides", mod);
        if (!err.isEmpty()) {
          return err;
        }
      }
    }
    if (requires != null) {
      for (ModuleInterface pr : requires) {
        String err = pr.validate(pc, "requires", mod);
        if (!err.isEmpty()) {
          return err;
        }
      }
    } else {
      pc.warn("Module '" + mod + "' "
        + "has no Requires section. If the module really does not require "
        + "any other interfaces, provide an empty array to be explicit about it.");
    }
    if (filters != null) {
      for (RoutingEntry fe : filters) {
        String err = fe.validate(pc, "filters", mod);
        if (!err.isEmpty()) {
          return err;
        }
      }
    }
    if (routingEntries != null) {
      pc.warn("Module '" + mod + "' "
        + " uses DEPRECATED top-level routingEntries. Use handlers instead");
      for (RoutingEntry re : routingEntries) {
        String err = re.validate(pc, "toplevel", mod);
        if (!err.isEmpty()) {
          return err;
        }
      }
    }
    if (getEnv() != null) {
      pc.warn("Module '" + mod + "' "
        + " uses DEPRECATED top-level environment settings. Put those "
        + "in the launchDescriptor instead.");
    }
    if (getTenantInterface() != null) {
      pc.warn("Module '" + mod + "' "
        + "uses DEPRECATED tenantInterface field."
        + " Provide a '_tenant' system interface instead");
    }
    return "";
  }

  public int compareTo(ModuleDescriptor other) {
    if (this.moduleId != null && other.moduleId != null) {
      return this.moduleId.compareTo(other.moduleId);
    } else if (this.moduleId != null && other.moduleId == null) {
      return 1;
    } else if (this.moduleId == null && other.moduleId != null) {
      return -1;
    } else {
      return 0;
    }
  }

  @JsonIgnore
  public String getProduct() {
    if (this.moduleId != null) {
      return this.moduleId.getProduct();
    } else {
      return id;
    }
  }
}<|MERGE_RESOLUTION|>--- conflicted
+++ resolved
@@ -24,12 +24,7 @@
   private String name;
 
   private String[] tags;
-<<<<<<< HEAD
-=======
-  private EnvEntry[] env;
-
   private ModuleId moduleId;
->>>>>>> bcb3204a
   private ModuleInterface[] requires;
   private ModuleInterface[] provides;
   private RoutingEntry[] routingEntries; //DEPRECATED
@@ -93,16 +88,6 @@
     this.tags = tags;
   }
 
-<<<<<<< HEAD
-=======
-  public EnvEntry[] getEnv() {
-    return env;
-  }
-
-  public void setEnv(EnvEntry[] env) {
-    this.env = env;
-  }
-
   @JsonIgnore
   public ModuleInterface[] getRequiresList() {
     if (requires == null) {
@@ -112,7 +97,6 @@
     }
   }
 
->>>>>>> bcb3204a
   public ModuleInterface[] getRequires() {
     return requires;
   }
@@ -308,11 +292,6 @@
         }
       }
     }
-    if (getEnv() != null) {
-      pc.warn("Module '" + mod + "' "
-        + " uses DEPRECATED top-level environment settings. Put those "
-        + "in the launchDescriptor instead.");
-    }
     if (getTenantInterface() != null) {
       pc.warn("Module '" + mod + "' "
         + "uses DEPRECATED tenantInterface field."
