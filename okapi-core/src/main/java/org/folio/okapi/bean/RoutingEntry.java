--- conflicted
+++ resolved
@@ -20,10 +20,6 @@
 
   private String[] methods;
   private String pathPattern;
-<<<<<<< HEAD
-
-=======
->>>>>>> dd1cd925
   private String path;
   private String phase;
   private String level;
@@ -104,7 +100,6 @@
     return pathPattern;
   }
 
-<<<<<<< HEAD
   public void setPathPattern(String pathPattern) throws DecodeException {
     this.pathPattern = pathPattern;
     StringBuilder b = new StringBuilder();
@@ -212,11 +207,6 @@
     return ""; // no problems found
   }
 
-=======
-  public void setPathPattern(String pathPattern) {
-    this.pathPattern = pathPattern;
-  }
-
   public String getPhase() {
     return phase;
   }
@@ -224,5 +214,4 @@
   public void setPhase(String phase) {
     this.phase = phase;
   }
->>>>>>> dd1cd925
 }