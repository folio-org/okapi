--- conflicted
+++ resolved
@@ -2,11 +2,8 @@
 
 import com.fasterxml.jackson.annotation.JsonIgnore;
 import com.fasterxml.jackson.annotation.JsonInclude;
-<<<<<<< HEAD
 import io.vertx.core.json.Json;
-=======
 import io.vertx.core.json.DecodeException;
->>>>>>> d16e73df
 import io.vertx.core.logging.Logger;
 import io.vertx.core.logging.LoggerFactory;
 
@@ -100,30 +97,6 @@
     this.path = path;
   }
 
-<<<<<<< HEAD
-  /**
-   * Validate the RoutingEntry.
-   *
-   * @param strict - if false, will not report all error, just log a warning
-   * @return an error message (as a string), or "" if all is well.
-   */
-  public String validate(boolean strict) {
-    logger.debug("Validating RoutingEntry " + Json.encode(this));
-    String t = type;
-    if (t == null) {
-      t = "(null)";
-    }
-    if (!(t.equals("request-only")
-      || (t.equals("request-response"))
-      || (t.equals("headers"))
-      || (t.equals("redirect"))
-      || (t.equals("system")))) {
-      logger.debug("Validating RoutingEntry failed: Bad routing entry type");
-      return "Bad routing entry type: '" + t + "'";
-    }
-    // TODO - Validate permissions required and desired, and modulePerms
-    return ""; // no problems found
-=======
   public String getPathPattern() {
     return pathPattern;
   }
@@ -185,6 +158,30 @@
       }
     }
     return false;
->>>>>>> d16e73df
   }
+
+  /**
+   * Validate the RoutingEntry.
+   *
+   * @param strict - if false, will not report all error, just log a warning
+   * @return an error message (as a string), or "" if all is well.
+   */
+  public String validate(boolean strict) {
+    logger.debug("Validating RoutingEntry " + Json.encode(this));
+    String t = type;
+    if (t == null) {
+      t = "(null)";
+    }
+    if (!(t.equals("request-only")
+      || (t.equals("request-response"))
+      || (t.equals("headers"))
+      || (t.equals("redirect"))
+      || (t.equals("system")))) {
+      logger.debug("Validating RoutingEntry failed: Bad routing entry type");
+      return "Bad routing entry type: '" + t + "'";
+    }
+    // TODO - Validate permissions required and desired, and modulePerms
+    return ""; // no problems found
+  }
+
 }