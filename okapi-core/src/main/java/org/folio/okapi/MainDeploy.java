--- conflicted
+++ resolved
@@ -176,21 +176,10 @@
 
   private void deployClustered(final Logger logger, Handler<AsyncResult<Vertx>> fut) {
     if (hConfig == null) {
-<<<<<<< HEAD
       hConfig = new Config();
       if(clusterHost == null){
         clusterHost = "0.0.0.0";
       }      
-      //
-      /*if (clusterHost != null) {
-=======
-      hConfig = ConfigUtil.loadConfig();
-      if (clusterHost != null) {
->>>>>>> d55c3a5d
-        NetworkConfig network = hConfig.getNetworkConfig();
-        InterfacesConfig iFace = network.getInterfaces();
-        iFace.setEnabled(true).addInterface(clusterHost);
-      }*/
     }
     hConfig.setProperty("hazelcast.logging.type", "slf4j");
 
