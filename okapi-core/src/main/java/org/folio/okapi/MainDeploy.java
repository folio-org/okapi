package org.folio.okapi;

import com.hazelcast.config.ClasspathXmlConfig;
import com.hazelcast.config.Config;
import com.hazelcast.config.FileSystemXmlConfig;
import com.hazelcast.config.InterfacesConfig;
import com.hazelcast.config.NetworkConfig;
import com.hazelcast.config.UrlXmlConfig;
import io.vertx.core.AsyncResult;
import io.vertx.core.DeploymentOptions;
import io.vertx.core.Future;
import io.vertx.core.Handler;
import io.vertx.core.Verticle;
import io.vertx.core.Vertx;
import io.vertx.core.VertxOptions;
import io.vertx.core.eventbus.EventBusOptions;
import io.vertx.core.file.FileSystemOptions;
import io.vertx.core.json.JsonObject;
import io.vertx.spi.cluster.hazelcast.ConfigUtil;
import io.vertx.spi.cluster.hazelcast.HazelcastClusterManager;
import java.io.IOException;
import java.nio.charset.StandardCharsets;
import java.nio.file.Files;
import java.nio.file.Paths;
import java.util.concurrent.TimeUnit;
import org.apache.logging.log4j.Logger;
import org.folio.okapi.common.Messages;
import org.folio.okapi.common.OkapiLogger;
<<<<<<< HEAD
import org.folio.okapi.common.Messages;
=======
import org.folio.okapi.util.DropwizardHelper;
>>>>>>> 99fc4c22

@java.lang.SuppressWarnings({"squid:S3776"})
public class MainDeploy {

  private static final String CANNOT_LOAD_STR = "Cannot load ";

  private final VertxOptions vopt = new VertxOptions();
  private Config hazelcastConfig = null;
  private JsonObject conf;
  private String clusterHost = null;
  private int clusterPort = -1;
  private final Messages messages = Messages.getInstance();

  public MainDeploy() {
    this.conf = new JsonObject();
  }

  public MainDeploy(JsonObject conf) {
    this.conf = conf;
  }

  // suppress "Catch Exception instead of Throwable" to also log Throwable
  @SuppressWarnings({"squid:S1181"})
  void init(String[] args, Handler<AsyncResult<Vertx>> fut) {
    vopt.setPreferNativeTransport(true);
    try {
      final Logger logger = OkapiLogger.get();
      Messages.setLanguage(System.getProperty("lang", "en"));

      if (args.length < 1) {
        printUsage();
        fut.handle(Future.failedFuture(messages.getMessage("10600")));
        return;
      }
      if (parseOptions(args, fut)) {
        return;
      }
      final String mode = conf.getString("mode", "dev");
      switch (mode) {
        case "dev":
        case "initdatabase":
        case "purgedatabase":
          deploy(new MainVerticle(), Vertx.vertx(vopt), fut);
          break;
        case "cluster":
        case "proxy":
        case "deployment":
          deployClustered(logger, fut);
          break;
        default:
          fut.handle(Future.failedFuture(messages.getMessage("10601", mode)));
      }
    } catch (Throwable t) {
      String message = t.getMessage();
      if ("Failed to create cache dir".equals(message)) {
        // https://issues.folio.org/browse/OKAPI-857 Okapi crashes on user change
        // https://github.com/eclipse-vertx/vert.x/blob/3.9.1/src/main/java/io/vertx/core/file/FileSystemOptions.java#L49
        message += " " + FileSystemOptions.DEFAULT_FILE_CACHING_DIR;
        t = new RuntimeException(message, t);
      }
      fut.handle(Future.failedFuture(t));
    }
  }

  private boolean readConf(String fileName, Handler<AsyncResult<Vertx>> fut) {
    try {
      byte[] encoded = Files.readAllBytes(Paths.get(fileName));
      this.conf = new JsonObject(new String(encoded, StandardCharsets.UTF_8));
    } catch (IOException ex) {
      fut.handle(Future.failedFuture(CANNOT_LOAD_STR + fileName));
      return true;
    }
    return false;
  }

<<<<<<< HEAD
=======
  private void enableMetrics() {
    final String graphiteHost = System.getProperty("graphiteHost", "localhost");
    final Integer graphitePort = Integer.parseInt(
        System.getProperty("graphitePort", "2003"));
    final TimeUnit tu = TimeUnit.valueOf(System.getProperty("reporterTimeUnit", "SECONDS"));
    final Integer reporterPeriod = Integer.parseInt(System.getProperty("reporterPeriod", "1"));
    final String hostName = System.getProperty("host", "localhost");
    DropwizardHelper.config(graphiteHost, graphitePort, tu, reporterPeriod, vopt, hostName);
  }

>>>>>>> 99fc4c22
  private boolean parseOptions(String[] args, Handler<AsyncResult<Vertx>> fut) {
    int i = 0;
    String mode = null;
    while (i < args.length) {
      if (!args[i].startsWith("-")) {
        if ("help".equals(args[i])) {
          printUsage();
          fut.handle(Future.succeededFuture(null));
          return true;
        }
        mode = args[i];
      } else if ("-hazelcast-config-cp".equals(args[i]) && i < args.length - 1) {
        String resource = args[++i];
        try {
          hazelcastConfig = new ClasspathXmlConfig(resource);
        } catch (Exception e) {
          fut.handle(Future.failedFuture(CANNOT_LOAD_STR + resource + ": " + e));
          return true;
        }
      } else if ("-hazelcast-config-file".equals(args[i]) && i < args.length - 1) {
        String resource = args[++i];
        try {
          hazelcastConfig = new FileSystemXmlConfig(resource);
        } catch (Exception e) {
          fut.handle(Future.failedFuture(CANNOT_LOAD_STR + resource + ": " + e));
          return true;
        }
      } else if ("-hazelcast-config-url".equals(args[i]) && i < args.length - 1) {
        String resource = args[++i];
        try {
          hazelcastConfig = new UrlXmlConfig(resource);
        } catch (Exception e) {
          fut.handle(Future.failedFuture(CANNOT_LOAD_STR + resource + ": " + e));
          return true;
        }
      } else if ("-cluster-host".equals(args[i]) && i < args.length - 1) {
        clusterHost = args[++i];
      } else if ("-cluster-port".equals(args[i]) && i < args.length - 1) {
        clusterPort = Integer.parseInt(args[++i]);
      } else if ("-conf".equals(args[i]) && i < args.length - 1) {
        if (readConf(args[++i], fut)) {
          return true;
        }
      } else {
        fut.handle(Future.failedFuture(messages.getMessage("10602", args[i])));
        return true;
      }
      i++;
    }
    if (mode != null) {
      conf.put("mode", mode);
    }
    return false;
  }

  // Suppress "Standard outputs should not be used directly"
  @java.lang.SuppressWarnings({"squid:S106"})
  private void printUsage() {
    System.out.println("Usage: command [options]\n"
<<<<<<< HEAD
      + "Commands:\n"
      + "  help         Display help\n"
      + "  cluster      Run in clustered mode\n"
      + "  dev          Development mode\n"
      + "  deployment   Deployment only. Clustered mode\n"
      + "  proxy        Proxy + discovery. Clustered mode\n"
      + "Options:\n"
      + "  -conf file                    Read Okapi configuration from local file\n"
      + "  -hazelcast-config-cp file     Read Hazelcast config from class path\n"
      + "  -hazelcast-config-file file   Read Hazelcast config from local file\n"
      + "  -hazelcast-config-url url     Read Hazelcast config from URL\n"
      + "  -cluster-host ip              Vertx cluster host\n"
      + "  -cluster-port port            Vertx cluster port\n"
=======
        + "Commands:\n"
        + "  help         Display help\n"
        + "  cluster      Run in clustered mode\n"
        + "  dev          Development mode\n"
        + "  deployment   Deployment only. Clustered mode\n"
        + "  proxy        Proxy + discovery. Clustered mode\n"
        + "Options:\n"
        + "  -conf file                    Read Okapi configuration from local file\n"
        + "  -hazelcast-config-cp file     Read Hazelcast config from class path\n"
        + "  -hazelcast-config-file file   Read Hazelcast config from local file\n"
        + "  -hazelcast-config-url url     Read Hazelcast config from URL\n"
        + "  -cluster-host ip              Vertx cluster host\n"
        + "  -cluster-port port            Vertx cluster port\n"
        + "  -enable-metrics\n"
>>>>>>> 99fc4c22
    );
  }

  private void deployClustered(final Logger logger, Handler<AsyncResult<Vertx>> fut) {
    if (hazelcastConfig == null) {
      hazelcastConfig = ConfigUtil.loadConfig();
      if (clusterHost != null) {
        NetworkConfig network = hazelcastConfig.getNetworkConfig();
        InterfacesConfig interfacesConfig = network.getInterfaces();
        interfacesConfig.setEnabled(true).addInterface(clusterHost);
      }
    }
    hazelcastConfig.setProperty("hazelcast.logging.type", "log4j");

    HazelcastClusterManager mgr = new HazelcastClusterManager(hazelcastConfig);
    vopt.setClusterManager(mgr);
    EventBusOptions eventBusOptions = vopt.getEventBusOptions();
    if (clusterHost != null) {
      logger.info("clusterHost={}", clusterHost);
      eventBusOptions.setHost(clusterHost);
    } else {
      logger.warn("clusterHost not set");
    }
    if (clusterPort != -1) {
      logger.info("clusterPort={}", clusterPort);
      eventBusOptions.setPort(clusterPort);
    } else {
      logger.warn("clusterPort not set");
    }
    eventBusOptions.setClustered(true);

    Vertx.clusteredVertx(vopt, res -> {
      if (res.succeeded()) {
        MainVerticle v = new MainVerticle();
        v.setClusterManager(mgr);
        deploy(v, res.result(), fut);
      } else {
        fut.handle(Future.failedFuture(res.cause()));
      }
    });
  }

  private void deploy(Verticle v, Vertx vertx, Handler<AsyncResult<Vertx>> fut) {
    DeploymentOptions opt = new DeploymentOptions().setConfig(conf);
    vertx.deployVerticle(v, opt, dep -> {
      if (dep.failed()) {
        fut.handle(Future.failedFuture(dep.cause()));
      } else {
        fut.handle(Future.succeededFuture(vertx));
      }
    });
  }
}<|MERGE_RESOLUTION|>--- conflicted
+++ resolved
@@ -26,11 +26,6 @@
 import org.apache.logging.log4j.Logger;
 import org.folio.okapi.common.Messages;
 import org.folio.okapi.common.OkapiLogger;
-<<<<<<< HEAD
-import org.folio.okapi.common.Messages;
-=======
-import org.folio.okapi.util.DropwizardHelper;
->>>>>>> 99fc4c22
 
 @java.lang.SuppressWarnings({"squid:S3776"})
 public class MainDeploy {
@@ -106,19 +101,6 @@
     return false;
   }
 
-<<<<<<< HEAD
-=======
-  private void enableMetrics() {
-    final String graphiteHost = System.getProperty("graphiteHost", "localhost");
-    final Integer graphitePort = Integer.parseInt(
-        System.getProperty("graphitePort", "2003"));
-    final TimeUnit tu = TimeUnit.valueOf(System.getProperty("reporterTimeUnit", "SECONDS"));
-    final Integer reporterPeriod = Integer.parseInt(System.getProperty("reporterPeriod", "1"));
-    final String hostName = System.getProperty("host", "localhost");
-    DropwizardHelper.config(graphiteHost, graphitePort, tu, reporterPeriod, vopt, hostName);
-  }
-
->>>>>>> 99fc4c22
   private boolean parseOptions(String[] args, Handler<AsyncResult<Vertx>> fut) {
     int i = 0;
     String mode = null;
@@ -178,21 +160,6 @@
   @java.lang.SuppressWarnings({"squid:S106"})
   private void printUsage() {
     System.out.println("Usage: command [options]\n"
-<<<<<<< HEAD
-      + "Commands:\n"
-      + "  help         Display help\n"
-      + "  cluster      Run in clustered mode\n"
-      + "  dev          Development mode\n"
-      + "  deployment   Deployment only. Clustered mode\n"
-      + "  proxy        Proxy + discovery. Clustered mode\n"
-      + "Options:\n"
-      + "  -conf file                    Read Okapi configuration from local file\n"
-      + "  -hazelcast-config-cp file     Read Hazelcast config from class path\n"
-      + "  -hazelcast-config-file file   Read Hazelcast config from local file\n"
-      + "  -hazelcast-config-url url     Read Hazelcast config from URL\n"
-      + "  -cluster-host ip              Vertx cluster host\n"
-      + "  -cluster-port port            Vertx cluster port\n"
-=======
         + "Commands:\n"
         + "  help         Display help\n"
         + "  cluster      Run in clustered mode\n"
@@ -206,8 +173,6 @@
         + "  -hazelcast-config-url url     Read Hazelcast config from URL\n"
         + "  -cluster-host ip              Vertx cluster host\n"
         + "  -cluster-port port            Vertx cluster port\n"
-        + "  -enable-metrics\n"
->>>>>>> 99fc4c22
     );
   }
 
