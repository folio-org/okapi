package org.folio.okapi.web;

import io.vertx.core.Handler;
import io.vertx.core.MultiMap;
import org.folio.okapi.bean.Tenant;
import org.folio.okapi.bean.TenantDescriptor;
import org.folio.okapi.bean.TenantModuleDescriptor;
import io.vertx.core.Vertx;
import io.vertx.core.http.HttpMethod;
import io.vertx.core.json.DecodeException;
import io.vertx.core.json.Json;
import io.vertx.core.json.JsonObject;
import io.vertx.core.logging.Logger;
import io.vertx.core.logging.LoggerFactory;
import io.vertx.ext.web.RoutingContext;
import java.util.ArrayList;
import java.util.HashMap;
import java.util.Iterator;
import java.util.List;
import java.util.Map;
import java.util.Set;
import java.util.UUID;
import org.folio.okapi.bean.DeploymentDescriptor;
import org.folio.okapi.bean.ModuleDescriptor;
import org.folio.okapi.bean.ModuleInterface;
import org.folio.okapi.bean.PermissionList;
import org.folio.okapi.bean.RoutingEntry;
import org.folio.okapi.service.TenantManager;
import static org.folio.okapi.common.ErrorType.*;
import org.folio.okapi.common.ExtendedAsyncResult;
import org.folio.okapi.common.OkapiClient;
import org.folio.okapi.common.XOkapiHeaders;
import org.folio.okapi.discovery.DiscoveryManager;
import org.folio.okapi.service.ModuleManager;
import org.folio.okapi.util.ProxyContext;

public class TenantWebService {

  private final Logger logger = LoggerFactory.getLogger("okapi");

  final private Vertx vertx;
  TenantManager tenants;
  private DiscoveryManager discoveryManager;


  public TenantWebService(Vertx vertx, TenantManager tenantManager,
                          DiscoveryManager discoveryManager ) {
    this.vertx = vertx;
    this.tenants = tenantManager;
    this.discoveryManager = discoveryManager;
  }

   public void init(Vertx vertx, Handler<ExtendedAsyncResult<Void>> fut) {
     tenants.init(vertx, fut);
  }

  /**
   * Dirty hack to create a record in memory and storage. To be used in the
   * boot-up process.
   *
   * TODO - Refactor all this stuff into the tenantManager, maybe using a shared
   * memory map instead of reloading databases.
   *
   * @param td
   * @param fut
   */
  public void createInternally(TenantDescriptor td, Handler<ExtendedAsyncResult<Void>> fut) {
    final String id = td.getId();
    Tenant t = new Tenant(td);
    final long ts = getTimestamp();
    if (tenants.insert(t)) {
      tenantStore.insert(t, res -> {
        if (res.succeeded()) {
          fut.handle(new Success<>());
          sendReloadSignal(id, ts);
        } else {
          // This should never happen in a well behaving system. It is
          // possible with some race conditions etc. Hard to test.
          tenants.delete(id); // Take it away from the runtime, since it was no good.
          fut.handle(new Failure<>(INTERNAL, "Failed to create tenant " + id));
        }
      });
    } else {
      fut.handle(new Failure<>(USER, "Duplicate tenant " + id));
    }

  }

  public void create(RoutingContext ctx) {
    ProxyContext pc = new ProxyContext(ctx, "okapi.tenants.create");
    try {
      final TenantDescriptor td = Json.decodeValue(ctx.getBodyAsString(),
              TenantDescriptor.class);
      if (td.getId() == null || td.getId().isEmpty()) {
        td.setId(UUID.randomUUID().toString());
      }
      final String id = td.getId();
      if (!id.matches("^[a-z0-9._-]+$")) {
        pc.responseError(400, "Invalid id");
      } else {
        Tenant t = new Tenant(td);
        tenants.insert(t, res -> {
          if (res.failed()) {
            pc.responseError(res.getType(), res.cause());
            return;
          }
          final String uri = ctx.request().uri() + "/" + id;
          final String s = Json.encodePrettily(t.getDescriptor());
          pc.responseJson(201, s, uri);
        });
      }
    } catch (DecodeException ex) {
      pc.responseError(400, ex);
    }
  }

  public void update(RoutingContext ctx) {
    ProxyContext pc = new ProxyContext(ctx, "okapi.tenants.update");
    try {
      final TenantDescriptor td = Json.decodeValue(ctx.getBodyAsString(),
              TenantDescriptor.class);
      final String id = ctx.request().getParam("id");
      if (!id.equals(td.getId())) {
        pc.responseError(400, "Tenant.id=" + td.getId() + " id=" + id);
        return;
      }
      Tenant t = new Tenant(td);
      tenants.updateDescriptor(td, res -> {
        if (res.succeeded()) {
          final String s = Json.encodePrettily(t.getDescriptor());
          pc.responseJson(200, s);
        } else {
          pc.responseError(404, res.cause());
        }
      });
    } catch (DecodeException ex) {
      pc.responseError(400, ex);
    }
  }

  public void list(RoutingContext ctx) {
    ProxyContext pc = new ProxyContext(ctx, "okapi.tenants.list");
    tenants.list(res -> {
      if (res.succeeded()) {
        List<TenantDescriptor> tdl = res.result();
        String s = Json.encodePrettily(tdl);
        pc.responseJson(200, s);
      } else {
        pc.responseError(400, res.cause());
      }
    });
  }

  public void get(RoutingContext ctx) {
    ProxyContext pc = new ProxyContext(ctx, "okapi.tenants.get");
    final String id = ctx.request().getParam("id");
    tenants.get(id, res -> {
      if (res.succeeded()) {
        Tenant t = res.result();
        String s = Json.encodePrettily(t.getDescriptor());
        pc.responseJson(200, s);
      } else {
        pc.responseError(res.getType(), res.cause());
      }
    });
  }

  public void delete(RoutingContext ctx) {
    ProxyContext pc = new ProxyContext(ctx, "okapi.tenants.delete");
    final String id = ctx.request().getParam("id");
<<<<<<< HEAD
    if (XOkapiHeaders.SUPERTENANT_ID.equals(id)) {
      pc.responseError(403, "Can not delete the superTenant " + id);
      return;
    }
    if (tenants.delete(id)) {
      tenantStore.delete(id, res -> {
        if (res.succeeded()) {
          final long ts = getTimestamp();
          sendReloadSignal(id, ts);
          pc.responseText(204, "");
        } else {
          pc.responseError(res.getType(), res.cause());
        }
      });
    } else {
      pc.responseError(404, id);
    }
=======
    tenants.delete(id, res -> {
      if (res.succeeded()) {
        pc.responseText(204, "");
      } else {
        pc.responseError(res.getType(), res.cause());
      }
    });
>>>>>>> 08975d00
  }

  public void enableModule(RoutingContext ctx) {
    ProxyContext pc = new ProxyContext(ctx, "okapi.tenants.enablemodule");
    enableTenantInt(pc, null);
  }

  public void updateModule(RoutingContext ctx) {
    ProxyContext pc = new ProxyContext(ctx, "okapi.tenants.updatemodule");
    final String module_from = ctx.request().getParam("mod");
    enableTenantInt(pc, module_from);
  }

  /**
   * Helper to make request headers for the system requests we make.
   */
  private Map<String, String> reqHeaders(RoutingContext ctx, String tenantId) {
    Map<String, String> headers = new HashMap<>();
    for (String hdr : ctx.request().headers().names()) {
      if (hdr.matches("^X-.*$")) {
        headers.put(hdr, ctx.request().headers().get(hdr));
      }
    }
    if (!headers.containsKey(XOkapiHeaders.TENANT)) {
      headers.put(XOkapiHeaders.TENANT, tenantId);
      logger.debug("Added " + XOkapiHeaders.TENANT + " : " + tenantId);
    }
    headers.put("Accept", "*/*");
    headers.put("Content-Type", "application/json; charset=UTF-8");
    return headers;
  }

  /**
   * Enable tenant, part 1: Dependency check and call the tenant interface. This
   * is done first, as it is the most likely to fail. The tenant interface
   * service should be idempotent, so in case of failures, we can call it again.
   */
  private void enableTenantInt(ProxyContext pc, String module_from) {
    RoutingContext ctx = pc.getCtx();
    try {
      final String id = ctx.request().getParam("id");
      final TenantModuleDescriptor td = Json.decodeValue(ctx.getBodyAsString(),
        TenantModuleDescriptor.class);
      final String module_to = td.getId();
      pc.debug("enableTenantInt: id=" + id + " to=" + module_to + " fr=" + module_from);
      tenants.get(id, res -> {
        if (res.failed()) {
          pc.responseError(res.getType(), res.cause());
          return;
        }
        Tenant tenant = res.result();
        tenants.updateModuleDepCheck(tenant, module_from, module_to, tres -> {
          if (tres.failed()) {
            logger.debug("enableTenantInt: depcheck fail: " + tres.cause().getMessage());
            pc.responseError(tres.getType(), tres.cause());
            return;
          }
          logger.debug("enableTenantInt: depcheck ok");
          tenants.getTenantInterface(module_to, ires -> {
            if (ires.failed()) {
              if (ires.getType() == NOT_FOUND) {
                pc.debug("enableModule: " + module_to + " has no support for tenant init");
                enablePermissions(pc, td, id, module_from, module_to);
                return;
              } else {
                pc.responseError(ires.getType(), ires.cause());
                return;
              }
            }
            String tenInt = ires.result();
            logger.debug("enableTenantInt: tenint=" + tenInt);
            // TODO - Use the proxy service for making the call!
            discoveryManager.get(module_to, gres -> {
              if (gres.failed()) {
                pc.responseError(gres.getType(), gres.cause());
                return;
              } else {
                List<DeploymentDescriptor> instances = gres.result();
                if (instances.isEmpty()) {
                  pc.responseError(400, "No running instances for module " + module_to
                    + ". Can not invoke tenant init");
                  return;
                } else { // TODO - Don't just take the first. Pick one by random.
                  String baseurl = instances.get(0).getUrl();
                  pc.debug("enableModule Url: " + baseurl + " and " + tenInt);
                  Map<String, String> headers = reqHeaders(ctx, id);
                  JsonObject jo = new JsonObject();
                  jo.put("module_to", module_to);
                  if (module_from != null) {
                    jo.put("module_from", module_from);
                  }
                  OkapiClient cli = new OkapiClient(baseurl, vertx, headers);
                  cli.newReqId("tenant");
                  cli.enableInfoLog();
                  cli.request(HttpMethod.POST, tenInt, jo.encodePrettily(), cres -> {
                    if (cres.failed()) {
                      pc.warn("Tenant init request for "
                        + module_to + " failed with " + cres.cause().getMessage());
                      pc.responseError(500, "Post to " + tenInt
                        + " on " + module_to + " failed with "
                        + cres.cause().getMessage());
                    } else { // All well, we can finally enable it
                      pc.debug("enableModule: Tenant init request to "
                        + module_to + " succeeded");
                      enablePermissions(pc, td, id, module_from, module_to);
                    }
                  });
                }
              }
            });

          });
        });
      });
    } catch (DecodeException ex) {
      pc.responseError(400, ex);
    }
  }

  /**
   * Enable tenant, part 2: Pass the module permission(set)s to perms. Part 1 of
   * the permission stuff, decide which module to invoke. Usually the one that
   * provides tenantPermissions, unless the module to be enabled itself provides
   * it, in which case we go straight to it.
   */
  private void enablePermissions(ProxyContext pc, TenantModuleDescriptor td,
    String id, String module_from, String module_to) {
    logger.debug("enablePermissions: t=" + id + " f=" + module_from + " t=" + module_to);
    RoutingContext ctx = pc.getCtx();
    ModuleManager modMan = tenants.getModuleManager();
    if (modMan == null) { // Should never happen
      pc.responseError(500, "enablePermissions: No moduleManager found. "
        + "Can not make _tenantPermissions request");
      return;
    }
    // TODO - check if we have no permissions, skip the rest
    modMan.get(module_to, mres -> {
      if (mres.failed() && mres.getType() != NOT_FOUND) { // something really wrong
        pc.responseError(mres.getType(), mres.cause());
        return;
      }
      ModuleDescriptor md = mres.result();
      if (md != null && md.getSystemInterface("_tenantPermissions") != null) {
        pc.debug("Using the tenantPermissions of this module itself");
        enablePermissionsPart2(pc, td, id, module_from, module_to, md, md, modMan);
        return;
      } else {
        tenants.findSystemInterface(id, "_tenantPermissions", res -> {
          if (res.failed()) {
            if (res.getType() == NOT_FOUND) { // no perms interface. TODO
              // just continue with the process. Should probably trigger an error
              logger.debug("enablePermissions: No tenantPermissions interface found. "
                + "Carrying on without it.");
              enableTenantManager(pc, td, id, module_from, module_to);
              return;
            }
            pc.responseError(res.getType(), res.cause());
            return;
          }
          ModuleDescriptor permsMod = res.result();
          enablePermissionsPart2(pc, td, id, module_from, module_to, md, permsMod, modMan);
          return;
        });
      }
    });
  }

  /**
   * Part 2 of enablePermissions. Needs to be a separate function, because of
   * vert.x callback hell.
   */
  private void enablePermissionsPart2(ProxyContext pc, TenantModuleDescriptor td,
    String id, String module_from, String module_to,
    ModuleDescriptor md,
    ModuleDescriptor permsModule, ModuleManager modMan) {
    RoutingContext ctx = pc.getCtx();

    pc.debug("enablePermissionsPart2: Perms interface found in "
      + permsModule.getNameOrId());
    PermissionList pl = new PermissionList(module_to, md.getPermissionSets());
    discoveryManager.get(permsModule.getId(), gres -> {
      if (gres.failed()) {
        pc.responseError(gres.getType(), gres.cause());
        return;
      } else {
        List<DeploymentDescriptor> instances = gres.result();
        if (instances.isEmpty()) {
          pc.responseError(400,
            "No running instances for module " + permsModule.getId()
            + ". Can not invoke _tenantPermissions");
          return;
        } else { // TODO - Don't just take the first. Pick one by random.
          String baseurl = instances.get(0).getUrl();
          ModuleInterface permInt = permsModule.getSystemInterface("_tenantPermissions");
          String findPermPath = "";
          List<RoutingEntry> routingEntries = permInt.getAllRoutingEntries();
          if (!routingEntries.isEmpty()) {
            for (RoutingEntry re : routingEntries) {
              if (re.match(null, "POST")) {
                findPermPath = re.getPath();
                if (findPermPath == null || findPermPath.isEmpty()) {
                  findPermPath = re.getPathPattern();
                }
              }
            }
          }
          if (findPermPath == null || findPermPath.isEmpty()) {
            pc.responseError(400,
              "Bad _tenantPermissions interface in module " + permsModule.getNameOrId()
              + ". No path to POST to");
            return;
          }
          final String permPath = findPermPath; // needs to be final
          pc.debug("enablePermissions Url: " + baseurl + " and " + permPath);
          String pljson = Json.encodePrettily(pl);
          pc.debug("enablePermissions Req: " + pljson);
          Map<String, String> headers = reqHeaders(ctx, id);
          OkapiClient cli = new OkapiClient(baseurl, vertx, headers);
          cli.newReqId("tenantPermissions");
          cli.enableInfoLog();
          cli.request(HttpMethod.POST, permPath, pljson, cres -> {
            if (cres.failed()) {
              pc.warn("_tenantPermissions request for "
                + module_to + " failed with " + cres.cause().getMessage());
              pc.responseError(500, "Permissions post for " + module_to
                + " to " + permPath
                + " on " + permsModule.getNameOrId()
                + " failed with " + cres.cause().getMessage());
            } else { // All well
              // Pass response headers - needed for unit test, if nothing else
              MultiMap respHeaders = cli.getRespHeaders();
              if (respHeaders != null) {
                for (String hdr : respHeaders.names()) {
                  if (hdr.matches("^X-.*$")) {
                    ctx.response().headers().add(hdr, respHeaders.get(hdr));
                    pc.debug("enablePermissions: response header "
                      + hdr + " " + respHeaders.get(hdr));
                  }
                }
              }
              pc.debug("enablePermissions: request to " + permsModule.getNameOrId()
                + " succeeded for module " + module_to + " and tenant " + id);
              enableTenantManager(pc, td, id, module_from, module_to);
            }
          });
        }
      }
    });
  }

  /**
   * Enable tenant, part 3: enable in the tenant manager. It stores it in the
   * database too.
   */
  private void enableTenantManager(ProxyContext pc, TenantModuleDescriptor td,
    String id, String module_from, String module_to) {
    RoutingContext ctx = pc.getCtx();
    logger.debug("enableTenantManager: " + module_from + " " + module_to);
    tenants.updateModuleCommit(id, module_from, module_to, ures -> {
      if (ures.failed()) {
        pc.responseError(ures.getType(), ures.cause());
        return;
      }
      final String uri = ctx.request().uri() + "/" + module_to;
      pc.responseJson(201, Json.encodePrettily(td), uri);
    });
  }


  /**
   * Helper to make a DELETE request to the module's tenant interface.
   * Sets up
   * the response in ctx. NOTE - This is not used at the moment. It used to be
   * called from disableModule, but that was too drastic. We will need a way to
   * invoke this, in some future version.
   *
   * @param ctx
   * @param module
   */
  private void destroyTenant(RoutingContext ctx, String module, String id) {
    ProxyContext pc = new ProxyContext(ctx, "okapi.tenants.destroy");
    tenants.getTenantInterface(module, ires -> {
      if (ires.failed()) {
        if (ires.getType() == NOT_FOUND) {
          pc.debug("enableModule: " + module + " has no support for tenant init");
          pc.responseText(204, "");
          return;
        } else {
          pc.responseError(ires.getType(), ires.cause());
          return;
        }
      }
      // We have a tenant interface, invoke DELETE on it
      String tenInt = ires.result();
      discoveryManager.get(module, gres -> {
        if (gres.failed()) {
          pc.responseError(gres.getType(), gres.cause());
        } else {
          List<DeploymentDescriptor> instances = gres.result();
          if (instances.isEmpty()) {
            pc.responseError(400, "No running instances for module " + module
              + ". Can not invoke tenant destroy");
          } else { // TODO - Don't just take the first. Pick one by random.
            String baseurl = instances.get(0).getUrl();
            pc.debug("disableModule Url: " + baseurl + " and " + tenInt);
            Map<String, String> headers = new HashMap<>();
            for (String hdr : ctx.request().headers().names()) {
              if (hdr.matches("^X-.*$")) {
                headers.put(hdr, ctx.request().headers().get(hdr));
              }
            }
            if (!headers.containsKey(XOkapiHeaders.TENANT)) {
              headers.put(XOkapiHeaders.TENANT, id);
              pc.debug("Added " + XOkapiHeaders.TENANT + " : " + id);
            }
            headers.put("Accept", "*/*");
            //headers.put("Content-Type", "application/json; charset=UTF-8");
            String body = ""; // dummy
            OkapiClient cli = new OkapiClient(baseurl, vertx, headers);
            cli.request(HttpMethod.DELETE, tenInt, body, cres -> {
              if (cres.failed()) {
                pc.warn("Tenant destroy request for " + module
                  + " failed with " + cres.cause().getMessage());
                pc.responseError(500, "DELETE to " + tenInt
                  + " on " + module + " failed with "
                  + cres.cause().getMessage());
              } else { // All well, we can finally enable it
                pc.debug("disableModule: destroy request to " + module + " succeeded");
                pc.responseText(204, "");  // finally we are done
              }
            }); // cli.request
          }
        } // got module
      });
    }); // tenantInterface
  } //destroyTenant

  public void disableModule(RoutingContext ctx) {
    ProxyContext pc = new ProxyContext(ctx, "okapi.tenants.disable");
    try {
      final String id = ctx.request().getParam("id");
      final String module = ctx.request().getParam("mod");
      pc.debug("disablemodule t=" + id + " m=" + module);
      tenants.disableModule(id, module, res -> {
        if (res.failed()) {
          pc.responseError(res.getType(), res.cause());
        } else {
          pc.responseText(204, "");
        }
      });
    } catch (DecodeException ex) {
      pc.responseError(400, ex);
    }
  }

  public void listModules(RoutingContext ctx) {
    ProxyContext pc = new ProxyContext(ctx, "okapi.tenants.listmodules");
    final String id = ctx.request().getParam("id");
    tenants.listModules(id, res -> {
      if (res.failed()) {
        pc.responseError(res.getType(), res.cause());
      } else {
        List<String> ml = res.result();
        Iterator<String> mli = ml.iterator();  // into a list of objects
        ArrayList<TenantModuleDescriptor> ta = new ArrayList<>();
        while (mli.hasNext()) {
          TenantModuleDescriptor tmd = new TenantModuleDescriptor();
          tmd.setId(mli.next());
          ta.add(tmd);
        }
        String s = Json.encodePrettily(ta);
        pc.responseJson(200, s);
      }
    });
  }

  public void getModule(RoutingContext ctx) {
    ProxyContext pc = new ProxyContext(ctx, "okapi.tenants.getmodule");
    final String id = ctx.request().getParam("id");
    final String mod = ctx.request().getParam("mod");
    tenants.get(id, res -> {
      if (res.succeeded()) {
        Tenant t = res.result();
        Set<String> ml = t.listModules();  // Convert the list of module names
        if (ml.contains(mod)) {
          TenantModuleDescriptor tmd = new TenantModuleDescriptor();
          tmd.setId(mod);
          String s = Json.encodePrettily(tmd);
          pc.responseJson(200, s);
        } else {
          pc.responseError(404, mod);
        }
      } else {
        pc.responseError(res.getType(), res.cause());
      }
    });
  }

  public void listModulesFromInterface(RoutingContext ctx) {
    ProxyContext pc = new ProxyContext(ctx, "okapi.tenants.listmodulesfrominterface");
    final String intId = ctx.request().getParam("int");
    final String id = ctx.request().getParam("id");
    tenants.listModulesFromInterface(id, intId, lres -> {
      if (lres.failed()) {
        pc.responseError(lres.getType(), lres.cause());
        return;
      }
      List<ModuleDescriptor> mdL = lres.result();
      ArrayList<TenantModuleDescriptor> ta = new ArrayList<>();
      for (ModuleDescriptor md : mdL) {
        TenantModuleDescriptor tmd = new TenantModuleDescriptor();
        tmd.setId(md.getId());
        ta.add(tmd);
      }
      String s = Json.encodePrettily(ta);
      pc.responseJson(200, s);
    });
  }

} // class<|MERGE_RESOLUTION|>--- conflicted
+++ resolved
@@ -54,37 +54,6 @@
      tenants.init(vertx, fut);
   }
 
-  /**
-   * Dirty hack to create a record in memory and storage. To be used in the
-   * boot-up process.
-   *
-   * TODO - Refactor all this stuff into the tenantManager, maybe using a shared
-   * memory map instead of reloading databases.
-   *
-   * @param td
-   * @param fut
-   */
-  public void createInternally(TenantDescriptor td, Handler<ExtendedAsyncResult<Void>> fut) {
-    final String id = td.getId();
-    Tenant t = new Tenant(td);
-    final long ts = getTimestamp();
-    if (tenants.insert(t)) {
-      tenantStore.insert(t, res -> {
-        if (res.succeeded()) {
-          fut.handle(new Success<>());
-          sendReloadSignal(id, ts);
-        } else {
-          // This should never happen in a well behaving system. It is
-          // possible with some race conditions etc. Hard to test.
-          tenants.delete(id); // Take it away from the runtime, since it was no good.
-          fut.handle(new Failure<>(INTERNAL, "Failed to create tenant " + id));
-        }
-      });
-    } else {
-      fut.handle(new Failure<>(USER, "Duplicate tenant " + id));
-    }
-
-  }
 
   public void create(RoutingContext ctx) {
     ProxyContext pc = new ProxyContext(ctx, "okapi.tenants.create");
@@ -168,25 +137,10 @@
   public void delete(RoutingContext ctx) {
     ProxyContext pc = new ProxyContext(ctx, "okapi.tenants.delete");
     final String id = ctx.request().getParam("id");
-<<<<<<< HEAD
     if (XOkapiHeaders.SUPERTENANT_ID.equals(id)) {
       pc.responseError(403, "Can not delete the superTenant " + id);
       return;
     }
-    if (tenants.delete(id)) {
-      tenantStore.delete(id, res -> {
-        if (res.succeeded()) {
-          final long ts = getTimestamp();
-          sendReloadSignal(id, ts);
-          pc.responseText(204, "");
-        } else {
-          pc.responseError(res.getType(), res.cause());
-        }
-      });
-    } else {
-      pc.responseError(404, id);
-    }
-=======
     tenants.delete(id, res -> {
       if (res.succeeded()) {
         pc.responseText(204, "");
@@ -194,7 +148,6 @@
         pc.responseError(res.getType(), res.cause());
       }
     });
->>>>>>> 08975d00
   }
 
   public void enableModule(RoutingContext ctx) {
