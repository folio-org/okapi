package org.folio.okapi.managers;

import io.vertx.core.Handler;
import io.vertx.core.MultiMap;
import io.vertx.core.Promise;
import io.vertx.core.Vertx;
import io.vertx.core.eventbus.EventBus;
import io.vertx.core.http.HttpMethod;
import io.vertx.core.json.Json;
import io.vertx.core.json.JsonArray;
import io.vertx.core.json.JsonObject;
import io.vertx.core.shareddata.Lock;
import java.util.Collection;
import java.util.HashMap;
import java.util.HashSet;
import java.util.Iterator;
import java.util.LinkedList;
import java.util.List;
import java.util.Map;
import java.util.Set;
import org.apache.logging.log4j.Logger;
import org.folio.okapi.bean.InterfaceDescriptor;
import org.folio.okapi.bean.ModuleDescriptor;
import org.folio.okapi.bean.ModuleInstance;
import org.folio.okapi.bean.PermissionList;
import org.folio.okapi.bean.RoutingEntry;
import org.folio.okapi.bean.Tenant;
import org.folio.okapi.bean.TenantDescriptor;
import org.folio.okapi.bean.TenantModuleDescriptor;
import org.folio.okapi.bean.TenantModuleDescriptor.Action;
import org.folio.okapi.common.ErrorType;
import org.folio.okapi.common.ExtendedAsyncResult;
import org.folio.okapi.common.Failure;
import org.folio.okapi.common.Messages;
import org.folio.okapi.common.ModuleId;
import org.folio.okapi.common.OkapiLogger;
import org.folio.okapi.common.Success;
import org.folio.okapi.service.TenantStore;
import org.folio.okapi.util.AsyncLock;
import org.folio.okapi.util.CompList;
import org.folio.okapi.util.DepResolution;
import org.folio.okapi.util.LockedTypedMap1;
import org.folio.okapi.util.ProxyContext;
import org.folio.okapi.util.TenantInstallOptions;

/**
 * Manages the tenants in the shared map, and passes updates to the database.
 */
@java.lang.SuppressWarnings({"squid:S1192"})
public class TenantManager {

  private final Logger logger = OkapiLogger.get();
  private ModuleManager moduleManager;
  private ProxyService proxyService = null;
  private final TenantStore tenantStore;
  private LockedTypedMap1<Tenant> tenants = new LockedTypedMap1<>(Tenant.class);
  private String mapName = "tenants";
  private final String eventName = "timer";
  private final Set<String> timers = new HashSet<>();
  private final Messages messages = Messages.getInstance();
  private AsyncLock asyncLock;
  private Vertx vertx;

  /**
   * Create tenant manager.
   * @param moduleManager module manager
   * @param tenantStore tenant storage
   */
  public TenantManager(ModuleManager moduleManager, TenantStore tenantStore) {
    this.moduleManager = moduleManager;
    this.tenantStore = tenantStore;
  }

  void setTenantsMap(LockedTypedMap1<Tenant> tenants) {
    this.tenants = tenants;
  }

  /**
   * Force the map to be local. Even in cluster mode, will use a local memory
   * map. This way, the node will not share tenants with the cluster, and can
   * not proxy requests for anyone but the superTenant, to the InternalModule.
   * Which is just enough to act in the deployment mode.
   */
  public void forceLocalMap() {
    mapName = null;
  }

  /**
   * Initialize the TenantManager.
   *
   * @param vertx Vert.x handle
   * @param fut future
   */
  public void init(Vertx vertx, Handler<ExtendedAsyncResult<Void>> fut) {
    this.vertx = vertx;
    asyncLock = new AsyncLock(vertx);

    tenants.init(vertx, mapName, ires -> {
      if (ires.failed()) {
        fut.handle(new Failure<>(ires.getType(), ires.cause()));
      } else {
        loadTenants(fut);
      }
    });
  }

  /**
   * Set the proxyService. So that we can use it to call the tenant interface,
   * etc.
   *
   * @param px Proxy Service handle
   */
  public void setProxyService(ProxyService px) {
    this.proxyService = px;
  }

  private void insert2(Tenant t, String id, Handler<ExtendedAsyncResult<String>> fut) {
    tenants.add(id, t, ares -> {
      if (ares.failed()) {
        fut.handle(new Failure<>(ares.getType(), ares.cause()));
      } else {
        fut.handle(new Success<>(id));
      }
    });
  }

  /**
   * Insert a tenant.
   *
   * @param t tenant
   * @param fut future
   */
  public void insert(Tenant t, Handler<ExtendedAsyncResult<String>> fut) {
    String id = t.getId();
    tenants.get(id, gres -> {
      if (gres.succeeded()) {
        fut.handle(new Failure<>(ErrorType.USER, messages.getMessage("10400", id)));
      } else if (gres.getType() == ErrorType.NOT_FOUND) {
        tenantStore.insert(t, res -> {
          if (res.failed()) {
            logger.warn("TenantManager: Adding {} failed: {}", id, res);
            fut.handle(new Failure<>(res.getType(), res.cause()));
          } else {
            insert2(t, id, fut);
          }
        });
      } else {
        fut.handle(new Failure<>(gres.getType(), gres.cause()));
      }
    });
  }

  void updateDescriptor(TenantDescriptor td,
                        Handler<ExtendedAsyncResult<Void>> fut) {
    final String id = td.getId();
    tenants.get(id, gres -> {
      if (gres.failed() && gres.getType() != ErrorType.NOT_FOUND) {
        logger.warn("TenantManager: updateDescriptor: getting {} failed: {}", id, gres);
        fut.handle(new Failure<>(ErrorType.INTERNAL, gres.cause()));
        return;
      }
      Tenant t;
      if (gres.succeeded()) {
        t = new Tenant(td, gres.result().getEnabled());
      } else {
        t = new Tenant(td);
      }
      tenantStore.updateDescriptor(td, upres -> {
        if (upres.failed()) {
          logger.warn("TenantManager: Updating database for {} failed: {}", id, upres);
          fut.handle(new Failure<>(ErrorType.INTERNAL, upres.cause()));
        } else {
          tenants.add(id, t, fut); // handles success
        }
      });
    });
  }

  void list(Handler<ExtendedAsyncResult<List<TenantDescriptor>>> fut) {
    tenants.getKeys(lres -> {
      if (lres.failed()) {
        fut.handle(new Failure<>(ErrorType.INTERNAL, lres.cause()));
      } else {
        CompList<List<TenantDescriptor>> futures = new CompList<>(ErrorType.INTERNAL);
        List<TenantDescriptor> tdl = new LinkedList<>();
        for (String s : lres.result()) {
          Promise<Tenant> promise = Promise.promise();
          tenants.get(s, res -> {
            if (res.succeeded()) {
              tdl.add(res.result().getDescriptor());
            }
            promise.handle(res);
          });
          futures.add(promise);
        }
        futures.all(tdl, fut);
      }
    });
  }

  /**
   * Get a tenant.
   *
   * @param id tenant ID
   * @param fut future
   */
  public void get(String id, Handler<ExtendedAsyncResult<Tenant>> fut) {
    tenants.get(id, fut);
  }

  /**
   * Delete a tenant.
   *
   * @param id tenant ID
   * @param fut future with a boolean, true if actually deleted, false if not there.
   */
  public void delete(String id, Handler<ExtendedAsyncResult<Boolean>> fut) {
    tenantStore.delete(id, dres -> {
      if (dres.failed() && dres.getType() != ErrorType.NOT_FOUND) {
        logger.warn("TenantManager: Deleting {} failed: {}", id, dres);
        fut.handle(new Failure<>(ErrorType.INTERNAL, dres.cause()));
      } else {
        tenants.remove(id, fut);
      }
    });
  }

  /**
   * Actually update the enabled modules. Assumes dependencies etc have been
   * checked.
   *
   * @param id - tenant to update for
   * @param moduleFrom - module to be disabled, may be null if none
   * @param moduleTo - module to be enabled, may be null if none
   * @param fut callback for errors.
   */
  public void updateModuleCommit(String id,
                                 String moduleFrom, String moduleTo,
                                 Handler<ExtendedAsyncResult<Void>> fut) {
    tenants.get(id, gres -> {
      if (gres.failed()) {
        fut.handle(new Failure<>(gres.getType(), gres.cause()));
        return;
      }
      updateModuleCommit(gres.result(), moduleFrom, moduleTo, fut);
    });
  }

  /**
   * Update module for tenant and commit to storage.
   * @param t tenant
   * @param moduleFrom null if no original module
   * @param moduleTo null if removing a module for tenant
   * @param fut async result
   */
  public void updateModuleCommit(Tenant t,
                                 String moduleFrom, String moduleTo,
                                 Handler<ExtendedAsyncResult<Void>> fut) {
    String id = t.getId();
    if (moduleFrom != null) {
      t.disableModule(moduleFrom);
    }
    if (moduleTo != null) {
      t.enableModule(moduleTo);
    }
    tenantStore.updateModules(id, t.getEnabled(), ures -> {
      if (ures.failed()) {
        fut.handle(new Failure<>(ures.getType(), ures.cause()));
      } else {
        tenants.put(id, t, fut);
      }
    });
  }

  void enableAndDisableModule(String tenantId,
                              String moduleFrom, TenantModuleDescriptor td, ProxyContext pc,
                              Handler<ExtendedAsyncResult<String>> fut) {

    tenants.get(tenantId, tres -> {
      if (tres.failed()) {
        fut.handle(new Failure<>(tres.getType(), tres.cause()));
      } else {
        Tenant tenant = tres.result();
        enableAndDisableModule(tenant, moduleFrom, td, pc, fut);
      }
    });
  }

  private void enableAndDisableModule(Tenant tenant,
                                      String moduleFrom, TenantModuleDescriptor td, ProxyContext pc,
                                      Handler<ExtendedAsyncResult<String>> fut) {

    if (td == null) {
      moduleManager.get(moduleFrom, resFrom -> {
        if (resFrom.failed()) {
          fut.handle(new Failure<>(resFrom.getType(), resFrom.cause()));
        } else {
          ModuleDescriptor mdFrom = resFrom.result();
          enableAndDisableModule2(tenant, null, mdFrom, null, pc, fut);
        }
      });
    } else {
      moduleManager.getLatest(td.getId(), resTo -> {
        if (resTo.failed()) {
          fut.handle(new Failure<>(resTo.getType(), resTo.cause()));
        } else {
          ModuleDescriptor mdTo = resTo.result();
          moduleManager.get(moduleFrom, resFrom -> {
            if (resFrom.failed()) {
              fut.handle(new Failure<>(resFrom.getType(), resFrom.cause()));
            } else {
              ModuleDescriptor mdFrom = resFrom.result();
              enableAndDisableModule2(tenant, null, mdFrom, mdTo, pc, fut);
            }
          });
        }
      });
    }
  }

  private void enableAndDisableModule2(
      Tenant tenant, String tenantParameters,
      ModuleDescriptor mdFrom, ModuleDescriptor mdTo, ProxyContext pc,
      Handler<ExtendedAsyncResult<String>> fut) {

    moduleManager.enableAndDisableCheck(tenant, mdFrom, mdTo, cres -> {
      if (cres.failed()) {
        pc.debug("enableAndDisableModule: depcheck fail: " + cres.cause().getMessage());
        fut.handle(new Failure<>(cres.getType(), cres.cause()));
      } else {
        pc.debug("enableAndDisableModule: depcheck ok");
        ead1TenantInterface(tenant, tenantParameters, mdFrom, mdTo, false, pc, res -> {
          if (res.failed()) {
            fut.handle(new Failure<>(res.getType(), res.cause()));
            return;
          }
          ead5commit(tenant, mdFrom, mdTo, pc, res1 -> {
            if (res1.failed()) {
              fut.handle(new Failure<>(ErrorType.USER, res.cause()));
              return;
            }
            fut.handle(new Success<>(mdTo != null ? mdTo.getId() : ""));
          });
        });
      }
    });
  }

  /**
   * enableAndDisable helper 1: call the tenant interface.
   *
   * @param tenant tenant
   * @param mdFrom module from
   * @param mdTo module to
   * @param fut future
   */
  private void ead1TenantInterface(Tenant tenant, String tenantParameters,
                                   ModuleDescriptor mdFrom, ModuleDescriptor mdTo, boolean purge,
                                   ProxyContext pc, Handler<ExtendedAsyncResult<Void>> fut) {

    JsonObject jo = new JsonObject();
    if (mdTo != null) {
      jo.put("module_to", mdTo.getId());
    }
    if (mdFrom != null) {
      jo.put("module_from", mdFrom.getId());
    }
    getTenantInterface(mdFrom, mdTo, jo, tenantParameters, purge, ires -> {
      if (ires.failed()) {
        if (ires.getType() == ErrorType.NOT_FOUND) {
          logger.debug("eadTenantInterface: {} has no support for tenant init",
              (mdTo != null ? mdTo.getId() : mdFrom.getId()));
          ead2TenantInterface(tenant, mdFrom, mdTo, pc, fut);
        } else {
          fut.handle(new Failure<>(ires.getType(), ires.cause()));
        }
      } else {
        ModuleInstance tenInst = ires.result();
        final String req = purge ? "" : jo.encodePrettily();
        proxyService.callSystemInterface(tenant, tenInst, req, pc, cres -> {
          if (cres.failed()) {
            fut.handle(new Failure<>(ErrorType.USER, cres.cause()));
          } else {
            pc.passOkapiTraceHeaders(cres.result());
            // We can ignore the result, the call went well.
            ead2TenantInterface(tenant, mdFrom, mdTo, pc, fut);
          }
        });
      }
    });
  }

  private void ead2TenantInterface(Tenant tenant,
                                   ModuleDescriptor mdFrom, ModuleDescriptor mdTo, ProxyContext pc,
                                   Handler<ExtendedAsyncResult<Void>> fut) {
    if (mdTo == null) {
      fut.handle(new Success<>());
    } else {
      ead2PermMod(tenant, mdFrom, mdTo, pc, fut);
    }
  }

  /**
   * enableAndDisable helper 2: Choose which permission module to invoke.
   *
   * @param tenant tenant
   * @param mdFrom module from
   * @param mdTo module to
   * @param pc ProxyContext
   * @param fut future
   */
  private void ead2PermMod(Tenant tenant,
                           ModuleDescriptor mdFrom, ModuleDescriptor mdTo, ProxyContext pc,
                           Handler<ExtendedAsyncResult<Void>> fut) {
    String moduleFrom = mdFrom != null ? mdFrom.getId() : null;
    findSystemInterface(tenant, res -> {
      if (res.failed()) {
        if (res.getType() == ErrorType.NOT_FOUND) { // no perms interface.
          if (mdTo.getSystemInterface("_tenantPermissions") != null) {
            pc.debug("ead2PermMod: Here we reload perms of all enabled modules");
            Set<String> listModules = tenant.listModules();
            pc.debug("Got a list of already-enabled moduled: " + Json.encode(listModules));
            Iterator<String> modit = listModules.iterator();
            ead3RealoadPerms(tenant, modit, moduleFrom, mdTo, mdTo, pc, fut);
            return;
          }
          pc.debug("enablePermissions: No tenantPermissions interface found. "
              + "Carrying on without it.");
          fut.handle(new Success<>());
        } else {
          fut.handle(new Failure<>(res.getType(), res.cause()));
        }
        return;
      }
      ModuleDescriptor permsMod = res.result();
      if (mdTo.getSystemInterface("_tenantPermissions") != null) {
        pc.debug("Using the tenantPermissions of this module itself");
        permsMod = mdTo;
      }
      tenantPerms(tenant, mdTo, permsMod, pc, fut);
    });
  }

  /**
   * enableAndDisable helper 3: Reload permissions. When we enable a module that
   * provides the tenantPermissions interface, we may have other modules already
   * enabled, who have not got their permissions pushed. Now that we have a
   * place to push those permissions to, we do it recursively for all enabled
   * modules.
   *
   * @param tenant tenant
   * @param moduleFrom module from
   * @param mdTo module to
   * @param permsModule permissions module
   * @param pc ProxyContext
   * @param fut future
   */
  private void ead3RealoadPerms(
      Tenant tenant, Iterator<String> modit,
      String moduleFrom, ModuleDescriptor mdTo, ModuleDescriptor permsModule,
      ProxyContext pc, Handler<ExtendedAsyncResult<Void>> fut) {
    if (!modit.hasNext()) {
      pc.debug("ead3RealoadPerms: No more modules to reload");
      tenantPerms(tenant, mdTo, permsModule, pc, fut);
      return;
    }
    String mdid = modit.next();
    moduleManager.get(mdid, res -> {
      if (res.failed()) { // not likely to happen
        fut.handle(new Failure<>(res.getType(), res.cause()));
        return;
      }
      ModuleDescriptor md = res.result();
      pc.debug("ead3RealoadPerms: Should reload perms for " + md.getName());
      tenantPerms(tenant, md, permsModule, pc, pres -> {
        if (pres.failed()) { // not likely to happen
          fut.handle(pres);
          return;
        }
        ead3RealoadPerms(tenant, modit, moduleFrom, mdTo, permsModule, pc, fut);
      });
    });
  }

  /**
<<<<<<< HEAD
   * enableAndDisable helper 4: Make the tenantPermissions call. For the module
   * itself.
   *
   * @param tenant tenant
   * @param mdTo module to
   * @param permsModule permissions module
   * @param pc ProxyContext
   * @param fut future
   */
  private void ead4Permissions(Tenant tenant,
                               ModuleDescriptor mdTo, ModuleDescriptor permsModule,
                               ProxyContext pc, Handler<ExtendedAsyncResult<Void>> fut) {

    pc.debug("ead4Permissions: Perms interface found in "
        + permsModule.getName());

    tenantPerms(tenant, mdTo, permsModule, pc, res -> {
      if (res.failed()) {
        fut.handle(new Failure<>(res.getType(), res.cause()));
        return;
      }
      fut.handle(new Success<>());
    });
  }

  /**
=======
>>>>>>> c4cfce35
   * enableAndDisable helper 5: Commit the change in modules.
   *
   * @param tenant tenant
   * @param mdFrom module from
   * @param mdTo module to
   * @param pc ProxyContext
   * @param fut future
   */
  private void ead5commit(Tenant tenant,
                          ModuleDescriptor mdFrom, ModuleDescriptor mdTo, ProxyContext pc,
                          Handler<ExtendedAsyncResult<Void>> fut) {

    String moduleFrom = mdFrom != null ? mdFrom.getId() : null;
    String moduleTo = mdTo != null ? mdTo.getId() : null;

    pc.debug("ead5commit: " + moduleFrom + " " + moduleTo);
    updateModuleCommit(tenant, moduleFrom, moduleTo, ures -> {
      if (ures.failed()) {
        fut.handle(new Failure<>(ures.getType(), ures.cause()));
        return;
      }
      if (moduleTo != null) {
        EventBus eb = vertx.eventBus();
        eb.publish(eventName, tenant.getId());
      }
      pc.debug("ead5commit done");
      fut.handle(new Success<>());
    });
  }

  /**
   * start timers for all tenants.
   * @param promise async result
   */
  public void startTimers(Promise<Void> promise) {
    tenants.getKeys(res -> {
      if (res.succeeded()) {
        for (String tenantId : res.result()) {
          logger.info("starting {}", tenantId);
          handleTimer(tenantId);
        }
        consumeTimers();
        promise.complete();
      } else {
        promise.fail(res.cause());
      }
    });
  }

  private void consumeTimers() {
    EventBus eb = vertx.eventBus();
    eb.consumer(eventName, res -> {
      String tenantId = (String) res.body();
      handleTimer(tenantId);
    });
  }

  private void stopTimer(String tenantId, String moduleId, int seq, Lock lockP) {
    if (lockP != null) {
      logger.info("remove timer for module {} for tenant {}", moduleId, tenantId);
      final String key = tenantId + "_" + moduleId + "_" + seq;
      timers.remove(key);
      lockP.release();
    }
  }

  private void handleTimer(String tenantId) {
    handleTimer(tenantId, null, 0, null);
  }

  private void handleTimer(String tenantId, String moduleId, int seq1, Lock lockP) {
    logger.info("handleTimer tenant {} module {} seq1 {}", tenantId, moduleId, seq1);
    tenants.get(tenantId, tres -> {
      if (tres.failed()) {
        // tenant no longer exist
        stopTimer(tenantId, moduleId, seq1, lockP);
        return;
      }
      Tenant tenant = tres.result();
      moduleManager.getEnabledModules(tenant, mres -> {
        if (mres.failed()) {
          stopTimer(tenantId, moduleId, seq1, lockP);
          return;
        }
        List<ModuleDescriptor> mdList = mres.result();
        try {
          handleTimer(tenant, mdList, moduleId, seq1, lockP);
        } catch (Exception ex) {
          logger.warn("handleTimer exception {}", ex.getMessage(), ex);
        }
      });
    });
  }

  private void handleTimer(Tenant tenant, List<ModuleDescriptor> mdList,
                           String moduleId, int seq1, Lock lockP) {
    int noTimers = 0;
    final String tenantId = tenant.getId();
    for (ModuleDescriptor md : mdList) {
      if (moduleId == null || moduleId.equals(md.getId())) {
        InterfaceDescriptor timerInt = md.getSystemInterface("_timer");
        if (timerInt != null) {
          List<RoutingEntry> routingEntries = timerInt.getAllRoutingEntries();
          noTimers += handleTimer(tenant, md, routingEntries, seq1, lockP);
        }
      }
    }
    if (noTimers == 0) {
      // module no longer enabled for tenant
      stopTimer(tenantId, moduleId, seq1, lockP);
    }
    logger.info("handleTimer done no {}", noTimers);
  }

  private int handleTimer(Tenant tenant, ModuleDescriptor md,
                          List<RoutingEntry> routingEntries, int seq1, Lock lockP) {
    int i = 0;
    final String tenantId = tenant.getId();
    for (RoutingEntry re : routingEntries) {
      final int seq = ++i;
      final String key = tenantId + "_" + md.getId() + "_" + seq;
      final long delay = re.getDelayMilliSeconds();
      final String path = re.getStaticPath();
      if (delay > 0 && path != null) {
        if (seq1 == 0) {
          if (!timers.contains(key)) {
            timers.add(key);
            lockTimer(tenantId, md, key, delay, seq);
          }
        } else if (seq == seq1) {
          fireTimer(tenant, md, re, path, lockP);
          lockTimer(tenantId, md, key, delay, seq);
          return 1;
        }
      }
    }
    return 0;
  }

  private void lockTimer(String tenantId, ModuleDescriptor md, String key, long delay, int seq) {
    logger.info("wait for lock {}", key);
    asyncLock.getLock(key, lockRes -> {
      if (lockRes.succeeded()) {
        logger.info("wait for lock {} returned", key);
        Lock lock = lockRes.result();
        logger.info("setTimer delay {}", delay);
        vertx.setTimer(delay, res4
            -> vertx.runOnContext(res5 -> handleTimer(tenantId, md.getId(), seq, lock)));
      } else {
        logger.info("wait for lock {} returned failure ", key, lockRes.cause());
      }
    });
  }

  private void fireTimer(Tenant tenant, ModuleDescriptor md,
                         RoutingEntry re, String path, Lock lock) {
    String tenantId = tenant.getId();
    HttpMethod httpMethod = HttpMethod.POST;
    String[] methods = re.getMethods();
    if (methods != null && re.getMethods().length >= 1) {
      httpMethod = HttpMethod.valueOf(methods[0]);
    }
    ModuleInstance inst = new ModuleInstance(md, re, path, httpMethod, true);
    MultiMap headers = MultiMap.caseInsensitiveMultiMap();
    logger.info("timer call start module {} for tenant {}", md.getId(), tenantId);
    proxyService.callSystemInterface("supertenant", headers, tenant, inst, "", cres -> {
      lock.release();
      if (cres.succeeded()) {
        logger.info("timer call succeeded to module {} for tenant {}",
            md.getId(), tenantId);
      } else {
        logger.info("timer call failed to module {} for tenant {} : {}",
            md.getId(), tenantId, cres.cause().getMessage());
      }
    });
  }

  private void tenantPerms(Tenant tenant, ModuleDescriptor mdTo,
                           ModuleDescriptor permsModule, ProxyContext pc,
                           Handler<ExtendedAsyncResult<Void>> fut) {

    pc.debug("Loading permissions for " + mdTo.getName()
        + " (using " + permsModule.getName() + ")");
    String moduleTo = mdTo.getId();
    PermissionList pl = new PermissionList(moduleTo, mdTo.getPermissionSets());
    String pljson = Json.encodePrettily(pl);
    pc.debug("tenantPerms Req: " + pljson);
    InterfaceDescriptor permInt = permsModule.getSystemInterface("_tenantPermissions");
    String permPath = "";
    List<RoutingEntry> routingEntries = permInt.getAllRoutingEntries();
    ModuleInstance permInst = null;
    if (!routingEntries.isEmpty()) {
      for (RoutingEntry re : routingEntries) {
        if (re.match(null, "POST")) {
          permPath = re.getStaticPath();
          permInst = new ModuleInstance(permsModule, re, permPath, HttpMethod.POST, true);
        }
      }
    }
    if (permInst == null) {
      fut.handle(new Failure<>(ErrorType.USER,
          "Bad _tenantPermissions interface in module " + permsModule.getId()
              + ". No path to POST to"));
      return;
    }
    pc.debug("tenantPerms: " + permsModule.getId() + " and " + permPath);
    proxyService.callSystemInterface(tenant, permInst,
        pljson, pc, cres -> {
          if (cres.failed()) {
            fut.handle(new Failure<>(ErrorType.USER, cres.cause()));
          } else {
            pc.passOkapiTraceHeaders(cres.result());
            pc.debug("tenantPerms request to " + permsModule.getName()
                + " succeeded for module " + moduleTo + " and tenant " + tenant.getId());
            fut.handle(new Success<>());
          }
        });
  }

  /**
   * Find the tenant API interface. Supports several deprecated versions of the
   * tenant interface: the 'tenantInterface' field in MD; if the module provides
   * a '_tenant' interface without RoutingEntries, and finally the proper way,
   * if the module provides a '_tenant' interface that is marked as a system
   * interface, and has a RoutingEntry that supports POST.
   *
   * @param mdFrom module from
   * @param mdTo module to
   * @param jo Json Object to be POSTed
   * @param tenantParameters tenant parameters (eg sample data)
   * @param purge true if purging (DELETE)
   * @param fut future
   */
  private void getTenantInterface(
      ModuleDescriptor mdFrom,
      ModuleDescriptor mdTo, JsonObject jo, String tenantParameters, boolean purge,
      Handler<ExtendedAsyncResult<ModuleInstance>> fut) {

    ModuleDescriptor md = mdTo != null ? mdTo : mdFrom;
    InterfaceDescriptor[] prov = md.getProvidesList();
    for (InterfaceDescriptor pi : prov) {
      logger.debug("findTenantInterface: Looking at {}", pi.getId());
      if ("_tenant".equals(pi.getId())) {
        final String v = pi.getVersion();
        final String method = purge ? "DELETE" : "POST";
        switch (v) {
          case "1.0":
            if (mdTo == null && !purge) {
              break;
            } else if (getTenantInterface1(pi, mdFrom, mdTo, method, fut)) {
              return;
            } else if (!purge) {
              logger.warn("Module '{}' uses old-fashioned tenant "
                  + "interface. Define InterfaceType=system, and add a RoutingEntry."
                  + " Falling back to calling /_/tenant.", md.getId());
              fut.handle(new Success<>(new ModuleInstance(md, null,
                  "/_/tenant", HttpMethod.POST, true).withRetry()));
              return;
            }
            break;
          case "1.1":
            if (getTenantInterface1(pi, mdFrom, mdTo, method, fut)) {
              return;
            }
            break;
          case "1.2":
            putTenantParameters(jo, tenantParameters);
            if (getTenantInterface1(pi, mdFrom, mdTo, method, fut)) {
              return;
            }
            break;
          default:
            fut.handle(new Failure<>(ErrorType.USER, messages.getMessage("10401", v)));
            return;
        }
      }
    }
    fut.handle(new Failure<>(ErrorType.NOT_FOUND, messages.getMessage("10402", md.getId())));
  }

  private void putTenantParameters(JsonObject jo, String tenantParameters) {
    if (tenantParameters != null) {
      JsonArray ja = new JsonArray();
      for (String p : tenantParameters.split(",")) {
        String[] kv = p.split("=");
        if (kv.length > 0) {
          JsonObject jsonKv = new JsonObject();
          jsonKv.put("key", kv[0]);
          if (kv.length > 1) {
            jsonKv.put("value", kv[1]);
          }
          ja.add(jsonKv);
        }
      }
      jo.put("parameters", ja);
    }
  }

  private boolean getTenantInterface1(InterfaceDescriptor pi,
                                      ModuleDescriptor mdFrom, ModuleDescriptor mdTo, String method,
                                      Handler<ExtendedAsyncResult<ModuleInstance>> fut) {

    ModuleDescriptor md = mdTo != null ? mdTo : mdFrom;
    if ("system".equals(pi.getInterfaceType())) {
      List<RoutingEntry> res = pi.getAllRoutingEntries();
      for (RoutingEntry re : res) {
        if (re.match(null, method)) {
          String pattern = re.getStaticPath();
          if (method.equals("DELETE")) {
            fut.handle(new Success<>(new ModuleInstance(md, re, pattern, HttpMethod.DELETE, true)));
            return true;
          } else if ("/_/tenant/disable".equals(pattern)) {
            if (mdTo == null) {
              fut.handle(new Success<>(new ModuleInstance(md, re, pattern, HttpMethod.POST, true)));
              return true;
            }
          } else if (mdTo != null) {
            fut.handle(new Success<>(new ModuleInstance(md, re, pattern,
                HttpMethod.POST, true).withRetry()));
            return true;
          }
        }
      }
    }
    return false;
  }

  /**
   * Find (the first) module that provides a given system interface. Module must
   * be enabled for the tenant.
   *
   * @param tenant tenant to check for
   * @param fut callback with a @return ModuleDescriptor for the module
   *
   */
  private void findSystemInterface(Tenant tenant,
                                   Handler<ExtendedAsyncResult<ModuleDescriptor>> fut) {

    Iterator<String> it = tenant.getEnabled().keySet().iterator();
    findSystemInterfaceR(tenant, "_tenantPermissions", it, fut);
  }

  private void findSystemInterfaceR(Tenant tenant, String interfaceName,
                                    Iterator<String> it,
                                    Handler<ExtendedAsyncResult<ModuleDescriptor>> fut) {
    if (!it.hasNext()) {
      fut.handle(new Failure<>(ErrorType.NOT_FOUND, messages.getMessage("10403", interfaceName)));
      return;
    }
    String mid = it.next();
    moduleManager.get(mid, gres -> {
      if (gres.failed()) { // should not happen
        fut.handle(new Failure<>(gres.getType(), gres.cause()));
        return;
      }
      ModuleDescriptor md = gres.result();
      logger.debug("findSystemInterface: looking at {} system interface {}",
          mid, md.getSystemInterface(interfaceName));
      if (md.getSystemInterface(interfaceName) != null) {
        logger.debug("findSystemInterface: found {}", mid);
        fut.handle(new Success<>(md));
        return;
      }
      findSystemInterfaceR(tenant, interfaceName, it, fut);
    });
  }

  void listInterfaces(String tenantId, boolean full, String interfaceType,
                      Handler<ExtendedAsyncResult<List<InterfaceDescriptor>>> fut) {

    tenants.get(tenantId, tres -> {
      if (tres.failed()) {
        fut.handle(new Failure<>(tres.getType(), tres.cause()));
      } else {
        listInterfaces(tres.result(), full, interfaceType, fut);
      }
    });
  }

  private void listInterfaces(Tenant tenant, boolean full, String interfaceType,
                              Handler<ExtendedAsyncResult<List<InterfaceDescriptor>>> fut) {

    List<InterfaceDescriptor> intList = new LinkedList<>();
    moduleManager.getEnabledModules(tenant, mres -> {
      if (mres.failed()) {
        fut.handle(new Failure<>(mres.getType(), mres.cause()));
        return;
      }
      List<ModuleDescriptor> modlist = mres.result();
      Set<String> ids = new HashSet<>();
      for (ModuleDescriptor md : modlist) {
        for (InterfaceDescriptor provide : md.getProvidesList()) {
          if (interfaceType == null || provide.isType(interfaceType)) {
            if (full) {
              intList.add(provide);
            } else {
              if (ids.add(provide.getId())) {
                InterfaceDescriptor tmp = new InterfaceDescriptor();
                tmp.setId(provide.getId());
                tmp.setVersion(provide.getVersion());
                intList.add(tmp);
              }
            }
          }
        }
      }
      fut.handle(new Success<>(intList));
    });
  }

  void listModulesFromInterface(String tenantId,
                                String interfaceName, String interfaceType,
                                Handler<ExtendedAsyncResult<List<ModuleDescriptor>>> fut) {

    tenants.get(tenantId, tres -> {
      if (tres.failed()) {
        fut.handle(new Failure<>(tres.getType(), tres.cause()));
        return;
      }
      Tenant tenant = tres.result();
      List<ModuleDescriptor> mdList = new LinkedList<>();
      moduleManager.getEnabledModules(tenant, mres -> {
        if (mres.failed()) {
          fut.handle(new Failure<>(mres.getType(), mres.cause()));
          return;
        }
        List<ModuleDescriptor> modlist = mres.result();
        for (ModuleDescriptor md : modlist) {
          for (InterfaceDescriptor provide : md.getProvidesList()) {
            if (interfaceName.equals(provide.getId())
                && (interfaceType == null || provide.isType(interfaceType))) {
              mdList.add(md);
              break;
            }
          }
        }
        fut.handle(new Success<>(mdList));
      }); // modlist
    }); // tenant
  }

  void installUpgradeModules(String tenantId, ProxyContext pc,
                             TenantInstallOptions options, List<TenantModuleDescriptor> tml,
                             Handler<ExtendedAsyncResult<List<TenantModuleDescriptor>>> fut) {

    if (tml != null) {
      for (TenantModuleDescriptor tm : tml) {
        if (tm.getAction() == null) {
          fut.handle(new Failure<>(ErrorType.USER, messages.getMessage("10405", tm.getId())));
          return;
        }
      }
    }
    tenants.get(tenantId, gres -> {
      if (gres.failed()) {
        fut.handle(new Failure<>(gres.getType(), gres.cause()));
        return;
      }
      Tenant t = gres.result();
      moduleManager.getModulesWithFilter(options.getPreRelease(),
          options.getNpmSnapshot(), null, mres -> {
            if (mres.failed()) {
              fut.handle(new Failure<>(mres.getType(), mres.cause()));
              return;
            }
            List<ModuleDescriptor> modResult = mres.result();
            HashMap<String, ModuleDescriptor> modsAvailable = new HashMap<>(modResult.size());
            HashMap<String, ModuleDescriptor> modsEnabled = new HashMap<>();
            for (ModuleDescriptor md : modResult) {
              modsAvailable.put(md.getId(), md);
              logger.info("mod available: {}", md.getId());
              if (t.isEnabled(md.getId())) {
                logger.info("mod enabled: {}", md.getId());
                modsEnabled.put(md.getId(), md);
              }
            }
            List<TenantModuleDescriptor> tml2
                = prepareTenantModuleList(modsAvailable, modsEnabled, tml);
            installUpgradeModules2(t, pc, options, modsAvailable, modsEnabled, tml2, fut);
          });
    });
  }

  private List<TenantModuleDescriptor> prepareTenantModuleList(
      Map<String, ModuleDescriptor> modsAvailable,
      Map<String, ModuleDescriptor> modsEnabled, List<TenantModuleDescriptor> tml) {

    if (tml == null) { // upgrade case . Mark all newer modules for install
      List<TenantModuleDescriptor> tml2 = new LinkedList<>();
      for (String id : modsEnabled.keySet()) {
        ModuleId moduleId = new ModuleId(id);
        String latestId = moduleId.getLatest(modsAvailable.keySet());
        if (!latestId.equals(id)) {
          TenantModuleDescriptor tmd = new TenantModuleDescriptor();
          tmd.setAction(Action.enable);
          tmd.setId(latestId);
          logger.info("upgrade.. enable {}", latestId);
          tmd.setFrom(id);
          tml2.add(tmd);
        }
      }
      return tml2;
    } else {
      return tml;
    }
  }

  private void installUpgradeModules2(
      Tenant t, ProxyContext pc,
      TenantInstallOptions options,
      Map<String, ModuleDescriptor> modsAvailable,
      Map<String, ModuleDescriptor> modsEnabled, List<TenantModuleDescriptor> tml,
      Handler<ExtendedAsyncResult<List<TenantModuleDescriptor>>> fut) {

    DepResolution.installSimulate(modsAvailable, modsEnabled, tml, res -> {
      if (res.failed()) {
        fut.handle(new Failure<>(res.getType(), res.cause()));
        return;
      }
      if (options.getSimulate()) {
        fut.handle(new Success<>(tml));
      } else {
        installAutodeploy(t, pc, options, modsAvailable, tml, tml.iterator(),
            res1 -> {
              if (res1.failed()) {
                fut.handle(new Failure<>(res1.getType(), res1.cause()));
              } else {
                fut.handle(new Success<>(tml));
              }
            });
      }
    });
  }

  /* phase 1 deploy modules if necessary */
  private void installAutodeploy(Tenant t, ProxyContext pc,
                                 TenantInstallOptions options,
                                 Map<String, ModuleDescriptor> modsAvailable,
                                 List<TenantModuleDescriptor> tml,
                                 Iterator<TenantModuleDescriptor> it,
                                 Handler<ExtendedAsyncResult<Void>> fut) {

    if (!it.hasNext() || !options.getDeploy()) {
      installTenantPrepare(t, pc, options, modsAvailable, tml, tml.iterator(), fut);
      return;
    }
    TenantModuleDescriptor tm = it.next();
    if (tm.getAction() == Action.enable || tm.getAction() == Action.uptodate) {
      ModuleDescriptor md = modsAvailable.get(tm.getId());
      proxyService.autoDeploy(md, res -> {
        if (res.failed()) {
          fut.handle(new Failure<>(res.getType(), res.cause()));
        } else {
          installAutodeploy(t, pc, options, modsAvailable, tml, it, fut);
        }
      });
    } else {
      installAutodeploy(t, pc, options, modsAvailable, tml, it, fut);
    }
  }

  /* phase 2 enable modules for tenant */
  private void installTenantPrepare(Tenant tenant, ProxyContext pc,
                                    TenantInstallOptions options,
                                    Map<String, ModuleDescriptor> modsAvailable,
                                    List<TenantModuleDescriptor> tml,
                                    Iterator<TenantModuleDescriptor> it,
                                    Handler<ExtendedAsyncResult<Void>> fut) {

    if (!it.hasNext()) {
      installUndeploy(tenant, options, modsAvailable, tml, tml.iterator(), fut);
      return;
    }
    TenantModuleDescriptor tm = it.next();
    ModuleDescriptor mdFrom = null;
    ModuleDescriptor mdTo = null;
    boolean purge = false;
    if (tm.getAction() == Action.enable) {
      if (tm.getFrom() != null) {
        mdFrom = modsAvailable.get(tm.getFrom());
      }
      mdTo = modsAvailable.get(tm.getId());
    } else if (tm.getAction() == Action.disable) {
      mdFrom = modsAvailable.get(tm.getId());
      if (options.getPurge()) {
        purge = true;
      }
    }
    if (mdFrom == null && mdTo == null) {
      installTenantPrepare(tenant, pc, options, modsAvailable, tml, it, fut);
      return;
    }
    ModuleDescriptor mdFromFinal = mdFrom;
    ModuleDescriptor mdToFinal = mdTo;
    ead1TenantInterface(tenant, options.getTenantParameters(), mdFrom, mdTo, purge, pc, res -> {
      if (res.failed()) {
        tm.setMessage(res.cause().getMessage());
        fut.handle(new Failure<>(res.getType(), res.cause()));
        return;
      }
      ead5commit(tenant, mdFromFinal, mdToFinal, pc, res1 -> {
        if (res1.failed()) {
          fut.handle(new Failure<>(res1.getType(), res1.cause()));
          return;
        }
        installTenantPrepare(tenant, pc, options, modsAvailable, tml, it, fut);
      });
    });
  }

<<<<<<< HEAD
  /* phase 3 commit tenant upgrade modules */
  private void installTenantCommit(Tenant tenant, ProxyContext pc,
                                   TenantInstallOptions options,
                                   Map<String, ModuleDescriptor> modsAvailable,
                                   List<TenantModuleDescriptor> tml,
                                   Iterator<TenantModuleDescriptor> it,
                                   Handler<ExtendedAsyncResult<Void>> fut) {
=======
  /* phase 4 undeploy if no longer needed */
  private void installUndeploy(Tenant tenant,
                               TenantInstallOptions options,
                               Map<String, ModuleDescriptor> modsAvailable,
                               List<TenantModuleDescriptor> tml,
                               Iterator<TenantModuleDescriptor> it,
                               Handler<ExtendedAsyncResult<Void>> fut) {
>>>>>>> c4cfce35

    if (!it.hasNext() || !options.getDeploy()) {
      fut.handle(new Success<>());
      return;
    }
    TenantModuleDescriptor tm = it.next();
    ModuleDescriptor md = null;
    if (tm.getAction() == Action.enable) {
      md = modsAvailable.get(tm.getFrom());
    }
<<<<<<< HEAD
    ead5commit(tenant, mdFrom, mdTo, pc, res ->
        installTenantCommit(tenant, pc, options, modsAvailable, tml, it, fut)
    );
  }

  /* phase 4 undeploy if no longer needed */
  private void installUndeploy(Tenant tenant,
                               TenantInstallOptions options,
                               Map<String, ModuleDescriptor> modsAvailable,
                               List<TenantModuleDescriptor> tml,
                               Iterator<TenantModuleDescriptor> it,
                               Handler<ExtendedAsyncResult<Void>> fut) {

    if (it.hasNext() && options.getDeploy()) {
      TenantModuleDescriptor tm = it.next();
      ModuleDescriptor md = null;
      if (tm.getAction() == Action.enable) {
        md = modsAvailable.get(tm.getFrom());
      }
      if (tm.getAction() == Action.disable) {
        md = modsAvailable.get(tm.getId());
      }
      if (md != null) {
        final ModuleDescriptor mdF = md;
        getModuleUser(md.getId(), ures -> {
          if (ures.failed()) {
            // in use or other error, so skip
            installUndeploy(tenant, options, modsAvailable, tml, it, fut);
          } else {
            // success means : not in use, so we can undeploy it
            logger.info("autoUndeploy mdF {}", mdF.getId());
            proxyService.autoUndeploy(mdF, res -> {
              if (res.failed()) {
                fut.handle(new Failure<>(res.getType(), res.cause()));
              } else {
                installUndeploy(tenant, options, modsAvailable, tml, it, fut);
              }
            });
          }
        });
      } else {
=======
    if (tm.getAction() == Action.disable) {
      md = modsAvailable.get(tm.getId());
    }
    if (md == null) {
      installUndeploy(tenant, options, modsAvailable, tml, it, fut);
      return;
    }
    final ModuleDescriptor mdF = md;
    getModuleUser(md.getId(), ures -> {
      if (ures.failed()) {
        // in use or other error, so skip
>>>>>>> c4cfce35
        installUndeploy(tenant, options, modsAvailable, tml, it, fut);
        return;
      }
      // success means : not in use, so we can undeploy it
      logger.info("autoUndeploy mdF {}", mdF.getId());
      proxyService.autoUndeploy(mdF, res -> {
        if (res.failed()) {
          fut.handle(new Failure<>(res.getType(), res.cause()));
        } else {
          installUndeploy(tenant, options, modsAvailable, tml, it, fut);
        }
      });
    });
  }

  void listModules(String id,
                   Handler<ExtendedAsyncResult<List<ModuleDescriptor>>> fut) {

    tenants.get(id, gres -> {
      if (gres.failed()) {
        fut.handle(new Failure<>(gres.getType(), gres.cause()));
      } else {
        Tenant t = gres.result();
        List<ModuleDescriptor> tl = new LinkedList<>();
        CompList<List<ModuleDescriptor>> futures = new CompList<>(ErrorType.INTERNAL);
        for (String moduleId : t.listModules()) {
          Promise<ModuleDescriptor> promise = Promise.promise();
          moduleManager.get(moduleId, res -> {
            if (res.succeeded()) {
              tl.add(res.result());
            }
            promise.handle(res);
          });
          futures.add(promise);
        }
        futures.all(tl, fut);
      }
    });
  }

  /**
   * Get the (first) tenant that uses the given module. Used to check if a
   * module may be deleted.
   *
   * @param mod id of the module in question.
   * @param fut - Succeeds if not in use. Fails with ANY and the module name
   */
  public void getModuleUser(String mod, Handler<ExtendedAsyncResult<Void>> fut) {
    tenants.getKeys(kres -> {
      if (kres.failed()) {
        fut.handle(new Failure<>(kres.getType(), kres.cause()));
      } else {
        Collection<String> tkeys = kres.result();
        Iterator<String> it = tkeys.iterator();
        getModuleUserR(mod, it, fut);
      }
    });
  }

  private void getModuleUserR(String mod, Iterator<String> it,
                              Handler<ExtendedAsyncResult<Void>> fut) {
    if (!it.hasNext()) { // no problems found
      fut.handle(new Success<>());
    } else {
      String tid = it.next();
      tenants.get(tid, gres -> {
        if (gres.failed()) {
          fut.handle(new Failure<>(gres.getType(), gres.cause()));
        } else {
          Tenant t = gres.result();
          if (t.isEnabled(mod)) {
            fut.handle(new Failure<>(ErrorType.ANY, tid));
          } else {
            getModuleUserR(mod, it, fut);
          }
        }
      });
    }
  }

  /**
   * Load tenants from the store into the shared memory map.
   *
   * @param fut future
   */
  private void loadTenants(Handler<ExtendedAsyncResult<Void>> fut) {
    tenants.getKeys(gres -> {
      if (gres.failed()) {
        fut.handle(new Failure<>(gres.getType(), gres.cause()));
        return;
      }
      Collection<String> keys = gres.result();
      if (!keys.isEmpty()) {
        fut.handle(new Success<>());
        return;
      }
      tenantStore.listTenants(lres -> {
        if (lres.failed()) {
          fut.handle(new Failure<>(lres.getType(), lres.cause()));
          return;
        }
        CompList<List<Void>> futures = new CompList<>(ErrorType.INTERNAL);
        for (Tenant t : lres.result()) {
          Promise<Void> f = Promise.promise();
          tenants.add(t.getId(), t, f::handle);
          futures.add(f);
        }
        futures.all(fut);
      });
    });
  }

} // class<|MERGE_RESOLUTION|>--- conflicted
+++ resolved
@@ -483,35 +483,6 @@
   }
 
   /**
-<<<<<<< HEAD
-   * enableAndDisable helper 4: Make the tenantPermissions call. For the module
-   * itself.
-   *
-   * @param tenant tenant
-   * @param mdTo module to
-   * @param permsModule permissions module
-   * @param pc ProxyContext
-   * @param fut future
-   */
-  private void ead4Permissions(Tenant tenant,
-                               ModuleDescriptor mdTo, ModuleDescriptor permsModule,
-                               ProxyContext pc, Handler<ExtendedAsyncResult<Void>> fut) {
-
-    pc.debug("ead4Permissions: Perms interface found in "
-        + permsModule.getName());
-
-    tenantPerms(tenant, mdTo, permsModule, pc, res -> {
-      if (res.failed()) {
-        fut.handle(new Failure<>(res.getType(), res.cause()));
-        return;
-      }
-      fut.handle(new Success<>());
-    });
-  }
-
-  /**
-=======
->>>>>>> c4cfce35
    * enableAndDisable helper 5: Commit the change in modules.
    *
    * @param tenant tenant
@@ -1122,15 +1093,6 @@
     });
   }
 
-<<<<<<< HEAD
-  /* phase 3 commit tenant upgrade modules */
-  private void installTenantCommit(Tenant tenant, ProxyContext pc,
-                                   TenantInstallOptions options,
-                                   Map<String, ModuleDescriptor> modsAvailable,
-                                   List<TenantModuleDescriptor> tml,
-                                   Iterator<TenantModuleDescriptor> it,
-                                   Handler<ExtendedAsyncResult<Void>> fut) {
-=======
   /* phase 4 undeploy if no longer needed */
   private void installUndeploy(Tenant tenant,
                                TenantInstallOptions options,
@@ -1138,7 +1100,6 @@
                                List<TenantModuleDescriptor> tml,
                                Iterator<TenantModuleDescriptor> it,
                                Handler<ExtendedAsyncResult<Void>> fut) {
->>>>>>> c4cfce35
 
     if (!it.hasNext() || !options.getDeploy()) {
       fut.handle(new Success<>());
@@ -1149,49 +1110,6 @@
     if (tm.getAction() == Action.enable) {
       md = modsAvailable.get(tm.getFrom());
     }
-<<<<<<< HEAD
-    ead5commit(tenant, mdFrom, mdTo, pc, res ->
-        installTenantCommit(tenant, pc, options, modsAvailable, tml, it, fut)
-    );
-  }
-
-  /* phase 4 undeploy if no longer needed */
-  private void installUndeploy(Tenant tenant,
-                               TenantInstallOptions options,
-                               Map<String, ModuleDescriptor> modsAvailable,
-                               List<TenantModuleDescriptor> tml,
-                               Iterator<TenantModuleDescriptor> it,
-                               Handler<ExtendedAsyncResult<Void>> fut) {
-
-    if (it.hasNext() && options.getDeploy()) {
-      TenantModuleDescriptor tm = it.next();
-      ModuleDescriptor md = null;
-      if (tm.getAction() == Action.enable) {
-        md = modsAvailable.get(tm.getFrom());
-      }
-      if (tm.getAction() == Action.disable) {
-        md = modsAvailable.get(tm.getId());
-      }
-      if (md != null) {
-        final ModuleDescriptor mdF = md;
-        getModuleUser(md.getId(), ures -> {
-          if (ures.failed()) {
-            // in use or other error, so skip
-            installUndeploy(tenant, options, modsAvailable, tml, it, fut);
-          } else {
-            // success means : not in use, so we can undeploy it
-            logger.info("autoUndeploy mdF {}", mdF.getId());
-            proxyService.autoUndeploy(mdF, res -> {
-              if (res.failed()) {
-                fut.handle(new Failure<>(res.getType(), res.cause()));
-              } else {
-                installUndeploy(tenant, options, modsAvailable, tml, it, fut);
-              }
-            });
-          }
-        });
-      } else {
-=======
     if (tm.getAction() == Action.disable) {
       md = modsAvailable.get(tm.getId());
     }
@@ -1203,7 +1121,6 @@
     getModuleUser(md.getId(), ures -> {
       if (ures.failed()) {
         // in use or other error, so skip
->>>>>>> c4cfce35
         installUndeploy(tenant, options, modsAvailable, tml, it, fut);
         return;
       }
