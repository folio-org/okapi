--- conflicted
+++ resolved
@@ -617,13 +617,8 @@
                                                   ModuleDescriptor mdTo,
                                                   ModuleDescriptor permsModule, ProxyContext pc) {
 
-<<<<<<< HEAD
-    pc.debug("Loading permissions for " + mdTo.getName()
-        + " (using " + permsModule.getName() + ")");
-
-=======
     logger.debug("Loading permissions for {} (using {})", mdTo.getName(), permsModule.getName());
->>>>>>> 32ae0a46
+
     String moduleTo = mdTo.getId();
     InterfaceDescriptor permInt = permsModule.getSystemInterface("_tenantPermissions");
     PermissionList plFrom = getPermissionList(mdFrom, permInt);
@@ -635,7 +630,6 @@
     for (Permission perm : fromPerms) {
       permsFromMap.put(perm.getPermissionName(), perm);
     }
-<<<<<<< HEAD
 
     Permission[] toPerms =
         (plTo == null || plTo.getPerms() == null) ? new Permission[0] : plTo.getPerms();
@@ -645,11 +639,8 @@
     }
 
     String pljson = Json.encodePrettily(plTo);
-    pc.debug("tenantPerms Req: " + pljson);
-=======
-    String pljson = Json.encodePrettily(pl);
     logger.debug("tenantPerms Req: {}", pljson);
->>>>>>> 32ae0a46
+
     String permPath = "";
     List<RoutingEntry> routingEntries = permInt.getAllRoutingEntries();
     ModuleInstance permInst = null;
@@ -703,8 +694,7 @@
             return Future.succeededFuture();
           });
     }
-<<<<<<< HEAD
-=======
+
     logger.debug("tenantPerms: {} and {}", permsModule.getId(), permPath);
     return proxyService.callSystemInterface(tenant, permInst, pljson, pc).compose(cres -> {
       pc.passOkapiTraceHeaders(cres);
@@ -712,7 +702,6 @@
           permsModule.getId(), moduleTo, tenant.getId());
       return Future.succeededFuture();
     });
->>>>>>> 32ae0a46
   }
 
   /**
