--- conflicted
+++ resolved
@@ -240,12 +240,9 @@
     final String id = req.getHeader(XOkapiHeaders.MODULE_ID);
     pc.debug("getMods: Matching " + req.method() + " " + req.uri());
 
-<<<<<<< HEAD
     boolean skipAuth = false;
-
-=======
     Timer.Sample sampleLoopEnabledModules = MetricsHelper.getTimerSample();
->>>>>>> 70c21f39
+
     for (ModuleDescriptor md : enabledModules) {
       pc.debug("getMods:  looking at " + md.getId());
       List<RoutingEntry> rr = null;
