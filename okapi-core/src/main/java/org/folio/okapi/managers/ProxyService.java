package org.folio.okapi.managers;

import io.vertx.core.AsyncResult;
import io.vertx.core.Future;
import io.vertx.core.Handler;
import io.vertx.core.MultiMap;
import io.vertx.core.Vertx;
import io.vertx.core.buffer.Buffer;
import io.vertx.core.http.HttpClient;
import io.vertx.core.http.HttpClientOptions;
import io.vertx.core.http.HttpClientRequest;
import io.vertx.core.http.HttpClientResponse;
import io.vertx.core.http.HttpMethod;
import io.vertx.core.http.HttpServerRequest;
import io.vertx.core.http.HttpServerResponse;
import io.vertx.core.json.Json;
import io.vertx.core.json.JsonObject;
import io.vertx.core.streams.ReadStream;
import io.vertx.core.streams.WriteStream;
import io.vertx.ext.web.RoutingContext;
import java.util.ArrayList;
import java.util.Arrays;
import java.util.Comparator;
import java.util.HashMap;
import java.util.HashSet;
import java.util.Iterator;
import java.util.LinkedList;
import java.util.List;
import java.util.Map;
import java.util.Random;
import java.util.Set;
import org.apache.logging.log4j.Logger;
import org.folio.okapi.bean.DeploymentDescriptor;
import org.folio.okapi.bean.ModuleDescriptor;
import org.folio.okapi.bean.ModuleInstance;
import org.folio.okapi.bean.RoutingEntry;
import org.folio.okapi.bean.RoutingEntry.ProxyType;
import org.folio.okapi.bean.Tenant;
import org.folio.okapi.common.ErrorType;
import org.folio.okapi.common.ExtendedAsyncResult;
import org.folio.okapi.common.Failure;
import org.folio.okapi.common.Messages;
import org.folio.okapi.common.OkapiClient;
import org.folio.okapi.common.OkapiLogger;
import org.folio.okapi.common.OkapiToken;
import org.folio.okapi.common.Success;
import org.folio.okapi.common.XOkapiHeaders;
<<<<<<< HEAD
import org.folio.okapi.common.OkapiToken;
import org.folio.okapi.util.ProxyContext;
import org.folio.okapi.common.Messages;
=======
import org.folio.okapi.util.CorsHelper;
import org.folio.okapi.util.DropwizardHelper;
import org.folio.okapi.util.ProxyContext;

>>>>>>> 99fc4c22

/**
 * Okapi's proxy service. Routes incoming requests to relevant modules, as
 * enabled for the current tenant.
 */
// S1168: Empty arrays and collections should be returned instead of null
// S1192: String literals should not be duplicated
// S2245: Using pseudorandom number generators (PRNGs) is security-sensitive
@java.lang.SuppressWarnings({"squid:S1168", "squid:S1192", "squid:S2245"})
public class ProxyService {

  private static final Logger logger = OkapiLogger.get();

  private final ModuleManager moduleManager;
  private final TenantManager tenantManager;
  private final DiscoveryManager discoveryManager;
  private final InternalModule internalModule;
  private final String okapiUrl;
  private final Vertx vertx;
  private final HttpClient httpClient;
  // for load balancing, so security is not an issue
  private static final Random random = new Random();
  private final int waitMs;
  private static final String REDIRECTQUERY = "redirect-query"; // See redirectProxy below
  private final Messages messages = Messages.getInstance();

  /**
   * Construct Proxy service.
   * @param vertx Vert.x handle
   * @param modules module manager
   * @param tm tenant manager
   * @param dm discovery manager
   * @param im internal module
   * @param okapiUrl Okapi URL
   * @param config configuration
   */
  public ProxyService(Vertx vertx, ModuleManager modules, TenantManager tm,
                      DiscoveryManager dm, InternalModule im, String okapiUrl, JsonObject config) {
    this.vertx = vertx;
    this.moduleManager = modules;
    this.tenantManager = tm;
    this.internalModule = im;
    this.discoveryManager = dm;
    this.okapiUrl = okapiUrl;
    this.waitMs = config.getInteger("logWaitMs", 0);
    HttpClientOptions opt = new HttpClientOptions();
    opt.setMaxPoolSize(1000);
    httpClient = vertx.createHttpClient(opt);
  }

  /**
   * Make a trace header. Also writes a log entry for the response.
   *
   * @param mi module instance
   * @param statusCode status code for the response
   * @param pc ProxyContext
   */
  private void makeTraceHeader(ModuleInstance mi, int statusCode,
                               ProxyContext pc) {

    RoutingContext ctx = pc.getCtx();
    String url = makeUrl(mi, ctx);
    pc.addTraceHeaderLine(ctx.request().method() + " "
        + mi.getModuleDescriptor().getId() + " "
        + url.replaceFirst("[?#].*$", "..") // remove params
        + " : " + statusCode + " " + pc.timeDiff());
    pc.logResponse(mi.getModuleDescriptor().getId(), url, statusCode);
  }

  private boolean match(RoutingEntry e, HttpServerRequest req) {
    return e.match(req.uri(), req.method().name());
  }

  private boolean resolveRedirects(ProxyContext pc,
                                   List<ModuleInstance> mods, RoutingEntry re,
                                   List<ModuleDescriptor> enabledModules,
                                   final String loop, final String uri) {

    RoutingContext ctx = pc.getCtx();
    if (re.getProxyType() == ProxyType.REDIRECT) { // resolve redirects
      boolean found = false;
      final String redirectPath = re.getRedirectPath();
      for (ModuleDescriptor trymod : enabledModules) {
        for (RoutingEntry tryre : trymod.getFilterRoutingEntries()) {
          if (tryre.match(redirectPath, ctx.request().method().name())) {
            final String newUri = re.getRedirectUri(uri);
            found = true;
            pc.debug("resolveRedirects: "
                + ctx.request().method() + " " + uri
                + " => " + trymod + " " + newUri);
            if (loop.contains(redirectPath + " ")) {
              pc.responseError(500, messages.getMessage("10100", loop, redirectPath));
              return false;
            }
            ModuleInstance mi = new ModuleInstance(trymod, tryre, newUri,
                ctx.request().method(), false);
            mods.add(mi);
            if (!resolveRedirects(pc, mods, tryre, enabledModules,
                loop + " -> " + redirectPath, newUri)) {
              return false;
            }
          }
        }
        for (RoutingEntry tryre : trymod.getProxyRoutingEntries()) {
          if (tryre.match(redirectPath, ctx.request().method().name())) {
            final String newUri = re.getRedirectUri(uri);
            found = true;
            pc.debug("resolveRedirects: "
                + ctx.request().method() + " " + uri
                + " => " + trymod + " " + newUri);
            ModuleInstance mi = new ModuleInstance(trymod, tryre,
                newUri, ctx.request().method(), true);
            mods.add(mi);
          }
        }
      }
      if (!found) {
        pc.responseError(500, messages.getMessage("10101", uri, redirectPath));
      }
      return found;
    }
    return true;
  }

  /**
   * Builds the pipeline of modules to be invoked for a request. Sets the
   * default authToken for each ModuleInstance. Later, these can be overwritten
   * by the ModuleTokens from the auth, if needed.
   *
   * @param pc ProxyContext
   * @param enabledModules modules enabled for the current tenant
   * @return a list of ModuleInstances. In case of error, sets up ctx and returns null.
   */
  private List<ModuleInstance> getModulesForRequest(ProxyContext pc,
                                                    List<ModuleDescriptor> enabledModules) {

    List<ModuleInstance> mods = new ArrayList<>();
    HttpServerRequest req = pc.getCtx().request();
    final String id = req.getHeader(XOkapiHeaders.MODULE_ID);
    pc.debug("getMods: Matching " + req.method() + " " + req.uri());

    for (ModuleDescriptor md : enabledModules) {
      pc.debug("getMods:  looking at " + md.getId());
      List<RoutingEntry> rr = null;
      if (id == null) {
        rr = md.getProxyRoutingEntries();
      } else if (id.equals(md.getId())) {
        rr = md.getMultiRoutingEntries();
      }
      if (rr != null) {
        for (RoutingEntry re : rr) {
          if (match(re, req)) {
            ModuleInstance mi = new ModuleInstance(md, re, req.uri(), req.method(), true);
            mi.setAuthToken(req.headers().get(XOkapiHeaders.TOKEN));
            mods.add(mi);
            pc.debug("getMods:   Added " + md.getId() + " "
                + re.getPathPattern() + " " + re.getPath() + " "
                + re.getPhase() + "/" + re.getLevel());
            break;
          }
        }
      }
      rr = md.getFilterRoutingEntries();
      for (RoutingEntry re : rr) {
        if (match(re, req)) {
          ModuleInstance mi = new ModuleInstance(md, re, req.uri(), req.method(), false);
          mi.setAuthToken(req.headers().get(XOkapiHeaders.TOKEN));
          mods.add(mi);
          if (!resolveRedirects(pc, mods, re, enabledModules, "", req.uri())) {
            return null;
          }
          pc.debug("getMods:   Added " + md.getId() + " "
              + re.getPathPattern() + " " + re.getPath() + " "
              + re.getPhase() + "/" + re.getLevel());
        }
      }
    }
    Comparator<ModuleInstance> cmp = (ModuleInstance a, ModuleInstance b)
        -> a.getRoutingEntry().getPhaseLevel().compareTo(b.getRoutingEntry().getPhaseLevel());
    mods.sort(cmp);

    // Check that our pipeline has a real module in it, not just filters,
    // so that we can return a proper 404 for requests that only hit auth
    pc.debug("Checking filters for " + req.uri());
    boolean found = false;
    for (ModuleInstance inst : mods) {
      pc.debug("getMods: Checking " + inst.getRoutingEntry().getPathPattern() + " "
          + "'" + inst.getRoutingEntry().getPhase() + "' "
          + "'" + inst.getRoutingEntry().getLevel() + "' "
      );
      if (inst.isHandler()) {
        found = true;
      }
    }
    if (!found) {
      pc.responseError(404, messages.getMessage("10103", req.path(), pc.getTenant()));
      return null;
    }
    return mods;
  }

  /**
   * Extract the tenant. Fix header to standard. Normalizes the Authorization
   * header to X-Okapi-Token, checks that both are not present. Checks if we
   * have X-Okapi-Tenant header, and if not, extracts from the X-Okapi-Token.
   * The tenant will be needed to find the pipeline to route to, and in most
   * cases the first thing that happens is that the auth module will verify the
   * tenant against what it has in the token, so even if a client puts up a bad
   * tenant, we should be safe.
   *
   * @param pc ProxyContext
   * @return null in case of errors, with the response already set in ctx. If
   *     all went well, returns the tenantId for further processing.
   */
  private String tenantHeader(ProxyContext pc) {
    RoutingContext ctx = pc.getCtx();
    String auth = ctx.request().getHeader(XOkapiHeaders.AUTHORIZATION);
    String tok = ctx.request().getHeader(XOkapiHeaders.TOKEN);

    if (auth != null) {
      if (auth.startsWith("Bearer ")) {
        auth = auth.substring(6).trim();
      }
      if (tok != null && !auth.equals(tok)) {
        pc.responseError(400, messages.getMessage("10104"));
        return null;
      }
      ctx.request().headers().set(XOkapiHeaders.TOKEN, auth);
      ctx.request().headers().remove(XOkapiHeaders.AUTHORIZATION);
      pc.debug("Okapi: Moved Authorization header to X-Okapi-Token");
    }
    String tenantId = ctx.request().getHeader(XOkapiHeaders.TENANT);
    if (tenantId == null) {
      try {
        OkapiToken okapiToken = new OkapiToken(ctx.request().getHeader(XOkapiHeaders.TOKEN));
        tenantId = okapiToken.getTenant();
        if (tenantId != null) {
          ctx.request().headers().add(XOkapiHeaders.TENANT, tenantId);
          pc.debug("Okapi: Recovered tenant from token: '" + tenantId + "'");
        }
      } catch (IllegalArgumentException e) {
        pc.responseError(400, messages.getMessage("10105", e.getMessage()));
        return null;
      }
    }
    if (tenantId == null) {
      logger.debug("No tenantId, defaulting to " + XOkapiHeaders.SUPERTENANT_ID);
      tenantId = XOkapiHeaders.SUPERTENANT_ID;
      ctx.request().headers().add(XOkapiHeaders.TENANT, tenantId);
    }
    pc.setTenant(tenantId);
    return tenantId;
  }

  /**
   * Set up special auth headers. Get the auth bits from the module list into
   * X-Okapi-Permissions-Required and X-Okapi-Permissions-Desired headers. Also
   * X-Okapi-Module-Permissions for each module that has such.
   */
  private void authHeaders(List<ModuleInstance> modlist,
                           MultiMap requestHeaders, ProxyContext pc) {
    // Sanitize important headers from the incoming request
    sanitizeAuthHeaders(requestHeaders);
    Set<String> req = new HashSet<>();
    Set<String> want = new HashSet<>();
    Set<String> extraperms = new HashSet<>();

    Map<String, String[]> modperms = new HashMap<>(modlist.size()); //!!

    for (ModuleInstance mod : modlist) {
      RoutingEntry re = mod.getRoutingEntry();
      String[] reqp = re.getPermissionsRequired();
      if (reqp != null) {
        req.addAll(Arrays.asList(reqp));
      }
      String[] wap = re.getPermissionsDesired();
      if (wap != null) {
        want.addAll(Arrays.asList(wap));
      }
      String[] modp = re.getModulePermissions();
      if (modp != null) {
        // replace module permissions with auto generated permission set id
        if (moduleManager.getExpandedPermModuleTenants().contains(pc.getTenant())) {
          modp = new String[] {re.generateSystemId(mod.getModuleDescriptor().getId())};
        }
        if (re.getProxyType() == ProxyType.REDIRECT) {
          extraperms.addAll(Arrays.asList(modp));
        } else {
          modperms.put(mod.getModuleDescriptor().getId(), modp);
        }
      }
    } // mod loop
    if (!req.isEmpty()) {
      pc.debug("authHeaders: " + XOkapiHeaders.PERMISSIONS_REQUIRED + " " + String.join(",", req));
      requestHeaders.add(XOkapiHeaders.PERMISSIONS_REQUIRED, String.join(",", req));
    }
    if (!want.isEmpty()) {
      pc.debug("authHeaders: " + XOkapiHeaders.PERMISSIONS_DESIRED + " " + String.join(",", want));
      requestHeaders.add(XOkapiHeaders.PERMISSIONS_DESIRED, String.join(",", want));
    }
    // Add the X-Okapi-Module-Permissions even if empty. That causes auth to return
    // an empty X-Okapi-Module-Token, which will tell us that we have done the mod
    // perms, and no other module should be allowed to do the same.
    String mpj = Json.encode(modperms);
    pc.debug("authHeaders: " + XOkapiHeaders.MODULE_PERMISSIONS + " " + mpj);
    requestHeaders.add(XOkapiHeaders.MODULE_PERMISSIONS, mpj);
    if (!extraperms.isEmpty()) {
      String epj = Json.encode(extraperms);
      pc.debug("authHeaders: " + XOkapiHeaders.EXTRA_PERMISSIONS + " " + epj);
      requestHeaders.add(XOkapiHeaders.EXTRA_PERMISSIONS, epj);
    }
  }

  private void resolveUrls(Iterator<ModuleInstance> it,
                           Handler<ExtendedAsyncResult<Void>> fut) {
    if (!it.hasNext()) {
      fut.handle(new Success<>());
    } else {
      ModuleInstance mi = it.next();
      if (mi.getRoutingEntry().getProxyType() == ProxyType.INTERNAL) {
        mi.setUrl("");
        resolveUrls(it, fut);
        return;
      }
      discoveryManager.get(mi.getModuleDescriptor().getId(), res -> {
        if (res.failed()) {
          fut.handle(new Failure<>(res.getType(), res.cause()));
        } else {
          DeploymentDescriptor instance = pickInstance(res.result());
          if (instance == null) {
            fut.handle(new Failure<>(ErrorType.NOT_FOUND,
                "No running module instance found for "
                    + mi.getModuleDescriptor().getId()));
            return;
          }
          mi.setUrl(instance.getUrl());
          resolveUrls(it, fut);
        }
      });
    }
  }

  private void relayToResponse(HttpServerResponse hres,
                               HttpClientResponse res, ProxyContext pc) {
    if (pc.getHandlerRes() != 0) {
      hres.setStatusCode(pc.getHandlerRes());
      hres.headers().addAll(pc.getHandlerHeaders());
    } else if (pc.getAuthRes() != 0 && (pc.getAuthRes() < 200 || pc.getAuthRes() >= 300)) {
      hres.setStatusCode(pc.getAuthRes());
      hres.headers().addAll(pc.getAuthHeaders());
    } else {
      if (res != null) {
        hres.setStatusCode(res.statusCode());
        hres.headers().addAll(res.headers());
      }
    }
    sanitizeAuthHeaders(hres.headers());
    hres.headers().remove("Content-Length");
    hres.headers().remove("Transfer-Encoding");
    if (hres.getStatusCode() != 204) {
      hres.setChunked(true);
    }
  }

  /**
   * Process the auth module response. Set tokens for those modules that
   * received one.
   */
  private void authResponse(HttpClientResponse res, ProxyContext pc) {
    String modTok = res.headers().get(XOkapiHeaders.MODULE_TOKENS);
    if (modTok != null && !modTok.isEmpty()) {
      JsonObject jo = new JsonObject(modTok);
      for (ModuleInstance mi : pc.getModList()) {
        String id = mi.getModuleDescriptor().getId();
        if (jo.containsKey(id)) {
          String tok = jo.getString(id);
          mi.setAuthToken(tok);
          pc.debug("authResponse: token for " + id + ": " + tok);
        } else if (jo.containsKey("_")) {
          String tok = jo.getString("_");
          mi.setAuthToken(tok);
          pc.debug("authResponse: Default (_) token for " + id + ": " + tok);
        }
      }
    }
  }

  /**
   * Remove all headers that are only used between Okapi and mod-authtoken.
   *
   * @param headers request or response HTTP headers
   */
  private void sanitizeAuthHeaders(MultiMap headers) {
    headers.remove(XOkapiHeaders.MODULE_TOKENS);
    headers.remove(XOkapiHeaders.MODULE_PERMISSIONS);
    headers.remove(XOkapiHeaders.PERMISSIONS_REQUIRED);
    headers.remove(XOkapiHeaders.PERMISSIONS_DESIRED);
    headers.remove(XOkapiHeaders.EXTRA_PERMISSIONS);
    headers.remove(XOkapiHeaders.FILTER);
  }

  /**
   * Pass the X-headers from a response to the next request. Catches the auth
   * response headers too.
   */
  private void relayToRequest(HttpClientResponse res, ProxyContext pc,
                              ModuleInstance mi) {
    if (XOkapiHeaders.FILTER_AUTH.equals(mi.getRoutingEntry().getPhase())
        && res.headers().contains(XOkapiHeaders.MODULE_TOKENS)) {
      authResponse(res, pc);
    }
    // Sanitize both request headers (to remove the auth stuff we may have added)
    // and response headers (to remove stuff the auth module may have added)
    sanitizeAuthHeaders(res.headers());
    sanitizeAuthHeaders(pc.getCtx().request().headers());
    for (String s : res.headers().names()) {
      if (s.startsWith("X-") || s.startsWith("x-")) {
        final String v = res.headers().get(s);
        pc.getCtx().request().headers().set(s, v);
      }
    }
  }

  private void log(ProxyContext pc, HttpClientRequest creq) {
    pc.debug(creq.method().name() + " " + creq.uri());
    for (Map.Entry<String, String> next : creq.headers()) {
      pc.debug(" " + next.getKey() + ":" + next.getValue());
    }
  }

  private String getPath(ModuleInstance mi, RoutingContext ctx) {
    String path = mi.getPath();
    String rdq = (String) ctx.data().get(REDIRECTQUERY);
    if (rdq != null) { // Parameters smuggled in from redirectProxy
      path += "?" + rdq;
      logger.debug("Recovering hidden parameters from ctx {}", path);
    }
    return path;
  }

  private String makeUrl(ModuleInstance mi, RoutingContext ctx) {
    return mi.getUrl() + getPath(mi, ctx);
  }

  /**
   * Routing context hander (handling all requests for Okapi).
   * @param ctx routing context
   */
  public void proxy(RoutingContext ctx) {
    ctx.request().pause();
    ReadStream<Buffer> stream = ctx.request();
    // Pause the request data stream before doing any slow ops, otherwise
    // it will get read into a buffer somewhere.

    ProxyContext pc = new ProxyContext(ctx, waitMs);

    // It would be nice to pass the request-id to the client, so it knows what
    // to look for in Okapi logs. But that breaks the schemas, and RMB-based
    // modules will not accept the response. Maybe later...
    String tenantId = tenantHeader(pc);
    if (tenantId == null) {
      stream.resume();
      return; // Error code already set in ctx
    }

    final MultiMap headers = ctx.request().headers();
    sanitizeAuthHeaders(headers);
    tenantManager.get(tenantId, gres -> {
      if (gres.failed()) {
        stream.resume();
        pc.responseError(400, messages.getMessage("10106", tenantId));
        return;
      }
      Tenant tenant = gres.result();
      moduleManager.getEnabledModules(tenant, mres -> {
        if (mres.failed()) {
          stream.resume();
          pc.responseError(mres.getType(), mres.cause());
          return;
        }
        List<ModuleDescriptor> enabledModules = mres.result();

        String metricKey = "proxy." + tenantId + "."
<<<<<<< HEAD
          + ctx.request().method() + "." + ctx.normalisedPath();
=======
            + ctx.request().method() + "." + ctx.normalisedPath();
        DropwizardHelper.markEvent(metricKey);
>>>>>>> 99fc4c22

        List<ModuleInstance> l = getModulesForRequest(pc, enabledModules);
        if (l == null) {
          stream.resume();
          return; // ctx already set up
        }

        // check delegate CORS and reroute if necessary
        if (CorsHelper.checkCorsDelegate(ctx, l)) {
          stream.resume();
          ctx.reroute(ctx.request().path());
          return;
        }

        pc.setModList(l);

        pc.logRequest(ctx, tenantId);

        headers.set(XOkapiHeaders.URL, okapiUrl);
        headers.remove(XOkapiHeaders.MODULE_ID);
        headers.set(XOkapiHeaders.REQUEST_IP, ctx.request().remoteAddress().host());
        headers.set(XOkapiHeaders.REQUEST_TIMESTAMP, "" + System.currentTimeMillis());
        headers.set(XOkapiHeaders.REQUEST_METHOD, ctx.request().rawMethod());

        resolveUrls(l.iterator(), res -> {
          if (res.failed()) {
            stream.resume();
            pc.responseError(res.getType(), res.cause());
          } else {
            List<HttpClientRequest> clientRequest = new LinkedList<>();
            proxyR(l.iterator(), pc, stream, null, clientRequest);
          }
        });
      });

    });
  }

  private void proxyResponseImmediate(ProxyContext pc, ReadStream<Buffer> readStream,
                                      Buffer bcontent, List<HttpClientRequest> clientRequestList) {

    RoutingContext ctx = pc.getCtx();
    if (pc.getAuthRes() != 0 && (pc.getAuthRes() < 200 || pc.getAuthRes() >= 300)) {
      if (bcontent == null) {
        readStream.resume();
      }
      bcontent = pc.getAuthResBody();
    }
    if (bcontent != null) {
      pc.closeTimer();
      for (HttpClientRequest r : clientRequestList) {
        r.end(bcontent);
      }
      ctx.response().end(bcontent);
    } else {
      streamHandle(pc, readStream, ctx.response(), clientRequestList);
    }
  }

  private boolean proxyHttpFail(ProxyContext pc, ModuleInstance mi,
                                AsyncResult<HttpClientResponse> res) {

    if (res.succeeded()) {
      return false;
    }
    String e = res.cause().getMessage();
    pc.warn("proxyRequestHttpClient failure: " + mi.getUrl() + ": " + e);
    pc.responseError(500, messages.getMessage("10107",
        mi.getModuleDescriptor().getId(), mi.getUrl(), e));
    return true;
  }

  private void proxyRequestHttpClient(
      Iterator<ModuleInstance> it,
      ProxyContext pc, Buffer bcontent, List<HttpClientRequest> clientRequestList,
      ModuleInstance mi) {

    RoutingContext ctx = pc.getCtx();
    String url = makeUrl(mi, ctx);
    HttpMethod meth = ctx.request().method();
    HttpClientRequest clientRequest = httpClient.requestAbs(meth, url, res1 -> {
      if (proxyHttpFail(pc, mi, res1)) {
        return;
      }
      HttpClientResponse res = res1.result();
      Iterator<ModuleInstance> newIt = getNewIterator(it, mi, res.statusCode());
      if (newIt.hasNext()) {
        makeTraceHeader(mi, res.statusCode(), pc);
        pc.closeTimer();
        relayToRequest(res, pc, mi);
        proxyR(newIt, pc, null, bcontent, new LinkedList<>());
      } else {
        relayToResponse(ctx.response(), res, pc);
        makeTraceHeader(mi, res.statusCode(), pc);
        res.endHandler(x -> proxyResponseImmediate(pc, null, bcontent, clientRequestList));
        res.exceptionHandler(e
            -> pc.warn("proxyRequestHttpClient: res exception (b)", e));
      }
    });
    copyHeaders(clientRequest, ctx, mi);
    pc.trace("ProxyRequestHttpClient request buf '"
        + bcontent + "'");
    for (HttpClientRequest r : clientRequestList) {
      r.end(bcontent);
    }
    clientRequest.end(bcontent);
    log(pc, clientRequest);
  }

  private void proxyRequestLog(Iterator<ModuleInstance> it,
                               ProxyContext pc, ReadStream<Buffer> stream, Buffer bcontent,
                               List<HttpClientRequest> clientRequestList, ModuleInstance mi) {

    RoutingContext ctx = pc.getCtx();
    HttpClientRequest clientRequest = httpClient.requestAbs(ctx.request().method(),
        makeUrl(mi, ctx), res -> logger.debug("proxyRequestLog 2"));
    clientRequestList.add(clientRequest);
    clientRequest.setChunked(true);
    if (!it.hasNext()) {
      relayToResponse(ctx.response(), null, pc);
      copyHeaders(clientRequest, ctx, mi);
      proxyResponseImmediate(pc, stream, bcontent, clientRequestList);
    } else {
      copyHeaders(clientRequest, ctx, mi);
      proxyR(it, pc, stream, bcontent, clientRequestList);
    }
    log(pc, clientRequest);
  }

  private void proxyStreamToBuffer(ReadStream<Buffer> stream, Buffer bcontent,
                                   Handler<Buffer> handle) {
    if (bcontent != null) {
      handle.handle(bcontent);
    } else {
      final Buffer incoming = Buffer.buffer();
      stream.handler(incoming::appendBuffer);
      stream.endHandler(v -> handle.handle(incoming));
      stream.resume();
    }
  }

  private void proxyRequestOnly(Iterator<ModuleInstance> it,
                                ProxyContext pc, ReadStream<Buffer> stream, Buffer bcontent,
                                List<HttpClientRequest> clientRequestList, ModuleInstance mi) {

    proxyStreamToBuffer(stream, bcontent, res
        -> proxyRequestHttpClient(it, pc, res, clientRequestList, mi)
    );
  }

  private void proxyRequestResponse10(
      Iterator<ModuleInstance> it,
      ProxyContext pc, ReadStream<Buffer> stream, Buffer bcontent,
      List<HttpClientRequest> clientRequestList, ModuleInstance mi) {

    proxyStreamToBuffer(stream, bcontent, res
        -> proxyRequestResponse(it, pc, null, res, clientRequestList, mi)
    );
  }

  private void copyHeaders(HttpClientRequest clientRequest, RoutingContext ctx, ModuleInstance mi) {
    int sz = 0;
    int limit = 2000; // all headers dumped
    for (String name : ctx.request().headers().names()) {
      List<String> values = ctx.request().headers().getAll(name);
      if (values.size() > 1) {
        logger.warn("dup HTTP header {}: {}", name, values);
      }
      for (String value : values) {
        sz += name.length() + 4 + value.length(); // 4 for colon blank cr lf
      }
    }
    if (sz > limit && logger.isInfoEnabled()) {
      logger.info("Request headers size={}", sz);
      dumpHeaders(ctx.request().headers());
    }
    clientRequest.headers().setAll(ctx.request().headers());
    clientRequest.headers().remove("Content-Length");
    final String phase = mi.getRoutingEntry().getPhase();
    if (!XOkapiHeaders.FILTER_AUTH.equals(phase)) {
      clientRequest.headers().remove(XOkapiHeaders.ADDITIONAL_TOKEN);
    }
  }

  private static void dumpHeaders(MultiMap headers) {
    for (String name : headers.names()) {
      List<String> values = headers.getAll(name);
      for (String value : values) {
        logger.info("{}: {}", name, value);
      }
    }
  }

  private void fixupXOkapiToken(ModuleDescriptor md, MultiMap reqHeaders, MultiMap resHeaders) {
    String reqToken = reqHeaders.get(XOkapiHeaders.TOKEN);
    String resToken = resHeaders.get(XOkapiHeaders.TOKEN);
    if (resToken != null) {
      if (resToken.equals(reqToken)) {
        logger.warn("Removing X-Okapi-Token returned by module {} (RMB-478)", md.getId());
        resHeaders.remove(XOkapiHeaders.TOKEN);
      } else {
        logger.info("New X-Okapi-Token returned by module {}", md.getId());
      }
    }
  }

  private static void streamHandle(ProxyContext pc, ReadStream<Buffer> readStream,
                                   WriteStream<Buffer> mainWriteStream,
                                   List<HttpClientRequest> logWriteStreams) {
    List<WriteStream<Buffer>> writeStreams = new LinkedList<>();
    writeStreams.add(mainWriteStream);
    for (WriteStream<Buffer> w : logWriteStreams) {
      writeStreams.add(w);
    }
    pumpOneToMany(readStream, writeStreams);
    readStream.exceptionHandler(e
        -> pc.warn("streamHandle: content exception ", e));
    readStream.resume();
  }

  private static void pauseAndResume(ReadStream<Buffer> readStream,
                                     List<WriteStream<Buffer>> writeStreams) {
    boolean pause = false;

    for (WriteStream<Buffer> w : writeStreams) {
      if (w.writeQueueFull()) {
        w.drainHandler(handler -> pauseAndResume(readStream, writeStreams));
        pause = true;
      } else {
        w.drainHandler(null);
      }
    }
    if (pause) {
      readStream.pause();
    } else {
      readStream.resume();
    }
  }

  static void pumpOneToMany(ReadStream<Buffer> readStream,
                            List<WriteStream<Buffer>> writeStreams) {
    readStream.handler(data -> {
      for (WriteStream<Buffer> w : writeStreams) {
        w.write(data);
      }
      pauseAndResume(readStream, writeStreams);
    });
    readStream.endHandler(v -> {
      for (WriteStream<Buffer> w : writeStreams) {
        w.end();
      }
    });
  }

  private void proxyRequestResponse(Iterator<ModuleInstance> it,
                                    ProxyContext pc, ReadStream<Buffer> stream, Buffer bcontent,
                                    List<HttpClientRequest> clientRequestList, ModuleInstance mi) {

    RoutingContext ctx = pc.getCtx();
    HttpClientRequest clientRequest = httpClient.requestAbs(ctx.request().method(),
        makeUrl(mi, ctx), res1 -> {
          if (proxyHttpFail(pc, mi, res1)) {
            return;
          }
          HttpClientResponse res = res1.result();
          fixupXOkapiToken(mi.getModuleDescriptor(), ctx.request().headers(), res.headers());
          Iterator<ModuleInstance> newIt = getNewIterator(it, mi, res.statusCode());
          if (res.getHeader(XOkapiHeaders.STOP) == null && newIt.hasNext()) {
            makeTraceHeader(mi, res.statusCode(), pc);
            relayToRequest(res, pc, mi);
            final String ct = res.getHeader("Content-Type");
            if (ct != null) {
              ctx.request().headers().set("Content-Type", ct);
            }
            storeResponseInfo(pc, mi, res);
            res.pause();
            proxyR(newIt, pc, res, null, new LinkedList<>());
          } else {
            relayToResponse(ctx.response(), res, pc);
            makeTraceHeader(mi, res.statusCode(), pc);
            proxyResponseImmediate(pc, res, null, new LinkedList<>());
          }
        });
    copyHeaders(clientRequest, ctx, mi);
    if (bcontent != null) {
      pc.trace("proxyRequestResponse request buf '" + bcontent + "'");
      for (HttpClientRequest r : clientRequestList) {
        r.end(bcontent);
      }
      clientRequest.end(bcontent);
    } else {
      clientRequest.setChunked(true);
      for (HttpClientRequest r : clientRequestList) {
        r.setChunked(true);
      }
      streamHandle(pc, stream, clientRequest, clientRequestList);
    }
    log(pc, clientRequest);
  }

  private void proxyHeaders(Iterator<ModuleInstance> it, ProxyContext pc,
                            ReadStream<Buffer> stream, Buffer bcontent,
                            List<HttpClientRequest> clientRequestList, ModuleInstance mi) {

    RoutingContext ctx = pc.getCtx();
    HttpClientRequest clientRequest = httpClient.requestAbs(ctx.request().method(),
        makeUrl(mi, ctx), res1 -> {
          if (proxyHttpFail(pc, mi, res1)) {
            return;
          }
          HttpClientResponse res = res1.result();
          Iterator<ModuleInstance> newIt = getNewIterator(it, mi, res.statusCode());
          if (newIt.hasNext()) {
            relayToRequest(res, pc, mi);
            storeResponseInfo(pc, mi, res);
            makeTraceHeader(mi, res.statusCode(), pc);
            res.endHandler(x
                -> proxyR(newIt, pc, stream, bcontent, clientRequestList));
          } else {
            relayToResponse(ctx.response(), res, pc);
            makeTraceHeader(mi, res.statusCode(), pc);
            if (res.statusCode() >= 200 && res.statusCode() <= 299) {
              proxyResponseImmediate(pc, stream, bcontent, clientRequestList);
            } else {
              proxyResponseImmediate(pc, res, null, clientRequestList);
              if (bcontent == null) {
                stream.resume();
              }
            }
          }
        });
    copyHeaders(clientRequest, ctx, mi);
    clientRequest.end();
    log(pc, clientRequest);
  }

  private void proxyRedirect(Iterator<ModuleInstance> it,
                             ProxyContext pc, ReadStream<Buffer> stream, Buffer bcontent,
                             List<HttpClientRequest> clientRequestList, ModuleInstance mi) {

    pc.trace("ProxyNull " + mi.getModuleDescriptor().getId());
    pc.closeTimer();
    // if no more entries in it, proxyR will return 404
    proxyR(it, pc, stream, bcontent, clientRequestList);
  }

  private void proxyInternal(Iterator<ModuleInstance> it,
                             ProxyContext pc, ReadStream<Buffer> stream, Buffer bcontent,
                             List<HttpClientRequest> clientRequestList, ModuleInstance mi) {

    proxyStreamToBuffer(stream, bcontent, res
        -> proxyInternalBuffer(it, pc, res, clientRequestList, mi)
    );
  }

  private void proxyInternalBuffer(
      Iterator<ModuleInstance> it,
      ProxyContext pc, Buffer bcontent, List<HttpClientRequest> clientRequestList,
      ModuleInstance mi) {
    String req = bcontent.toString();
    pc.debug("proxyInternalBuffer " + req);
    RoutingContext ctx = pc.getCtx();

    for (HttpClientRequest r : clientRequestList) {
      r.end(bcontent);
    }
    internalModule.internalService(req, pc, res -> {
      if (res.failed()) {
        pc.responseError(res.getType(), res.cause());
        return;
      }
      String resp = res.result();
      int statusCode = pc.getCtx().response().getStatusCode();
      if (statusCode == 200 && resp.isEmpty()) {
        // Say "no content", if there isn't any
        statusCode = 204;
        pc.getCtx().response().setStatusCode(statusCode);
      }
      Buffer respBuf = Buffer.buffer(resp);
      pc.setHandlerRes(statusCode);
      makeTraceHeader(mi, statusCode, pc);
      if (it.hasNext()) { // carry on with the pipeline
        proxyR(it, pc, null, respBuf, new LinkedList<>());
      } else { // produce a result
        pc.closeTimer();
        ctx.response().end(respBuf);
      }
    });
  }

  private void proxyR(Iterator<ModuleInstance> it,
                      ProxyContext pc, ReadStream<Buffer> stream, Buffer bcontent,
                      List<HttpClientRequest> clientRequestList) {

    RoutingContext ctx = pc.getCtx();
    if (!it.hasNext()) {
      stream.resume();
      pc.debug("proxyR: Not found");
      pc.responseError(404, ""); // Should have been caught earlier
    } else {
      ModuleInstance mi = it.next();
      String tenantId = ctx.request().getHeader(XOkapiHeaders.TENANT);
      if (tenantId == null || tenantId.isEmpty()) {
        tenantId = "???"; // Should not happen, we have validated earlier
      }
      String metricKey = "proxy." + tenantId
          + ".module." + mi.getModuleDescriptor().getId();
      pc.startTimer(metricKey);

      // Pass the right token
      ctx.request().headers().remove(XOkapiHeaders.TOKEN);
      String token = mi.getAuthToken();
      if (token != null && !token.isEmpty()) {
        ctx.request().headers().add(XOkapiHeaders.TOKEN, token);
      }

      // Pass headers for filters
      passFilterHeaders(ctx, pc, mi);

      // Do proxy work
      ProxyType proxyType = mi.getRoutingEntry().getProxyType();
      if (proxyType != ProxyType.REDIRECT) {
        pc.debug("Invoking module " + mi.getModuleDescriptor().getId()
            + " type " + proxyType
            + " level " + mi.getRoutingEntry().getPhaseLevel()
            + " path " + mi.getPath()
            + " url " + mi.getUrl());
      }
      final String pathPattern = mi.getRoutingEntry().getPathPattern();
      if (pathPattern != null) {
        ctx.request().headers().set(XOkapiHeaders.MATCH_PATH_PATTERN, pathPattern);
      }
      switch (proxyType) {
        case REQUEST_ONLY:
          proxyRequestOnly(it, pc, stream, bcontent, clientRequestList, mi);
          break;
        case REQUEST_RESPONSE:
          proxyRequestResponse(it, pc, stream, bcontent, clientRequestList, mi);
          break;
        case HEADERS:
          proxyHeaders(it, pc, stream, bcontent, clientRequestList, mi);
          break;
        case REDIRECT:
          proxyRedirect(it, pc, stream, bcontent, clientRequestList, mi);
          break;
        case INTERNAL:
          proxyInternal(it, pc, stream, bcontent, clientRequestList, mi);
          break;
        case REQUEST_RESPONSE_1_0:
          proxyRequestResponse10(it, pc, stream, bcontent, clientRequestList, mi);
          break;
        case REQUEST_LOG:
          proxyRequestLog(it, pc, stream, bcontent, clientRequestList, mi);
          break;
        default:
          // Should not happen
          pc.responseError(500, messages.getMessage("10110",
              proxyType, mi.getModuleDescriptor().getId()));
          break;
      }
    }
  }

  private void passFilterHeaders(RoutingContext ctx, ProxyContext pc, ModuleInstance mi) {
    // Pass the X-Okapi-Filter header for filters (only)
    // And all kind of things for the auth filter
    MultiMap headers = ctx.request().headers();
    headers.remove(XOkapiHeaders.FILTER);

    final String phase = mi.getRoutingEntry().getPhase();
    if (phase != null) {
      String pth = mi.getRoutingEntry().getPathPattern();
      if (pth == null) {
        pth = mi.getRoutingEntry().getPath();
      }
      String filt = mi.getRoutingEntry().getPhase() + " " + pth;
      pc.debug("Adding " + XOkapiHeaders.FILTER + ": " + filt);
      // The auth filter needs all kinds of special headers
      headers.add(XOkapiHeaders.FILTER, filt);

      boolean badAuth = pc.getAuthRes() != 0 && (pc.getAuthRes() < 200 || pc.getAuthRes() >= 300);
      switch (phase) {
        case XOkapiHeaders.FILTER_AUTH:
          authHeaders(pc.getModList(), headers, pc);
          break;
        case XOkapiHeaders.FILTER_PRE:
          // pass request headers and failed auth result
          if (badAuth) {
            headers.add(XOkapiHeaders.AUTH_RESULT, "" + pc.getAuthRes());
          }
          break;
        case XOkapiHeaders.FILTER_POST:
          // pass request headers and failed handler/auth result
          if (pc.getHandlerRes() > 0) {
            String hresult = String.valueOf(pc.getHandlerRes());
            headers.set(XOkapiHeaders.HANDLER_RESULT, hresult);
            headers.set(XOkapiHeaders.HANDLER_HEADERS, Json.encode(pc.getHandlerHeaders()));
          } else if (badAuth) {
            headers.set(XOkapiHeaders.AUTH_RESULT, "" + pc.getAuthRes());
            headers.set(XOkapiHeaders.AUTH_HEADERS, Json.encode(pc.getAuthHeaders()));
          } else {
            logger.warn("proxyR: postHeader: Oops, no result to pass to post handler");
          }
          break;
        default:
          logger.error("Not supported phase: {}", phase);
          break;
      }
    }
  }

  private static DeploymentDescriptor pickInstance(List<DeploymentDescriptor> instances) {
    int sz = instances.size();
    return sz > 0 ? instances.get(random.nextInt(sz)) : null;
  }

  /**
   * Make a request to a system interface, like _tenant. Part 1: Check that we
   * are working as the right tenant, and if not so, change identity to the
   * correct one.
   *
   * @param tenant to make the request for
   * @param inst carries the moduleDescriptor, RoutingEntry, and getPath to be called
   * @param request body to send in the request
   * @param pc ProxyContext for logging, and returning resp headers
   * @param fut Callback with the OkapiClient that contains the body, headers,
   *     and/or errors
   */
  public void callSystemInterface(Tenant tenant, ModuleInstance inst,
                                  String request, ProxyContext pc,
                                  Handler<AsyncResult<OkapiClient>> fut) {

    MultiMap headersIn = pc.getCtx().request().headers();
    callSystemInterface(headersIn, tenant, inst, request, fut);
  }

  void callSystemInterface(MultiMap headersIn,
                           Tenant tenant, ModuleInstance inst,
                           String request, Handler<AsyncResult<OkapiClient>> fut) {

    if (!headersIn.contains(XOkapiHeaders.URL)) {
      headersIn.set(XOkapiHeaders.URL, okapiUrl);
    }
    String tenantId = tenant.getId(); // the tenant we are about to enable
    // Check if the actual tenant has auth enabled. If yes, get a token for it.
    // If we have auth for current (super)tenant is irrelevant here!
    logger.debug("callSystemInterface: Checking if {} has auth", tenantId);

    moduleManager.getEnabledModules(tenant, mres -> {
      if (mres.failed()) { // Should not happen
        fut.handle(new Failure<>(mres.getType(), mres.cause()));
        return;
      }
      List<ModuleDescriptor> enabledModules = mres.result();
      for (ModuleDescriptor md : enabledModules) {
        RoutingEntry[] filters = md.getFilters();
        if (filters != null) {
          for (RoutingEntry filt : filters) {
            if (XOkapiHeaders.FILTER_AUTH.equals(filt.getPhase())) {
              logger.debug("callSystemInterface: Found auth filter in {}", md.getId());
              authForSystemInterface(md, filt, tenantId, inst, request, headersIn, fut);
              return;
            }
          }
        }
      }
      logger.debug("callSystemInterface: No auth for {} calling with "
          + "tenant header only", tenantId);
      doCallSystemInterface(headersIn, tenantId, null, inst, null, request, fut);
    });
  }

  /**
   * Helper to get a new authtoken before invoking doCallSystemInterface.
   *
   */
  private void authForSystemInterface(
      ModuleDescriptor authMod, RoutingEntry filt,
      String tenantId, ModuleInstance inst, String request, MultiMap headers,
      Handler<AsyncResult<OkapiClient>> fut) {
    logger.debug("Calling doCallSystemInterface to get auth token");
    RoutingEntry re = inst.getRoutingEntry();
    String modPerms = "";
    String modId = inst.getModuleDescriptor().getId();
    if (re != null) {
      String[] modulePermissions = re.getModulePermissions();
      Map<String, String[]> mpMap = new HashMap<>();
      if (modulePermissions != null) {
        // replace module permissions with auto generated permission set id
        if (moduleManager.getExpandedPermModuleTenants().contains(tenantId)) {
          modulePermissions = new String[] {re.generateSystemId(modId)};
        }
        mpMap.put(modId, modulePermissions);
        logger.debug("authForSystemInterface: Found modPerms: {}", modPerms);
      } else {
        logger.debug("authForSystemInterface: Got RoutingEntry, but null modulePermissions");
      }
      modPerms = Json.encode(mpMap);
    } else {
      logger.debug("authForSystemInterface: re is null, can't find modPerms");
    }
    ModuleInstance authInst = new ModuleInstance(authMod, filt, inst.getPath(),
        inst.getMethod(), inst.isHandler());
    doCallSystemInterface(headers, tenantId, null, authInst, modPerms, "", res -> {
      if (res.failed()) {
        fut.handle(res);
        return;
      }
      OkapiClient cli = res.result();
      String deftok = cli.getRespHeaders().get(XOkapiHeaders.TOKEN);
      logger.debug("authForSystemInterface: {}",
          () -> Json.encode(cli.getRespHeaders().entries()));
      String modTok = cli.getRespHeaders().get(XOkapiHeaders.MODULE_TOKENS);
      JsonObject jo = new JsonObject(modTok);
      String token = jo.getString(modId, deftok);
      logger.debug("authForSystemInterface: Got token {}", token);
      doCallSystemInterface(headers, tenantId, token, inst, null, request, fut);
    });
  }

  /**
   * Actually make a request to a system interface, like _tenant. Assumes we are
   * operating as the correct tenant.
   */
  private void doCallSystemInterface(
      MultiMap headersIn,
      String tenantId, String authToken, ModuleInstance inst, String modPerms,
      String request, Handler<AsyncResult<OkapiClient>> fut) {
    discoveryManager.getNonEmpty(inst.getModuleDescriptor().getId(), gres -> {
      DeploymentDescriptor instance = null;
      if (gres.succeeded()) {
        instance = pickInstance(gres.result());
      }
      if (instance == null) {
        fut.handle(Future.failedFuture(messages.getMessage("11100",
            inst.getModuleDescriptor().getId(), inst.getPath())));
        return;
      }
      String baseurl = instance.getUrl();
      Map<String, String> headers = sysReqHeaders(headersIn, tenantId, authToken, inst, modPerms);
      headers.put(XOkapiHeaders.URL_TO, baseurl);
      logger.info("syscall begin {} {}{}", inst.getMethod(), baseurl, inst.getPath());
      OkapiClient cli = new OkapiClient(this.httpClient, baseurl, vertx, headers);
      String reqId = inst.getPath().replaceFirst("^[/_]*([^/]+).*", "$1");
      cli.newReqId(reqId); // "tenant" or "tenantpermissions"
      cli.enableInfoLog();
      if (inst.isWithRetry()) {
        cli.setClosedRetry(40000);
      }
      cli.request(inst.getMethod(), inst.getPath(), request, cres -> {
        logger.info("syscall return {} {}{}", inst.getMethod(), baseurl, inst.getPath());
        if (cres.failed()) {
          String msg = messages.getMessage("11101", inst.getMethod(),
              inst.getModuleDescriptor().getId(), inst.getPath(), cres.cause().getMessage());
          logger.warn(msg);
          fut.handle(Future.failedFuture(msg));
          return;
        }
        // Pass response headers - needed for unit test, if nothing else
        fut.handle(Future.succeededFuture(cli));
      });
    });
  }

  /**
   * Helper to make request headers for the system requests we make. Copies all
   * X- headers over. Adds a tenant, and a token, if we have one.
   */
  private static Map<String, String> sysReqHeaders(
      MultiMap headersIn, String tenantId, String authToken,
      ModuleInstance inst, String modPerms) {
    Map<String, String> headersOut = new HashMap<>();
    for (String hdr : headersIn.names()) {
      if (hdr.matches("^X-.*$")) {
        headersOut.put(hdr, headersIn.get(hdr));
      }
    }
    headersOut.put(XOkapiHeaders.TENANT, tenantId);
    logger.debug("Added {} : {}", XOkapiHeaders.TENANT, tenantId);
    if (authToken == null) {
      headersOut.remove(XOkapiHeaders.TOKEN);
    } else {
      headersOut.put(XOkapiHeaders.TOKEN, authToken);
    }
    headersOut.put("Accept", "*/*");
    headersOut.put("Content-Type", "application/json; charset=UTF-8");
    if (modPerms != null) { // We are making an auth call
      RoutingEntry re = inst.getRoutingEntry();
      if (re != null) {
        headersOut.put(XOkapiHeaders.FILTER, re.getPhase());
      }
      if (!modPerms.isEmpty()) {
        headersOut.put(XOkapiHeaders.MODULE_PERMISSIONS, modPerms);
      }
      // Clear the permissions-required header that we inherited from the
      // original request (e.g. to tenant-enable), as we do not have those
      // perms set in the target tenant
      headersOut.remove(XOkapiHeaders.PERMISSIONS_REQUIRED);
      headersOut.remove(XOkapiHeaders.PERMISSIONS_DESIRED);
      logger.debug("Auth call, some tricks with permissions");
    }
    return headersOut;
  }

  /**
   * Extract tenantId from the request, rewrite the getPath, and proxy it.
   * Expects a request to something like /_/proxy/tenant/{tid}/mod-something.
   * Rewrites that to /mod-something, with the tenantId passed in the proper
   * header. As there is no authtoken, this will not work for many things, but
   * is needed for callbacks in the SSO systems, and who knows what else.
   *
   * @param ctx Routing Context
   */
  public void redirectProxy(RoutingContext ctx) {
    ProxyContext pc = new ProxyContext(ctx, waitMs);
    final String origPath = ctx.request().path();
    String qry = ctx.request().query();
    String tid = origPath
        .replaceFirst("^/_/invoke/tenant/([^/ ]+)/.*$", "$1");
    String newPath = origPath
        .replaceFirst("^/_/invoke/tenant/[^/ ]+(/.*$)", "$1");
    if (qry != null && !qry.isEmpty()) {
      // vert.x 3.5 clears the parameters on reroute, so we pass them in ctx
      ctx.data().put(REDIRECTQUERY, qry);
    }
    ctx.request().headers().add(XOkapiHeaders.TENANT, tid);
    pc.debug("redirectProxy: '" + tid + "' '" + newPath + "'");
    ctx.reroute(newPath);
  }

  public void autoDeploy(ModuleDescriptor md,
                         Handler<ExtendedAsyncResult<Void>> fut) {

    discoveryManager.autoDeploy(md, fut);
  }

  public void autoUndeploy(ModuleDescriptor md,
                           Handler<ExtendedAsyncResult<Void>> fut) {

    discoveryManager.autoUndeploy(md, fut);
  }

  // store Auth/Handler response, and pass header as needed
  private static void storeResponseInfo(ProxyContext pc, ModuleInstance mi,
                                        HttpClientResponse res) {
    String phase = mi.getRoutingEntry().getPhase();
    // It was a real handler, remember the response code and headers
    if (mi.isHandler()) {
      pc.setHandlerRes(res.statusCode());
      pc.getHandlerHeaders().setAll(res.headers());
    } else if (XOkapiHeaders.FILTER_AUTH.equalsIgnoreCase(phase)) {
      pc.setAuthRes(res.statusCode());
      pc.getAuthHeaders().setAll(res.headers());
      pc.setAuthResBody(Buffer.buffer());
      res.handler(data -> pc.getAuthResBody().appendBuffer(data));
    }
  }

  // skip handler, but not if at pre/post filter phase
  private static Iterator<ModuleInstance> getNewIterator(Iterator<ModuleInstance> it,
                                                         ModuleInstance mi, int statusCode) {

    if (statusCode >= 200 && statusCode <= 299) {
      return it;
    }
    String phase = mi.getRoutingEntry().getPhase();
    if (XOkapiHeaders.FILTER_PRE.equals(phase) || XOkapiHeaders.FILTER_POST.equals(phase)) {
      return it;
    }
    List<ModuleInstance> list = new ArrayList<>();
    it.forEachRemaining(m -> {
      if (m.getRoutingEntry().getPhase() != null) {
        list.add(m);
      }
    });
    return list.iterator();
  }

} // class<|MERGE_RESOLUTION|>--- conflicted
+++ resolved
@@ -45,16 +45,9 @@
 import org.folio.okapi.common.OkapiToken;
 import org.folio.okapi.common.Success;
 import org.folio.okapi.common.XOkapiHeaders;
-<<<<<<< HEAD
-import org.folio.okapi.common.OkapiToken;
+import org.folio.okapi.util.CorsHelper;
 import org.folio.okapi.util.ProxyContext;
-import org.folio.okapi.common.Messages;
-=======
-import org.folio.okapi.util.CorsHelper;
-import org.folio.okapi.util.DropwizardHelper;
-import org.folio.okapi.util.ProxyContext;
-
->>>>>>> 99fc4c22
+
 
 /**
  * Okapi's proxy service. Routes incoming requests to relevant modules, as
@@ -538,12 +531,7 @@
         List<ModuleDescriptor> enabledModules = mres.result();
 
         String metricKey = "proxy." + tenantId + "."
-<<<<<<< HEAD
-          + ctx.request().method() + "." + ctx.normalisedPath();
-=======
             + ctx.request().method() + "." + ctx.normalisedPath();
-        DropwizardHelper.markEvent(metricKey);
->>>>>>> 99fc4c22
 
         List<ModuleInstance> l = getModulesForRequest(pc, enabledModules);
         if (l == null) {
