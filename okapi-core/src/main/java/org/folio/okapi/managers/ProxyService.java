--- conflicted
+++ resolved
@@ -267,16 +267,8 @@
     String tok = ctx.request().getHeader(XOkapiHeaders.TOKEN);
 
     if (auth != null) {
-<<<<<<< HEAD
       if (auth.startsWith("Bearer ")) {
         auth = auth.substring(6).trim();
-=======
-      // Grab anything after 'Bearer' and whitespace
-      Pattern pattern = Pattern.compile("Bearer\\s+(.+)");
-      Matcher matcher = pattern.matcher(auth);
-      if (matcher.find() && matcher.groupCount() > 0) {
-        auth = matcher.group(1);
->>>>>>> 6b4878ca
       }
       if (tok != null && !auth.equals(tok)) {
         pc.responseError(400, messages.getMessage("10104"));
