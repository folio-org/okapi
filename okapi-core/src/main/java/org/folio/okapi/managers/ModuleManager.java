package org.folio.okapi.managers;

import io.vertx.core.CompositeFuture;
import io.vertx.core.Future;
import io.vertx.core.Vertx;
import io.vertx.core.eventbus.EventBus;
import io.vertx.core.json.Json;
import java.util.HashMap;
import java.util.LinkedHashMap;
import java.util.LinkedList;
import java.util.List;
import java.util.Map;
import java.util.Set;
import java.util.TreeSet;
import org.apache.logging.log4j.Logger;
import org.folio.okapi.bean.ModuleDescriptor;
import org.folio.okapi.common.ErrorType;
import org.folio.okapi.common.Messages;
import org.folio.okapi.common.ModuleId;
import org.folio.okapi.common.OkapiLogger;
import org.folio.okapi.service.ModuleStore;
import org.folio.okapi.util.DepResolution;
import org.folio.okapi.util.LockedTypedMap1;
import org.folio.okapi.util.OkapiError;

/**
 * Manages a list of modules known to Okapi's "/_/proxy". Maintains consistency
 * checks on module versions, etc. Stores them in the database too, if we have
 * one.
 */
public class ModuleManager {

  private final Logger logger = OkapiLogger.get();
  private final String mapName = "modules";
  private static final String EVENT_NAME = "moduleUpdate";
  private final LockedTypedMap1<ModuleDescriptor> modules
      = new LockedTypedMap1<>(ModuleDescriptor.class);
  private final Map<String,ModuleDescriptor> enabledModulesCache = new HashMap<>();
  private final ModuleStore moduleStore;
  private Vertx vertx;
  private final Messages messages = Messages.getInstance();
  private final boolean local;

  public ModuleManager(ModuleStore moduleStore, boolean local) {
    this.moduleStore = moduleStore;
    this.local = local;
  }

  /**
   * Initialize module manager.
   * @param vertx Vert.x handle
   * @return future result
   */
  public Future<Void> init(Vertx vertx) {
    this.vertx = vertx;
    consumeModulesUpdated();
    return modules.init(vertx, mapName, local)
        .compose(x -> loadModules());
  }

  private void consumeModulesUpdated() {
    EventBus eb = vertx.eventBus();
    eb.consumer(EVENT_NAME, res -> {
      String moduleId = (String) res.body();
      enabledModulesCache.remove(moduleId);
    });
  }

  private void invalidateCacheEntry(String id) {
    vertx.eventBus().publish(EVENT_NAME, id);
  }

  /**
   * Load the modules from the database, if not already loaded.
   * @return future result
   */
  private Future<Void> loadModules() {
    if (moduleStore == null) {
      return Future.succeededFuture();
    }
    return modules.size().compose(kres -> {
      if (kres > 0) {
        logger.debug("Not loading modules, looks like someone already did");
        return Future.succeededFuture();
      }
      return moduleStore.getAll().compose(res -> {
        List<Future> futures = new LinkedList<>();
        for (ModuleDescriptor md : res) {
          futures.add(modules.add(md.getId(), md));
        }
        return CompositeFuture.all(futures).mapEmpty();
      });
    });
  }

  /**
   * Create a list of modules.
   *
   * @param list list of modules
   * @param check whether to check dependencies
   * @param preRelease whether to allow pre-releasee
   * @param npmSnapshot whether to allow npm-snapshot
   * @return future
   */
  public Future<Void> createList(List<ModuleDescriptor> list, boolean check, boolean preRelease,
                                 boolean npmSnapshot) {
    return getModulesWithFilter(preRelease, npmSnapshot, null).compose(ares -> {
      Map<String, ModuleDescriptor> tempList = new HashMap<>();
      for (ModuleDescriptor md : ares) {
        tempList.put(md.getId(), md);
      }
      LinkedList<ModuleDescriptor> newList = new LinkedList<>();
      for (ModuleDescriptor md : list) {
        final String id = md.getId();
        if (tempList.containsKey(id)) {
          ModuleDescriptor exMd = tempList.get(id);
          String exJson = Json.encodePrettily(exMd);
          String json = Json.encodePrettily(md);
          if (!json.equals(exJson)) {
            return Future.failedFuture(new OkapiError(ErrorType.USER,
                messages.getMessage("10203", id)));
          }
        } else {
          tempList.put(id, md);
          newList.add(md);
        }
      }
      if (check) {
        String res = DepResolution.checkDependencies(tempList.values(), newList);
        if (!res.isEmpty()) {
          return Future.failedFuture(new OkapiError(ErrorType.USER, res));
        }
      }
      return createList2(newList);
    });
  }

  private Future<Void> createList2(List<ModuleDescriptor> list) {
    List<Future> futures = new LinkedList<>();
    for (ModuleDescriptor md : list) {
      if (moduleStore != null) {
        futures.add(moduleStore.insert(md));
      }
      futures.add(modules.add(md.getId(), md));
    }
    return CompositeFuture.all(futures).mapEmpty();
  }

  /**
   * Delete a module.
   *
   * @param id module ID
   * @return future
   */
  public Future<Void> delete(String id) {
    return modules.getAll()
        .compose(ares -> deleteCheckDep(id, ares))
        .compose(res -> {
          if (moduleStore == null) {
            return Future.succeededFuture();
          } else {
            return moduleStore.delete(id).mapEmpty();
          }
        })
        .compose(res -> deleteInternal(id).mapEmpty());
  }

  private Future<Void> deleteCheckDep(String id, LinkedHashMap<String, ModuleDescriptor> mods) {
    if (!mods.containsKey(id)) {
      return Future.failedFuture(
          new OkapiError(ErrorType.NOT_FOUND, messages.getMessage("10207", id)));
    }
    mods.remove(id);
    String res = DepResolution.checkAllDependencies(mods);
    if (!res.isEmpty()) {
      return Future.failedFuture(new OkapiError(ErrorType.USER,
          messages.getMessage("10208", id, res)));
    }
    return Future.succeededFuture();
  }

  private Future<Void> deleteInternal(String id) {
    invalidateCacheEntry(id);
    return modules.remove(id).mapEmpty();
  }

  /**
<<<<<<< HEAD
   * Get a module descriptor from ID, if not found the Future and return Error if not found.
=======
   * Get a module descriptor from ID, if not found the Future will fail with
   * an {@link OkapiError} with {@link ErrorType#NOT_FOUND}.
>>>>>>> a49bfabe
   *
   * @param id module ID to get.
   * @returns fut future with resulting Module Descriptor
   */
  public Future<ModuleDescriptor> get(String id) {
    return modules.getNotFound(id);
  }

  Future<ModuleDescriptor> getLatest(String id) {
    ModuleId moduleId = new ModuleId(id);
    if (moduleId.hasSemVer()) {
      return get(id);
    }
    return modules.getKeys().compose(res -> {
      String latest = moduleId.getLatest(res);
      return get(latest);
    });
  }

  Future<List<ModuleDescriptor>> getModulesWithFilter(boolean preRelease, boolean npmSnapshot,
                                                      List<String> skipModules) {

    Set<String> skipIds = new TreeSet<>();
    if (skipModules != null) {
      skipIds.addAll(skipModules);
    }
    return modules.getAll().compose(kres -> {
      List<ModuleDescriptor> mdl = new LinkedList<>();
      for (ModuleDescriptor md : kres.values()) {
        String id = md.getId();
        ModuleId idThis = new ModuleId(id);
        if ((npmSnapshot || !idThis.hasNpmSnapshot())
            && (preRelease || !idThis.hasPreRelease())
            && !skipIds.contains(id)) {
          mdl.add(md);
        }
      }
      return Future.succeededFuture(mdl);
    });
  }
}<|MERGE_RESOLUTION|>--- conflicted
+++ resolved
@@ -185,12 +185,8 @@
   }
 
   /**
-<<<<<<< HEAD
-   * Get a module descriptor from ID, if not found the Future and return Error if not found.
-=======
    * Get a module descriptor from ID, if not found the Future will fail with
    * an {@link OkapiError} with {@link ErrorType#NOT_FOUND}.
->>>>>>> a49bfabe
    *
    * @param id module ID to get.
    * @returns fut future with resulting Module Descriptor
