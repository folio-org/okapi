--- conflicted
+++ resolved
@@ -286,17 +286,6 @@
     if (md.getId().startsWith(XOkapiHeaders.OKAPI_MODULE)) {
       return Future.succeededFuture();
     }
-<<<<<<< HEAD
-    return nodes.getKeys().compose(allNodes ->
-        deployments.get(md.getId()).compose(res -> {
-          logger.info("autoDeploy {} res={}", md.getId(), res);
-          if (res != null) {
-            return Future.succeededFuture(); // already deployed
-          }
-          return autoDeploy2(md, allNodes, new LinkedList<>());
-        })
-    );
-=======
     return deployments.get(md.getId()).compose(res -> {
       if (res != null) {
         logger.info("autoDeploy {} already deployed", md.getId());
@@ -304,7 +293,6 @@
       }
       return nodes.getKeys().compose(allNodes -> autoDeploy2(md, allNodes));
     });
->>>>>>> 0f5f6d0d
   }
 
   private Future<Void> autoDeploy2(ModuleDescriptor md, Collection<String> allNodes) {
@@ -493,10 +481,6 @@
     });
   }
 
-<<<<<<< HEAD
-  Future<NodeDescriptor> getNode(String nodeId) {
-    return nodeUrl(nodeId).compose(this::getNode1);
-=======
   Future<NodeDescriptor> getNode(String nodeRef) {
     return getNodeId(nodeRef)
         .compose(nodeId -> getNode1(nodeId))
@@ -507,7 +491,6 @@
           }
           return Future.succeededFuture(nodeDescriptor);
         });
->>>>>>> 0f5f6d0d
   }
 
   private Future<NodeDescriptor> getNode1(String nodeId) {
