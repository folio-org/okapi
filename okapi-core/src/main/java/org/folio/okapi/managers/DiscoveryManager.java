package org.folio.okapi.managers;

import io.vertx.core.CompositeFuture;
import io.vertx.core.Future;
import io.vertx.core.Promise;
import io.vertx.core.Vertx;
import io.vertx.core.eventbus.DeliveryOptions;
import io.vertx.core.http.HttpClient;
import io.vertx.core.http.HttpClientResponse;
import io.vertx.core.http.HttpMethod;
import io.vertx.core.http.RequestOptions;
import io.vertx.core.json.Json;
import io.vertx.core.spi.cluster.ClusterManager;
import io.vertx.core.spi.cluster.NodeListener;
import java.util.Collection;
import java.util.Collections;
import java.util.Iterator;
import java.util.LinkedList;
import java.util.List;
import org.apache.logging.log4j.Logger;
import org.folio.okapi.bean.DeploymentDescriptor;
import org.folio.okapi.bean.HealthDescriptor;
import org.folio.okapi.bean.LaunchDescriptor;
import org.folio.okapi.bean.ModuleDescriptor;
import org.folio.okapi.bean.NodeDescriptor;
import org.folio.okapi.common.ErrorType;
import org.folio.okapi.common.Messages;
import org.folio.okapi.common.OkapiLogger;
import org.folio.okapi.common.XOkapiHeaders;
import org.folio.okapi.service.DeploymentStore;
import org.folio.okapi.util.LockedTypedMap1;
import org.folio.okapi.util.LockedTypedMap2;
import org.folio.okapi.util.OkapiError;


/**
 * Keeps track of which modules are running where. Uses a shared map to list
 * running modules on the different nodes. Maps a SrvcId to a
 * DeploymentDescriptor. Can also invoke deployment, and record the result in
 * its map.
 */
@java.lang.SuppressWarnings({"squid:S1192"})
public class DiscoveryManager implements NodeListener {
  private final Logger logger = OkapiLogger.get();

  private final LockedTypedMap2<DeploymentDescriptor> deployments
      = new LockedTypedMap2<>(DeploymentDescriptor.class);
  private final LockedTypedMap1<NodeDescriptor> nodes = new LockedTypedMap1<>(NodeDescriptor.class);
  private Vertx vertx;
  private ClusterManager clusterManager;
  private ModuleManager moduleManager;
  private HttpClient httpClient;
  private final DeploymentStore deploymentStore;
  private final Messages messages = Messages.getInstance();
  private DeliveryOptions deliveryOptions;

  /**
   * Initialize discovery manager.
   * @param vertx Vert.x handle
   * @return future result
   */
  public Future<Void> init(Vertx vertx) {
    this.vertx = vertx;
    this.httpClient = vertx.createHttpClient();
    deliveryOptions = new DeliveryOptions().setSendTimeout(300000); // 5 minutes
    return deployments.init(vertx, "discoveryList").compose(x ->
        nodes.init(vertx, "discoveryNodes"));
  }

  /**
   * Restart modules that were persisted in storage.
   * @return async result
   */
  public Future<Void> restartModules() {
    return deploymentStore.getAll().compose(result -> {
      List<Future> futures = new LinkedList<>();
      for (DeploymentDescriptor dd : result) {
        futures.add(addAndDeploy0(dd));
      }
      return CompositeFuture.all(futures).mapEmpty();
    });
  }

  public DiscoveryManager(DeploymentStore ds) {
    deploymentStore = ds;
  }

  public void setClusterManager(ClusterManager mgr) {
    this.clusterManager = mgr;
    mgr.nodeListener(this);
  }

  public void setModuleManager(ModuleManager mgr) {
    this.moduleManager = mgr;
  }

  Future<Void> add(DeploymentDescriptor md) {
    return deployments.getKeys().compose(res -> {
      Future<Void> future = Future.succeededFuture();
      for (String moduleId : res) {
        future = future.compose(a -> deployments.get(moduleId, md.getInstId()).compose(b -> {
          if (b != null) {
            return Future.failedFuture(new OkapiError(ErrorType.USER,
                messages.getMessage("10809", md.getInstId())));
          }
          return Future.succeededFuture();
        }));
      }
      return future.compose(res2 -> {
        return deployments.add(md.getSrvcId(), md.getInstId(), md);
      }).mapEmpty();
    });
  }

  Future<DeploymentDescriptor> addAndDeploy(DeploymentDescriptor dd) {
    return addAndDeploy0(dd).compose(res -> {
      return deploymentStore.insert(res).compose(x -> Future.succeededFuture(res));
    });
  }

  /**
   * Adds a service to the discovery, and optionally deploys it too.
   * <p>
   *   1: We have LaunchDescriptor and NodeId: Deploy on that node.
   *   2: NodeId, but no LaunchDescriptor: Fetch the module, use its LaunchDescriptor, and deploy.
   *   3: No nodeId: Do not deploy at all, just record the existence (URL and instId) of the module.
   * </p>
   */
  private Future<DeploymentDescriptor> addAndDeploy0(DeploymentDescriptor dd) {

    String tmp = Json.encodePrettily(dd);
    logger.info("addAndDeploy: {}", tmp);
    final String modId = dd.getSrvcId();
    if (modId == null) {
      return Future.failedFuture(new OkapiError(ErrorType.USER, messages.getMessage("10800")));
    }
    return moduleManager.get(modId).compose(gres -> addAndDeploy1(dd, gres));
  }

  private Future<DeploymentDescriptor> addAndDeploy1(DeploymentDescriptor dd, ModuleDescriptor md) {

    LaunchDescriptor launchDesc = dd.getDescriptor();
    final String nodeId = dd.getNodeId();
    if (nodeId == null) {
      if (launchDesc == null) { // 3: externally deployed
        if (dd.getInstId() == null) {
          return Future.failedFuture(new OkapiError(ErrorType.USER, messages.getMessage("10802")));
        } else {
          return add(dd).compose(x -> Future.succeededFuture(dd));
        }
      } else {
        return Future.failedFuture(new OkapiError(ErrorType.USER, messages.getMessage("10803")));
      }
    } else {
      if (launchDesc == null) {
        return addAndDeploy2(dd, md, nodeId);
      } else { // Have a launch descriptor already in dd
        return callDeploy(nodeId, dd);
      }
    }
  }

  private Future<DeploymentDescriptor> addAndDeploy2(DeploymentDescriptor dd, ModuleDescriptor md,
                                                     String nodeId) {
    String modId = dd.getSrvcId();
    LaunchDescriptor modLaunchDesc = md.getLaunchDescriptor();
    if (modLaunchDesc == null) {
      return Future.failedFuture(new OkapiError(ErrorType.USER,
          messages.getMessage("10804", modId)));
    }
    dd.setDescriptor(modLaunchDesc);
    return callDeploy(nodeId, dd);
  }

  /**
   * Helper to actually launch (deploy) a module on a node.
   */
  private Future<DeploymentDescriptor> callDeploy(String nodeId, DeploymentDescriptor dd) {
    return getNode(nodeId).compose(nodeDescriptor -> {
      String reqData = Json.encode(dd);
      Promise<DeploymentDescriptor> promise = Promise.promise();
      vertx.eventBus().request(nodeDescriptor.getUrl() + "/deploy", reqData,
          deliveryOptions).onComplete(ar -> {
            if (ar.failed()) {
              promise.fail(new OkapiError(ErrorType.USER, ar.cause().getMessage()));
            } else {
              String b = (String) ar.result().body();
              DeploymentDescriptor pmd = Json.decodeValue(b, DeploymentDescriptor.class);
              promise.complete(pmd);
            }
          });
      return promise.future();
    });
  }

  Future<Void> removeAndUndeploy(String srvcId, String instId) {
    logger.info("removeAndUndeploy: srvcId {} instId {}", srvcId, instId);
    return deployments.getNotFound(srvcId, instId).compose(res -> {
      List<DeploymentDescriptor> ddList = new LinkedList<>();
      ddList.add(res);
      return removeAndUndeploy(ddList);
    });
  }

  Future<Void> removeAndUndeploy(String srvcId) {
    logger.info("removeAndUndeploy: srvcId {}", srvcId);
    return deployments.get(srvcId).compose(res -> {
      if (res == null) {
        return Future.failedFuture(new OkapiError(ErrorType.NOT_FOUND, srvcId));
      }
      return removeAndUndeploy(res);
    });
  }

  Future<Void> removeAndUndeploy() {
    logger.info("removeAndUndeploy all");
    return this.get().compose(res -> removeAndUndeploy(res));
  }

  private Future<Void> removeAndUndeploy(List<DeploymentDescriptor> ddList) {

    List<Future> futures = new LinkedList<>();
    for (DeploymentDescriptor dd : ddList) {
      logger.info("removeAndUndeploy {} {}", dd.getSrvcId(), dd.getInstId());
      futures.add(callUndeploy(dd).compose(res -> {
        return deploymentStore.delete(dd.getInstId());
      }).mapEmpty());
    }
    return CompositeFuture.all(futures).mapEmpty();
  }

  private Future<Void> callUndeploy(DeploymentDescriptor md) {

    logger.info("callUndeploy srvcId={} instId={} node={}",
        md.getSrvcId(), md.getInstId(), md.getNodeId());
    final String nodeId = md.getNodeId();
    if (nodeId == null) {
      logger.info("callUndeploy remove");
      return remove(md.getSrvcId(), md.getInstId()).mapEmpty();
    }
    logger.info("callUndeploy calling..");
    return getNode(nodeId).compose(res ->
        vertx.eventBus().request(res.getUrl() + "/undeploy", md.getInstId(),
            deliveryOptions).mapEmpty()
    );
  }

  Future<Boolean> remove(String srvcId, String instId) {
    return deployments.remove(srvcId, instId);
  }

  private boolean isAlive(DeploymentDescriptor md, Collection<NodeDescriptor> nodes) {
    final String id = md.getNodeId();
    if (id == null) {
      return true;
    }
    boolean found = false;
    for (NodeDescriptor node : nodes) {
      final String nodeName = node.getNodeName();
      final String nodeId = node.getNodeId();
      if (id.equals(nodeId) || id.equals(nodeName)) {
        found = true;
        break;
      }
    }
    logger.debug("isAlive nodeId={} {}", id, found);
    return found;
  }

  Future<Void> autoDeploy(ModuleDescriptor md) {

    logger.info("autoDeploy {}", md.getId());
    // internal Okapi modules is not part of discovery so ignore it
    if (md.getId().startsWith(XOkapiHeaders.OKAPI_MODULE)) {
      return Future.succeededFuture();
    }
    return nodes.getKeys().compose(allNodes -> {
      return deployments.get(md.getId()).compose(res -> {
        logger.info("autoDeploy {} res={}", md.getId(), res);
        if (res != null) {
          return Future.succeededFuture(); // already deployed
        }
        return autoDeploy2(md, allNodes, new LinkedList<>());
      });
    });
  }

  private Future<Void> autoDeploy2(ModuleDescriptor md,
                                   Collection<String> allNodes, List<DeploymentDescriptor> ddList) {

    LaunchDescriptor modLaunchDesc = md.getLaunchDescriptor();
    List<Future> futures = new LinkedList<>();
    // deploy on all nodes for now
    for (String node : allNodes) {
      // check if we have deploy on node
      logger.info("autoDeploy {} consider {}", md.getId(), node);
      DeploymentDescriptor foundDd = null;
      for (DeploymentDescriptor dd : ddList) {
        if (dd.getNodeId() == null || node.equals(dd.getNodeId())) {
          foundDd = dd;
        }
      }
      if (foundDd == null) {
        logger.info("autoDeploy {} must deploy on node {}", md.getId(), node);
        DeploymentDescriptor dd = new DeploymentDescriptor();
        dd.setDescriptor(modLaunchDesc);
        dd.setSrvcId(md.getId());
        dd.setNodeId(node);
        futures.add(addAndDeploy(dd));
      } else {
        logger.info("autoDeploy {} already deployed on {}", md.getId(), node);
      }
    }
    return CompositeFuture.all(futures).mapEmpty();
  }

  Future<Void> autoUndeploy(ModuleDescriptor md) {

    logger.info("autoUndeploy {}", md.getId());
    if (md.getId().startsWith(XOkapiHeaders.OKAPI_MODULE)) {
      return Future.succeededFuture();
    }
    return deployments.get(md.getId()).compose(res -> {
      List<DeploymentDescriptor> ddList = res;
      if (ddList == null) {
        return Future.failedFuture(new OkapiError(ErrorType.NOT_FOUND, md.getId()));
      }
      List<Future> futures = new LinkedList<>();
      for (DeploymentDescriptor dd : ddList) {
        if (dd.getNodeId() != null) {
          futures.add(callUndeploy(dd));
        }
      }
      return CompositeFuture.all(futures).mapEmpty();
    });
  }

  Future<List<DeploymentDescriptor>> getNonEmpty(String srvcId) {
    return get(srvcId).compose(res -> {
      if (res.isEmpty()) {
        return Future.failedFuture(new OkapiError(ErrorType.NOT_FOUND, srvcId));
      }
      return Future.succeededFuture(res);
    });
  }

  Future<List<DeploymentDescriptor>> get(String srvcId) {
    return deployments.get(srvcId).compose(result -> {
      if (result == null) {
        return Future.succeededFuture(new LinkedList<>());
      }
      return nodes.getAll().compose(nodeRes -> {
        Collection<NodeDescriptor> nodesCollection = nodeRes.values();
        Iterator<DeploymentDescriptor> it = result.iterator();
        while (it.hasNext()) {
          DeploymentDescriptor md = it.next();
          if (!isAlive(md, nodesCollection)) {
            it.remove();
          }
        }
        return Future.succeededFuture(result);
      });
    });
  }

  /**
   * Get all known DeploymentDescriptors (all services on all nodes).
   */
  public Future<List<DeploymentDescriptor>> get() {
    return deployments.getKeys().compose(keys -> {
      List<DeploymentDescriptor> all = new LinkedList<>();
      List<Future> futures = new LinkedList<>();
      for (String s : keys) {
        futures.add(this.get(s).compose(res -> {
          all.addAll(res);
          return Future.succeededFuture();
        }));
      }
      return CompositeFuture.all(futures).compose(x -> {
        return Future.succeededFuture(all);
      });
    });
  }

  Future<DeploymentDescriptor> get(String srvcId, String instId) {
    return deployments.getNotFound(srvcId, instId).compose(md -> {
      return nodes.getAll().compose(nodeRes -> {
        Collection<NodeDescriptor> nodesCollection = nodeRes.values();
        // check that the node is alive, but only on non-url instances
        if (!isAlive(md, nodesCollection)) {
          return Future.failedFuture(new OkapiError(ErrorType.NOT_FOUND,
              messages.getMessage("10805")));
        }
        return Future.succeededFuture(md);
      });
    });
  }

  private Future<List<HealthDescriptor>> healthList(List<DeploymentDescriptor> list) {
    List<HealthDescriptor> all = new LinkedList<>();
    List<Future> futures = new LinkedList<>();
    for (DeploymentDescriptor md : list) {
      futures.add(health(md).compose(x -> {
        all.add(x);
        return Future.succeededFuture();
      }));
    }
    return CompositeFuture.all(futures).compose(x -> Future.succeededFuture(all));
  }

<<<<<<< HEAD
  Future<HealthDescriptor> health(DeploymentDescriptor md) {
=======
  void fail(Throwable cause, HealthDescriptor hd,
            Handler<ExtendedAsyncResult<HealthDescriptor>> fut) {

    hd.setHealthMessage("Fail: " + cause.getMessage());
    hd.setHealthStatus(false);
    fut.handle(new Success<>(hd));
  }

  void health(DeploymentDescriptor md,
              Handler<ExtendedAsyncResult<HealthDescriptor>> fut) {
>>>>>>> b5a26cf1

    HealthDescriptor hd = new HealthDescriptor();
    String url = md.getUrl();
    hd.setInstId(md.getInstId());
    hd.setSrvcId(md.getSrvcId());
    if (url == null || url.length() == 0) {
      hd.setHealthMessage("Unknown");
      hd.setHealthStatus(false);
      return Future.succeededFuture(hd);
    }
<<<<<<< HEAD
    Promise<HealthDescriptor> promise = Promise.promise();
    httpClient.get(new RequestOptions().setAbsoluteURI(url)).onComplete(res1 -> {
      if (res1.failed()) {
        hd.setHealthMessage("Fail: " + res1.cause().getMessage());
        hd.setHealthStatus(false);
        promise.complete(hd);
        return;
      }
      HttpClientResponse response = res1.result();
      response.endHandler(res -> {
        hd.setHealthMessage("OK");
        hd.setHealthStatus(true);
        promise.complete(hd);
      });
      response.exceptionHandler(res -> {
        hd.setHealthMessage("Fail: " + res.getMessage());
        hd.setHealthStatus(false);
        promise.complete(hd);
=======
    httpClient.request(new RequestOptions().setAbsoluteURI(url).setMethod(HttpMethod.GET), req -> {
      if (req.failed()) {
        fail(req.cause(), hd, fut);
        return;
      }
      req.result().end();
      req.result().onComplete(res -> {
        if (res.failed()) {
          fail(res.cause(), hd, fut);
          return;
        }
        HttpClientResponse response = res.result();
        response.endHandler(x -> {
          hd.setHealthMessage("OK");
          hd.setHealthStatus(true);
          fut.handle(new Success<>(hd));
        });
        response.exceptionHandler(e -> fail(e.getCause(), hd, fut));
>>>>>>> b5a26cf1
      });
    });
    return promise.future();
  }

  Future<List<HealthDescriptor>> health() {
    return get().compose(res -> healthList(res));
  }

  Future<HealthDescriptor> health(String srvcId, String instId) {
    return DiscoveryManager.this.get(srvcId, instId).compose(res -> health(res));
  }

  Future<List<HealthDescriptor>> health(String srvcId) {
    return getNonEmpty(srvcId).compose(res -> healthList(res));
  }

  Future<Void> addNode(NodeDescriptor nd) {
    if (clusterManager != null) {
      nd.setNodeId(clusterManager.getNodeId());
    }
    return nodes.put(nd.getNodeId(), nd);
  }

  /**
   * Translate node url or node name to its id. If not found, returns the id itself.
   *
   * @param nodeId node ID or URL
   * @return future with id
   */
  private Future<String> nodeUrl(String nodeId) {
    return getNodes().compose(result -> {
      for (NodeDescriptor nd : result) {
        if (nodeId.compareTo(nd.getUrl()) == 0) {
          return Future.succeededFuture(nd.getNodeId());
        }
        String nm = nd.getNodeName();
        if (nm != null && nodeId.compareTo(nm) == 0) {
          return Future.succeededFuture(nd.getNodeId());
        }
      }
      return Future.succeededFuture(nodeId); // try with the original id
    });
  }

  Future<NodeDescriptor> getNode(String nodeId) {
    return nodeUrl(nodeId).compose(x -> getNode1(x));
  }

  private Future<NodeDescriptor> getNode1(String nodeId) {
    if (clusterManager != null) {
      List<String> n = clusterManager.getNodes();
      if (!n.contains(nodeId)) {
        return Future.succeededFuture(null);
      }
    }
    return nodes.getNotFound(nodeId);
  }

  Future<NodeDescriptor> updateNode(String nodeId, NodeDescriptor nd) {
    if (clusterManager != null) {
      List<String> n = clusterManager.getNodes();
      if (!n.contains(nodeId)) {
        return Future.failedFuture(new OkapiError(ErrorType.NOT_FOUND,
            messages.getMessage("10806", nodeId)));
      }
    }
    return nodes.getNotFound(nodeId).compose(gres -> {
      NodeDescriptor old = gres;
      if (!old.getNodeId().equals(nd.getNodeId()) || !nd.getNodeId().equals(nodeId)) {
        return Future.failedFuture(new OkapiError(ErrorType.USER,
            messages.getMessage("10807", nodeId)));
      }
      if (!old.getUrl().equals(nd.getUrl())) {
        return Future.failedFuture(new OkapiError(ErrorType.USER,
            messages.getMessage("10808", nodeId)));
      }
      return nodes.put(nodeId, nd).compose(x -> Future.succeededFuture(nd));
    });
  }

  Future<List<NodeDescriptor>> getNodes() {
    return nodes.getKeys().compose(keys -> {
      if (clusterManager != null) {
        List<String> n = clusterManager.getNodes();
        keys.retainAll(n);
      }
      List<NodeDescriptor> nodes = new LinkedList<>();
      List<Future> futures = new LinkedList<>();
      for (String nodeId : keys) {
        futures.add(getNode1(nodeId).compose(x -> {
          nodes.add(x);
          return Future.succeededFuture();
        }));
      }
      return CompositeFuture.all(futures).compose(res -> {
        return Future.succeededFuture(nodes);
      });
    });
  }

  @Override
  public void nodeAdded(String nodeID) {
    logger.info("node.add {}", nodeID);
  }

  @Override
  public void nodeLeft(String nodeID) {
    nodes.remove(nodeID).onComplete(res ->
        logger.info("node.remove {} result={}", nodeID, res.result()));
  }

  /**
   * Whether the node id of the cluster manager is the maximum node id of
   * all nodes of the cluster manager.
   *
   * <p>Return true if running without cluster manager.
   */
  boolean isLeader() {
    if (clusterManager == null) {
      return true;
    }
    List<String> nodeIds = clusterManager.getNodes();
    return clusterManager.getNodeId().equals(Collections.max(nodeIds));
  }
}<|MERGE_RESOLUTION|>--- conflicted
+++ resolved
@@ -408,20 +408,14 @@
     return CompositeFuture.all(futures).compose(x -> Future.succeededFuture(all));
   }
 
-<<<<<<< HEAD
-  Future<HealthDescriptor> health(DeploymentDescriptor md) {
-=======
-  void fail(Throwable cause, HealthDescriptor hd,
-            Handler<ExtendedAsyncResult<HealthDescriptor>> fut) {
+  Future<HealthDescriptor> fail(Throwable cause, HealthDescriptor hd) {
 
     hd.setHealthMessage("Fail: " + cause.getMessage());
     hd.setHealthStatus(false);
-    fut.handle(new Success<>(hd));
-  }
-
-  void health(DeploymentDescriptor md,
-              Handler<ExtendedAsyncResult<HealthDescriptor>> fut) {
->>>>>>> b5a26cf1
+    return Future.succeededFuture(hd);
+  }
+
+  Future<HealthDescriptor> health(DeploymentDescriptor md) {
 
     HealthDescriptor hd = new HealthDescriptor();
     String url = md.getUrl();
@@ -432,45 +426,25 @@
       hd.setHealthStatus(false);
       return Future.succeededFuture(hd);
     }
-<<<<<<< HEAD
     Promise<HealthDescriptor> promise = Promise.promise();
-    httpClient.get(new RequestOptions().setAbsoluteURI(url)).onComplete(res1 -> {
-      if (res1.failed()) {
-        hd.setHealthMessage("Fail: " + res1.cause().getMessage());
-        hd.setHealthStatus(false);
-        promise.complete(hd);
-        return;
-      }
-      HttpClientResponse response = res1.result();
-      response.endHandler(res -> {
-        hd.setHealthMessage("OK");
-        hd.setHealthStatus(true);
-        promise.complete(hd);
-      });
-      response.exceptionHandler(res -> {
-        hd.setHealthMessage("Fail: " + res.getMessage());
-        hd.setHealthStatus(false);
-        promise.complete(hd);
-=======
     httpClient.request(new RequestOptions().setAbsoluteURI(url).setMethod(HttpMethod.GET), req -> {
       if (req.failed()) {
-        fail(req.cause(), hd, fut);
+        promise.handle(fail(req.cause(), hd));
         return;
       }
       req.result().end();
       req.result().onComplete(res -> {
         if (res.failed()) {
-          fail(res.cause(), hd, fut);
+          promise.handle(fail(res.cause(), hd));
           return;
         }
         HttpClientResponse response = res.result();
         response.endHandler(x -> {
           hd.setHealthMessage("OK");
           hd.setHealthStatus(true);
-          fut.handle(new Success<>(hd));
+          promise.complete(hd);
         });
-        response.exceptionHandler(e -> fail(e.getCause(), hd, fut));
->>>>>>> b5a26cf1
+        response.exceptionHandler(e -> promise.handle(fail(e.getCause(), hd)));
       });
     });
     return promise.future();
