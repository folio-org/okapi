package org.folio.okapi.service;

import io.vertx.core.Handler;
import io.vertx.core.Vertx;
import io.vertx.core.json.Json;
import io.vertx.core.logging.Logger;
import io.vertx.core.logging.LoggerFactory;
import java.util.ArrayList;
import java.util.Collection;
import java.util.Iterator;
import java.util.List;
import java.util.Set;
import org.folio.okapi.bean.ModuleDescriptor;
import org.folio.okapi.bean.ModuleInterface;
import org.folio.okapi.bean.RoutingEntry;
import org.folio.okapi.bean.Tenant;
import org.folio.okapi.bean.TenantDescriptor;
import static org.folio.okapi.common.ErrorType.*;
import org.folio.okapi.common.ExtendedAsyncResult;
import org.folio.okapi.common.Failure;
import org.folio.okapi.common.Success;
import org.folio.okapi.util.LockedTypedMap1;

/**
 * Manages the tenants in the shared map, and passes updates to the database.
 */
public class TenantManager {

  private final Logger logger = LoggerFactory.getLogger("okapi");
  private ModuleManager moduleManager = null;
  TenantStore tenantStore = null;
  LockedTypedMap1<Tenant> tenants = new LockedTypedMap1<>(Tenant.class);

  public TenantManager(ModuleManager moduleManager, TenantStore tenantStore) {
    this.moduleManager = moduleManager;
    this.tenantStore = tenantStore;
  }

  /**
   * Initialize the TenantManager.
   *
   * @param vertx
   * @param fut
   */
  public void init(Vertx vertx, Handler<ExtendedAsyncResult<Void>> fut) {
    tenants.init(vertx, "tenants", ires -> {
      if (ires.failed()) {
        fut.handle(new Failure<>(ires.getType(), ires.cause()));
        return;
      }
      loadTenants(fut);
    });
  }

  /**
   * Get the moduleManager.
   * @return
   */
  public ModuleManager getModuleManager() {
    return moduleManager;
  }

  /**
   * Insert a tenant.
   *
   * @param t
   * @param fut
   */
  public void insert(Tenant t, Handler<ExtendedAsyncResult<String>> fut) {
    String id = t.getId();
    tenants.get(id, gres -> {
      if (gres.failed() && gres.getType() != NOT_FOUND) {
        fut.handle(new Failure<>(gres.getType(), gres.cause()));
        return;
      } else if (gres.succeeded() && gres.result() != null) {
        fut.handle(new Failure<>(USER, "Duplicate tenant id " + id));
        return;
      }
      if (tenantStore == null) { // no db, just add it to shared mem
        logger.debug("XXXX No db, just adding " + id);
        tenants.add(id, t, ares -> {
          if (ares.failed()) {
            fut.handle(new Failure<>(ares.getType(), ares.cause()));
            return;
          }
          fut.handle(new Success<>(id));
        });
      } else { // insert into db first
        logger.debug("XXXX Have db, inserting first " + id);
        tenantStore.insert(t, res -> {
          if (res.failed()) {
            logger.warn("TenantManager: Adding " + id + " FAILED: ", res);
            fut.handle(new Failure<>(res.getType(), res.cause()));
            return;
          }
          logger.debug("XXXX Db insert OK " + id);
          tenants.add(id, t, ares -> { // and then into shared memory
            if (ares.failed()) {
              fut.handle(new Failure<>(ares.getType(), ares.cause()));
              return;
            }
            fut.handle(new Success<>(id));
          });
        });
      } // have db
    });
  } // insert

  public void updateDescriptor(TenantDescriptor td,
    Handler<ExtendedAsyncResult<Void>> fut) {
    final String id = td.getId();
    tenants.get(id, gres -> {
      if (gres.failed() && gres.getType() != NOT_FOUND) {
        logger.warn("TenantManager: UpDesc: getting " + id + " FAILED: ", gres);
        fut.handle(new Failure<>(INTERNAL, ""));
        return;
      }
      Tenant oldT = gres.result();
      Tenant t;
      if (oldT == null) { // notfound
        t = new Tenant(td);
      } else {
        t = new Tenant(td, oldT.getEnabled());
      }
      if (tenantStore == null) {
        tenants.add(id, t, fut); // no database. handles success directly
        return;
      }
      tenantStore.updateDescriptor(td, upres -> {
        if (upres.failed()) {
          logger.warn("TenantManager: Updating database for " + id + " FAILED: ", upres);
          fut.handle(new Failure<>(INTERNAL, ""));
          return;
        }
        tenants.add(id, t, fut); // handles success
      });
    });
  }

  public void getIds(Handler<ExtendedAsyncResult<Collection<String>>> fut) {
    tenants.getKeys(res -> {
      if (res.failed()) {
        logger.warn("TenantManager: Getting keys FAILED: ", res);
        fut.handle(new Failure<>(INTERNAL, ""));
        return;
      }
      fut.handle(new Success<>(res.result()));
    });
  }


  public void list(Handler<ExtendedAsyncResult<List<TenantDescriptor>>> fut) {
    tenants.getKeys(lres -> {
      if (lres.failed()) {
        logger.warn("TenantManager list: Getting keys FAILED: ", lres);
        fut.handle(new Failure<>(INTERNAL, ""));
        return;
      }
      List<String> ids = new ArrayList<>(lres.result());
      ids.sort(null); // to keep test resulsts consistent
      List<TenantDescriptor> tdl = new ArrayList<>();
      logger.debug("TenantManager list: " + Json.encode(ids));
      Iterator<String> it = ids.iterator();
      list_r(it, tdl, fut);
    });
  }

  private void list_r(Iterator<String> it, List<TenantDescriptor> tdl,
    Handler<ExtendedAsyncResult<List<TenantDescriptor>>> fut) {
    if (!it.hasNext()) {
      fut.handle(new Success<>(tdl));
    } else {
      String tid = it.next();
      tenants.get(tid, gres -> {
        if (gres.failed()) {
          logger.warn("TenantManager list: Getting " + tid + " FAILED: ", gres);
          fut.handle(new Failure<>(gres.getType(), gres.cause()));
          return;
        }
        Tenant t = gres.result();
        TenantDescriptor td = t.getDescriptor();
        tdl.add(td);
        logger.debug("TenantManager list: Added " + tid + ":" + Json.encode(td));
        list_r(it, tdl, fut);
      });
    }
  }

  public void get(String id, Handler<ExtendedAsyncResult<Tenant>> fut) {
    tenants.get(id, fut);
  }

  /**
   * Delete a tenant.
   *
   * @param id
   * @returns a Boolean in the callback, true if done, false if not there
   */
  public void delete(String id, Handler<ExtendedAsyncResult<Boolean>> fut) {
    if (tenantStore == null) { // no db, just do it
      tenants.remove(id, fut);
      return;
    }
    tenantStore.delete(id, dres -> {
      if (dres.failed() && dres.getType() != NOT_FOUND) {
        logger.warn("TenantManager: Deleting " + id + " FAILED: ", dres);
        fut.handle(new Failure<>(INTERNAL, dres.cause()));
        return;
      }
      tenants.remove(id, fut);
    });
  }

  /**
   * Check that some (enabled) module provides the required interface.
   *
   * @param tenant to have the module enabled
   * @param mod_from module to be disabled. Does not count as provides
   * @param mod_to module to be enabled. The one that needs the interface.
   * @param req required interface.
   * @param fut callback with an error message,
   */
  private void checkOneDependency(Tenant tenant, ModuleDescriptor mod_from,
    ModuleDescriptor mod_to, ModuleInterface req,
    Handler<ExtendedAsyncResult<Void>> fut) {
    ModuleInterface seenversion = null;
    Set<String> enabledModules = tenant.listModules();
    Iterator<String> it = enabledModules.iterator();
    checkOneDependencyAgainstOneModule(mod_from, mod_to, req, it, null, fut);
  }

  /**
   * Recursive helper to check dependencies.
   *
   * @param mod_from
   * @param mod_to
   * @param req
   * @param it
   * @param seenversion for error messages
   * @param fut
   */
  private void checkOneDependencyAgainstOneModule(ModuleDescriptor mod_from,
    ModuleDescriptor mod_to, ModuleInterface req,
    Iterator<String> it, ModuleInterface seenversion,
    Handler<ExtendedAsyncResult<Void>> fut) {
    if (!it.hasNext()) { // did not find it
      String msg;
      if (seenversion == null) {
        msg = "Can not enable module '" + mod_to.getId() + "'"
          + ", missing dependency " + req.getId() + ": " + req.getVersion();
      } else {
        msg = "Can not enable module '" + mod_to.getId() + "'"
          + "Incompatible version for " + req.getId() + ". "
          + "Need " + req.getVersion() + ". have " + seenversion.getVersion();
      }
      fut.handle(new Failure<>(USER, msg));
      return;
    }
    String enabledModule = it.next();
    moduleManager.get(enabledModule, gres -> {
      if (gres.failed()) {
        fut.handle(new Failure<>(gres.getType(), gres.cause()));
        return;
      }
      ModuleDescriptor rm = gres.result();
      if (rm != mod_from) {
        ModuleInterface[] provides = rm.getProvides();
        if (provides != null) {
          ModuleInterface sv = seenversion; // seenversion needs to be final...
          for (ModuleInterface pi : provides) {
            logger.debug("Checking dependency of " + mod_to.getId()
              + ": " + req.getId() + " " + req.getVersion()
              + " against " + pi.getId() + " " + pi.getVersion());
            if (pi.isCompatible(req)) {
              fut.handle(new Success<>());  // Found it!
              return;
            }
            if (req.getId().equals(pi.getId())) {
<<<<<<< HEAD
              if (sv == null || pi.compare(req) > 0) {
                sv = pi;
=======
              seenversion = pi;
              if (pi.isCompatible(req)) {
                return "";
>>>>>>> 48234efb
              }
            }
          }
          checkOneDependencyAgainstOneModule(mod_from, mod_to, req, it, sv, fut);
        }
      }
    });
  }

  /**
   * Check that nobody else provides the same interface.
   *
   * @param tenant to check for
   * @param mod_from module to be disabled. Not checked against.
   * @param mod_to module to be enabled, provider of the interface
   * @param prov interface that we are about to provide
   * @param fut Success, or error with message.
   */
  private void checkOneConflict(Tenant tenant, ModuleDescriptor mod_from,
    ModuleDescriptor mod_to, ModuleInterface prov,
    Handler<ExtendedAsyncResult<Void>> fut) {
    if (prov.getId().startsWith("_")) {
      logger.debug("Not checking old-style system interface " + prov.getId());
      fut.handle(new Success<>());
      return;
    }
    Set<String> enabledModules = tenant.listModules();
    Iterator<String> it = enabledModules.iterator();
    checkOneConflictingModule(tenant, mod_from, mod_to, prov, it, fut);
  }

  /**
   * Recursive helper for checkOneConflict
   */
  private void checkOneConflictingModule(Tenant tenant, ModuleDescriptor mod_from,
    ModuleDescriptor mod_to, ModuleInterface prov, Iterator<String> it,
    Handler<ExtendedAsyncResult<Void>> fut) {
    if (!it.hasNext()) {
      fut.handle(new Success<>());  // nobody conflicted, declare success
      return;
    }
    String enabledModule = it.next();
    moduleManager.get(enabledModule, gres -> {
      if (gres.failed()) {
        fut.handle(new Failure<>(gres.getType(), gres.cause()));
        return;
      }
      ModuleDescriptor rm = gres.result();
      if (mod_from == null || !mod_from.getId().equals(rm.getId())) {
        ModuleInterface[] provides = rm.getProvides();
        if (provides != null) {
          for (ModuleInterface pi : provides) {
<<<<<<< HEAD
            logger.debug("Checking conflict of " + mod_to.getId() + ": "
              + prov.getId() + " " + prov.getVersion()
              + " against " + pi.getId() + " " + pi.getVersion());
            if (prov.getId().equals(pi.getId())) {
              String msg = "Can not enable module '" + mod_to.getId() + "'"
                + " for tenant '" + tenant.getId() + "'"
                + " because of conflict:"
                + " Interface '" + prov.getId() + "' already provided by module '"
                + enabledModule + "'";
              logger.debug(msg);
              fut.handle(new Failure<>(USER, msg));
              return;
=======
            final String t = pi.getInterfaceType();
            if (t == null || "proxy".equals(t)) {
              logger.debug("Checking conflict of " + mod_to.getId() + ": "
                + prov.getId() + " " + prov.getVersion()
                + " against " + pi.getId() + " " + pi.getVersion());
              if (prov.getId().equals(pi.getId())) {
                String msg = "Can not enable module '" + mod_to.getId() + "'"
                  + " for tenant '" + tenant.getId() + "'"
                  + " because of conflict:"
                  + " Interface '" + prov.getId() + "' already provided by module '"
                  + enabledModule + "'";
                logger.debug(msg);
                return msg;
              }
>>>>>>> 48234efb
            }
          }
        }
      }
      logger.debug("checkOneConflictingModule: " + enabledModule + " ok");
      checkOneConflictingModule(tenant, mod_from, mod_to, prov, it, fut);
    });
  }

  /**
   * Check module dependencies. Part 1, set up recursion
   *
   * @param tenant to check for
   * @param mod_from module to be removed. Ignored in the checks
   * @param mod_to module to be added
   * @param fut Callback for error messages, or a simple Success
   */
  private void checkDependencies(Tenant tenant,
    ModuleDescriptor mod_from, ModuleDescriptor mod_to,
    Handler<ExtendedAsyncResult<Void>> fut) {
    ModuleInterface[] requires = mod_to.getRequires();
    checkDependenciesOneReq(tenant, mod_from, mod_to, requires, 0, fut);
  }

  /**
   * First of the recursive helper for checkDependencies. Checks one dependency.
   */
  private void checkDependenciesOneReq(Tenant tenant,
    ModuleDescriptor mod_from, ModuleDescriptor mod_to,
    ModuleInterface[] requires, int i,
    Handler<ExtendedAsyncResult<Void>> fut) {
    if (requires == null || i >= requires.length || requires[i] == null) {
      checkDependenciesOneConflict(tenant, mod_from, mod_to, mod_to.getProvides(), 0, fut);
    } else {
      checkOneDependency(tenant, mod_from, mod_to, requires[i], res -> {
        if (res.failed()) {
          fut.handle(new Failure<>(res.getType(), res.cause()));
          return;
        }
        checkDependenciesOneReq(tenant, mod_from, mod_to, requires, i + 1, fut);
      });
    }
  }

  /**
   * Second of the recursive helpers for checkDependencies. Checks one conflict.
   */
  private void checkDependenciesOneConflict(Tenant tenant,
    ModuleDescriptor mod_from, ModuleDescriptor mod_to,
    ModuleInterface[] provides, int i,
    Handler<ExtendedAsyncResult<Void>> fut) {
    if (provides == null || i >= provides.length || provides[i] == null) {
      // all checks ok, finally!
      fut.handle(new Success<>());
      return;
    }
    checkOneConflict(tenant, mod_from, mod_to, provides[i], res -> {
      if (res.failed()) {
        fut.handle(new Failure<>(res.getType(), res.cause()));
        return;
      }
      checkDependenciesOneConflict(tenant, mod_from, mod_to, provides, i + 1, fut);
    });
  }


  /**
   * Check dependencies after removing a module and adding one. Will not
   * actually add/remove modules for real.
   *
   * @param tenant to operate on
   * @param module_from module to be removed
   * @param module_to module to be added
   * @return Error message string, or "" if all is well
   */
  public void updateModuleDepCheck(Tenant tenant,
    String module_from, String module_to,
    Handler<ExtendedAsyncResult<Void>> fut) {
    moduleManager.get(module_to, tres -> {
      if (tres.failed()) {
        fut.handle(new Failure<>(tres.getType(), tres.cause()));
        return;
        // return "module " + module_to + " not found";  // Old error message
      }
      ModuleDescriptor mod_to = tres.result();
      moduleManager.get(module_from, fres -> {
        if (fres.failed()) {
          fut.handle(new Failure<>(fres.getType(), fres.cause()));
          return;
        }
        ModuleDescriptor mod_from = fres.result();
        checkDependencies(tenant, mod_from, mod_to, fut);
      });
    });
  }

  /**
   * Actually update the enabled modules. Assumes dependencies etc have been
   * checked.
   *
   * @param id - tenant to update for
   * @param timestamp
   * @param module_from - module to be disabled
   * @param module_to - module to be enabled
   * @param fut callback for errors.
   */
  public void updateModuleCommit(String id,
    String module_from, String module_to,
    Handler<ExtendedAsyncResult<Void>> fut) {
    tenants.get(id, gres -> {
      if (gres.failed()) {
        fut.handle(new Failure<>(gres.getType(), gres.cause()));
        return;
      }
      Tenant t = gres.result();
      if (module_from != null) {
        t.disableModule(module_from);
      }
      if (module_to != null) {
        t.enableModule(module_to);
      }
      if (tenantStore == null) {
        tenants.put(id, t, pres -> {
          if (pres.failed()) {
            fut.handle(new Failure<>(INTERNAL, pres.cause()));
            return;
          }
          fut.handle(new Success<>());
          return;
        });
      } else {
          tenantStore.updateModules(id, t.getEnabled(), ures -> {
            if (ures.failed()) {
              fut.handle(new Failure<>(ures.getType(), ures.cause()));
              return;
            }
            tenants.put(id, t, pres -> {
              if (pres.failed()) {
                fut.handle(new Failure<>(INTERNAL, pres.cause()));
                return;
              }
              fut.handle(new Success<>());
          });
        });
      }
    });
  }
  /**
   * Check that no enabled module depends on any service provided by this
   * module.
   *
   * @param tenant
   * @param module
   * @param fut
   */
  public void checkNoDependency(Tenant tenant, String module,
    Handler<ExtendedAsyncResult<Void>> fut) {
    moduleManager.get(module, gres -> {
      if (gres.failed()) {
        fut.handle(new Failure<>(gres.getType(), gres.cause()));
        return;
      }
      ModuleDescriptor mod = gres.result();
      logger.debug("Checking that we can delete " + module);
      ModuleInterface[] provides = mod.getProvides();
      if (provides == null) { // nothing can depend on a module that provides nothing
        fut.handle(new Success<>());
        return;
      }
      Set<String> enabledModules = tenant.listModules();

      checkNoOneDep(tenant, enabledModules, mod, provides, 0, fut);
    });
  }

  private void checkNoOneDep(Tenant tenant, Set<String> enabledModules,
    ModuleDescriptor module,
    ModuleInterface[] provides, int i,
    Handler<ExtendedAsyncResult<Void>> fut) {
    if (i >= provides.length || provides[i] == null) {
      fut.handle(new Success<>()); // all checks out
      return;
    }
    ModuleInterface prov = provides[i];
    logger.debug("Checking provided service " + prov.getId());
    Iterator<String> it = enabledModules.iterator();
    checkNoOneDepEn(tenant, it, module, prov, res -> {
      if (res.failed()) {
        fut.handle(new Failure<>(res.getType(), res.cause()));
        return;
      }
      checkNoOneDep(tenant, enabledModules, module, provides, i + 1, fut);
    });
  }

  private void checkNoOneDepEn(Tenant tenant, Iterator<String> it,
    ModuleDescriptor module, ModuleInterface prov,
    Handler<ExtendedAsyncResult<Void>> fut) {
    if (!it.hasNext()) {
      fut.handle(new Success<>());
      return;
    }
    String enabledModuleId = it.next();
    moduleManager.get(enabledModuleId, gres -> {
      if (gres.failed()) {
        fut.handle(new Failure<>(gres.getType(), gres.cause()));
        return;
      }
      ModuleDescriptor em = gres.result();
      ModuleInterface[] req = em.getRequires();
      logger.debug("Checking provided service " + prov.getId()
        + " against " + enabledModuleId);
      if (req != null) {
        for (ModuleInterface ri : req) {
          if (prov.getId().equals(ri.getId())) {
            String err = "Module " + prov.getId() + " is used by " + enabledModuleId;
            logger.debug("checkNoDependency: " + err);
            fut.handle(new Failure<>(USER, err));
            return;
          }
        }
      }
      checkNoOneDepEn(tenant, it, module, prov, fut);
    });
  }

  /**
   * Disable a module for a given tenant.
   *
   * @param tenantId
   * @param moduleId
   * @param fut
   */
  public void disableModule(String tenantId, String moduleId,
    Handler<ExtendedAsyncResult<Void>> fut) {
    tenants.get(tenantId, gres -> {
      if (gres.failed()) {
        fut.handle(new Failure<>(gres.getType(), gres.cause()));
        return;
      }
      Tenant t = gres.result();
      checkNoDependency(t, moduleId, cres -> {
        if (cres.failed()) {
          logger.debug("disableModule: Dependency error " + cres.cause().getMessage());
          fut.handle(new Failure<>(cres.getType(), cres.cause()));
          return;
        }
        updateModuleCommit(tenantId, moduleId, null, fut);
      });
    });
  }

  /**
   * Find the tenant API interface. Supports several deprecated versions of the
   * tenant interface: the 'tenantInterface' field in MD; if the module provides
   * a '_tenant' interface without RoutingEntries, and finally the proper way,
   * if the module provides a '_tenant' interface that is marked as a system
   * interface, and has a RoutingEntry that supports POST.
   *
   * @param module
   * @param fut callback with the path to the interface, "" if no interface, or
   * a failure
   *
   * TODO - Return a proper failure if no tenantInterface found. Small change in
   * behavior, don't do while refactoring the rest...
   */
  public void getTenantInterface(String module, Handler<ExtendedAsyncResult<String>> fut) {
    moduleManager.get(module, gres -> {
      if (gres.failed()) {
        if (gres.getType() == NOT_FOUND) {
          fut.handle(new Success<>(""));  // TODO - Or return error?
        } else {
          fut.handle(new Failure<>(gres.getType(), gres.cause()));
        }
        return;
      }
      ModuleDescriptor md = gres.result();
      String ti = md.getTenantInterface();
      if (ti != null && !ti.isEmpty()) {
        fut.handle(new Success<>(ti)); // DEPRECATED - warned when POSTing a ModuleDescriptor
        return;
      }
      ModuleInterface[] prov = md.getProvides();
      logger.debug("findTenantInterface: prov: " + Json.encode(prov));
      if (prov != null) {
        for (ModuleInterface pi : prov) {
          logger.debug("findTenantInterface: Looking at " + pi.getId());
          if ("_tenant".equals(pi.getId())) {
            if ("system".equals(pi.getInterfaceType())) { // looks like a new type
              List<RoutingEntry> res = pi.getAllRoutingEntries();
              if (!res.isEmpty()) {
                // TODO - Check the version of the interface. Must be 1.0
                for (RoutingEntry re : res) {
                  if (re.match(null, "POST")) {
                    if (re.getPath() != null) {
                      // TODO - Remove this in version 2.0
                      logger.debug("findTenantInterface: found path " + re.getPath());
                      fut.handle(new Success<>(re.getPath()));
                      return;
                    }
                    if (re.getPathPattern() != null) {
                      logger.debug("findTenantInterface: found pattern " + re.getPathPattern());
                      fut.handle(new Success<>(re.getPathPattern()));
                      return;
                    }
                  }
                }
              }
              logger.warn("Tenant interface for module '" + module + "' "
                + "has no suitable RoutingEntry. Can not call the Tenant API");
              fut.handle(new Success<>(""));
              return; // TODO Process this as an error!
            }
            logger.warn("Module '" + module + "' uses old-fashioned tenant "
              + "interface. Define InterfaceType=system, and add a RoutingEntry."
              + " Falling back to calling /_/tenant.");
            fut.handle(new Success<>("/_/tenant"));
            return;
          }
        }
        fut.handle(new Failure<>(NOT_FOUND, "No _tenant interface found for "
          + module));
        return;
      }
      fut.handle(new Failure<>(NOT_FOUND, "No _tenant interface found for "
        + module + " (it provides nothing at all?)"));
      return;
    });
  }

  /**
   * Find (the first) module that provides a given system interface. Module must
   * be enabled for the tenant.
   *
   * @param tenantId tenant to check for
   * @param interfaceName interface name to look for
   * @param fut callback with a @return ModuleDescriptor for the module
   *
   * TODO - Take a version too, pass it to getSystemInterface, check there
   */
  public void findSystemInterface(String tenantId, String interfaceName,
    Handler<ExtendedAsyncResult<ModuleDescriptor>> fut) {
    tenants.get(tenantId, gres -> {
      if (gres.failed()) {
        logger.debug("findSystemInterface: no tenant " + tenantId + " found, bailing out");
        fut.handle(new Failure<>(INTERNAL, gres.cause()));
        return;
      }
      Tenant tenant = gres.result();
      moduleManager.list(lres -> {
        if (lres.failed()) { // should not happen
          fut.handle(new Failure<>(lres.getType(), lres.cause()));
          return;
        }
        Collection<String> modlist = lres.result();
        logger.debug("findSystemInterface " + interfaceName
          + ": module list: " + Json.encode(modlist));
        Iterator<String> it = modlist.iterator();
        findSystemInterfaceR(tenant, interfaceName, it, fut);
      });
    });
  }

  private void findSystemInterfaceR(Tenant tenant, String interfaceName,
    Iterator<String> it,
    Handler<ExtendedAsyncResult<ModuleDescriptor>> fut) {
    if (!it.hasNext()) {
      fut.handle(new Failure<>(NOT_FOUND, "No module provides " + interfaceName));
      return;
    }
    String mid = it.next();
    moduleManager.get(mid, gres -> {
      if (gres.failed()) { // should not happen
        fut.handle(new Failure<>(gres.getType(), gres.cause()));
        return;
      }
      ModuleDescriptor md = gres.result();
      logger.debug("findSystemInterface: looking at " + mid + ": "
        + "en: " + tenant.isEnabled(mid) + " si: " + md.getSystemInterface(interfaceName));
      if (md.getSystemInterface(interfaceName) != null
        && tenant.isEnabled(mid)) {
        logger.debug("findSystemInterface: found " + mid);
        fut.handle(new Success<>(md));
        return;
      }
      findSystemInterfaceR(tenant, interfaceName, it, fut);
    });
  }

<<<<<<< HEAD
=======
  public List<ModuleDescriptor> listModulesFromInterface(String tenantId, String interfaceName) {
    Tenant tenant = tenants.get(tenantId);
    if (tenant == null) {
      return null;
    }
    ArrayList<ModuleDescriptor> mdList = new ArrayList<>();
    Set<String> modlist = this.moduleManager.list();
    for (String m : modlist) {
      ModuleDescriptor md = this.moduleManager.get(m);
      if (tenant.isEnabled(m)) {
        for (ModuleInterface provide : md.getProvides()) {
          if (interfaceName.equals(provide.getId())) {
            mdList.add(md);
            break;
          }
        }
      }
    }
    return mdList;
  }
>>>>>>> 48234efb

  /**
   * List modules for a given tenant.
   *
   * @param id
   * @param fut calbback with a list of moduleIds
   */
  public void listModules(String id, Handler<ExtendedAsyncResult<List<String>>> fut) {
    tenants.get(id, gres -> {
      if (gres.failed()) {
        fut.handle(new Failure<>(INTERNAL, gres.cause()));
        return;
      }
      Tenant t = gres.result();
      List<String> tl = new ArrayList<>(t.listModules());
      tl.sort(null);
      fut.handle(new Success<>(tl));
    });
  }

  /**
   * Get the (first) tenant that uses the given module. Used to check if a
   * module may be deleted.
   *
   * @param mod id of the module in question.
   * @param fut - Succeeds if not in use. Fails with ANY and the module name
   */
  public void getModuleUser(String mod, Handler<ExtendedAsyncResult<Void>> fut) {
    tenants.getKeys(kres -> {
      if (kres.failed()) {
        fut.handle(new Failure<>(INTERNAL, kres.cause()));
        return;
      }
      Collection<String> tkeys = kres.result();
      Iterator<String> it = tkeys.iterator();
      getModuleUserR(mod, it, fut);
    });
  }

  private void getModuleUserR(String mod, Iterator<String> it, Handler<ExtendedAsyncResult<Void>> fut) {
    if (!it.hasNext()) { // no problems found
      fut.handle(new Success<>());
    } else {
      String tid = it.next();
      tenants.get(tid, gres -> {
        if (gres.failed()) {
          fut.handle(new Failure<>(INTERNAL, gres.cause()));
          return;
        }
        Tenant t = gres.result();
        if (t.isEnabled(mod)) {
          fut.handle(new Failure<>(ANY, tid));
          return;
        }
        getModuleUserR(mod, it, fut);
      });
    }
  }


  /**
   * Load tenants from the store into the shared memory map
   *
   * @param fut
   */
  public void loadTenants(Handler<ExtendedAsyncResult<Void>> fut) {
    if (tenantStore == null) {  // no storage, we are done.
      logger.info("No storage to load tenants from starting with empty");
      fut.handle(new Success<>());
      return;
    }
    tenants.getKeys(gres -> {
      if (gres.failed()) {
        fut.handle(new Failure<>(gres.getType(), gres.cause()));
        return;
      }
      Collection<String> keys = gres.result();
      if (!keys.isEmpty()) {
        logger.info("Not loading tenants, looks like someone already did");
        fut.handle(new Success<>());
        return;
      }
      tenantStore.listTenants(lres -> {
        if (lres.failed()) {
          fut.handle(new Failure<>(INTERNAL, lres.cause()));
          return;
        }
        Iterator<Tenant> it = lres.result().iterator();
        loadR(it, fut);
      });
    });
  }

  private void loadR(Iterator<Tenant> it,
    Handler<ExtendedAsyncResult<Void>> fut) {
    if (!it.hasNext()) {
      logger.info("All tenants loaded");
      fut.handle(new Success<>());
      return;
    }
    Tenant t = it.next();
    String id = t.getId();
    tenants.add(id, t, res -> {
      if (res.failed()) {
        fut.handle(new Failure<>(res.getType(), res.cause()));
        return;
      }
      logger.debug("Loaded tenant " + t.getId());
      loadR(it, fut);
    });
  }

} // class<|MERGE_RESOLUTION|>--- conflicted
+++ resolved
@@ -77,7 +77,6 @@
         return;
       }
       if (tenantStore == null) { // no db, just add it to shared mem
-        logger.debug("XXXX No db, just adding " + id);
         tenants.add(id, t, ares -> {
           if (ares.failed()) {
             fut.handle(new Failure<>(ares.getType(), ares.cause()));
@@ -86,14 +85,12 @@
           fut.handle(new Success<>(id));
         });
       } else { // insert into db first
-        logger.debug("XXXX Have db, inserting first " + id);
         tenantStore.insert(t, res -> {
           if (res.failed()) {
             logger.warn("TenantManager: Adding " + id + " FAILED: ", res);
             fut.handle(new Failure<>(res.getType(), res.cause()));
             return;
           }
-          logger.debug("XXXX Db insert OK " + id);
           tenants.add(id, t, ares -> { // and then into shared memory
             if (ares.failed()) {
               fut.handle(new Failure<>(ares.getType(), ares.cause()));
@@ -226,7 +223,7 @@
     ModuleInterface seenversion = null;
     Set<String> enabledModules = tenant.listModules();
     Iterator<String> it = enabledModules.iterator();
-    checkOneDependencyAgainstOneModule(mod_from, mod_to, req, it, null, fut);
+    checkOneDependencyAgainstOneModule(mod_from, mod_to, req, it, fut);
   }
 
   /**
@@ -241,18 +238,11 @@
    */
   private void checkOneDependencyAgainstOneModule(ModuleDescriptor mod_from,
     ModuleDescriptor mod_to, ModuleInterface req,
-    Iterator<String> it, ModuleInterface seenversion,
+    Iterator<String> it,
     Handler<ExtendedAsyncResult<Void>> fut) {
     if (!it.hasNext()) { // did not find it
-      String msg;
-      if (seenversion == null) {
-        msg = "Can not enable module '" + mod_to.getId() + "'"
-          + ", missing dependency " + req.getId() + ": " + req.getVersion();
-      } else {
-        msg = "Can not enable module '" + mod_to.getId() + "'"
-          + "Incompatible version for " + req.getId() + ". "
-          + "Need " + req.getVersion() + ". have " + seenversion.getVersion();
-      }
+      String msg = "Can not enable module '" + mod_to.getId() + "'"
+        + ", missing dependency " + req.getId() + ": " + req.getVersion();
       fut.handle(new Failure<>(USER, msg));
       return;
     }
@@ -263,10 +253,9 @@
         return;
       }
       ModuleDescriptor rm = gres.result();
-      if (rm != mod_from) {
+      if (rm != mod_from) { // XXX check IDs, not MDs
         ModuleInterface[] provides = rm.getProvides();
         if (provides != null) {
-          ModuleInterface sv = seenversion; // seenversion needs to be final...
           for (ModuleInterface pi : provides) {
             logger.debug("Checking dependency of " + mod_to.getId()
               + ": " + req.getId() + " " + req.getVersion()
@@ -275,19 +264,8 @@
               fut.handle(new Success<>());  // Found it!
               return;
             }
-            if (req.getId().equals(pi.getId())) {
-<<<<<<< HEAD
-              if (sv == null || pi.compare(req) > 0) {
-                sv = pi;
-=======
-              seenversion = pi;
-              if (pi.isCompatible(req)) {
-                return "";
->>>>>>> 48234efb
-              }
-            }
           }
-          checkOneDependencyAgainstOneModule(mod_from, mod_to, req, it, sv, fut);
+          checkOneDependencyAgainstOneModule(mod_from, mod_to, req, it, fut);
         }
       }
     });
@@ -336,7 +314,6 @@
         ModuleInterface[] provides = rm.getProvides();
         if (provides != null) {
           for (ModuleInterface pi : provides) {
-<<<<<<< HEAD
             logger.debug("Checking conflict of " + mod_to.getId() + ": "
               + prov.getId() + " " + prov.getVersion()
               + " against " + pi.getId() + " " + pi.getVersion());
@@ -349,22 +326,6 @@
               logger.debug(msg);
               fut.handle(new Failure<>(USER, msg));
               return;
-=======
-            final String t = pi.getInterfaceType();
-            if (t == null || "proxy".equals(t)) {
-              logger.debug("Checking conflict of " + mod_to.getId() + ": "
-                + prov.getId() + " " + prov.getVersion()
-                + " against " + pi.getId() + " " + pi.getVersion());
-              if (prov.getId().equals(pi.getId())) {
-                String msg = "Can not enable module '" + mod_to.getId() + "'"
-                  + " for tenant '" + tenant.getId() + "'"
-                  + " because of conflict:"
-                  + " Interface '" + prov.getId() + "' already provided by module '"
-                  + enabledModule + "'";
-                logger.debug(msg);
-                return msg;
-              }
->>>>>>> 48234efb
             }
           }
         }
@@ -397,7 +358,9 @@
     ModuleInterface[] requires, int i,
     Handler<ExtendedAsyncResult<Void>> fut) {
     if (requires == null || i >= requires.length || requires[i] == null) {
-      checkDependenciesOneConflict(tenant, mod_from, mod_to, mod_to.getProvides(), 0, fut);
+      // List<RoutingEntry> pxre = mod_to.getProxyRoutingEntries();   !! ???
+      checkDependenciesOneConflict(tenant, mod_from, mod_to,
+        mod_to.getProvides(), 0, fut);
     } else {
       checkOneDependency(tenant, mod_from, mod_to, requires[i], res -> {
         if (res.failed()) {
@@ -445,6 +408,11 @@
     Handler<ExtendedAsyncResult<Void>> fut) {
     moduleManager.get(module_to, tres -> {
       if (tres.failed()) {
+        if (tres.getType() == NOT_FOUND) {
+          fut.handle(new Failure<>(NOT_FOUND,
+            "Module (t)" + module_to + " not found"));
+          return;
+        }
         fut.handle(new Failure<>(tres.getType(), tres.cause()));
         return;
         // return "module " + module_to + " not found";  // Old error message
@@ -452,6 +420,11 @@
       ModuleDescriptor mod_to = tres.result();
       moduleManager.get(module_from, fres -> {
         if (fres.failed()) {
+          if (tres.getType() == NOT_FOUND) {
+            fut.handle(new Failure<>(NOT_FOUND,
+              "Module (f)" + module_from + " not found"));
+            return;
+          }
           fut.handle(new Failure<>(fres.getType(), fres.cause()));
           return;
         }
@@ -754,29 +727,34 @@
     });
   }
 
-<<<<<<< HEAD
-=======
-  public List<ModuleDescriptor> listModulesFromInterface(String tenantId, String interfaceName) {
-    Tenant tenant = tenants.get(tenantId);
-    if (tenant == null) {
-      return null;
-    }
-    ArrayList<ModuleDescriptor> mdList = new ArrayList<>();
-    Set<String> modlist = this.moduleManager.list();
-    for (String m : modlist) {
-      ModuleDescriptor md = this.moduleManager.get(m);
-      if (tenant.isEnabled(m)) {
-        for (ModuleInterface provide : md.getProvides()) {
-          if (interfaceName.equals(provide.getId())) {
-            mdList.add(md);
-            break;
+// TODO - Make this work with a callback
+  public void listModulesFromInterface(String tenantId,
+    String interfaceName, Handler<ExtendedAsyncResult<List<ModuleDescriptor>>> fut) {
+    tenants.get(tenantId, tres -> {
+      if (tres.failed()) {
+        fut.handle(new Failure<>(tres.getType(), tres.cause()));
+        return;
+      }
+      Tenant tenant = tres.result();
+      ArrayList<ModuleDescriptor> mdList = new ArrayList<>();
+      moduleManager.getEnabledModules(tenant, mres -> {
+        if (mres.failed()) {
+          fut.handle(new Failure<>(mres.getType(), mres.cause()));
+          return;
+        }
+        List<ModuleDescriptor> modlist = mres.result();
+        for (ModuleDescriptor md : modlist) {
+          for (ModuleInterface provide : md.getProvides()) {
+            if (interfaceName.equals(provide.getId())) {
+              mdList.add(md);
+              break;
+            }
           }
         }
-      }
-    }
-    return mdList;
-  }
->>>>>>> 48234efb
+        fut.handle(new Success<>(mdList));
+      }); // modlist
+    }); // tenant
+  }
 
   /**
    * List modules for a given tenant.
