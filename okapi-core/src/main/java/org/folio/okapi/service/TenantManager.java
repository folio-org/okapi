package org.folio.okapi.service;

import io.vertx.core.Handler;
import io.vertx.core.Vertx;
import io.vertx.core.json.Json;
import io.vertx.core.logging.Logger;
import io.vertx.core.logging.LoggerFactory;
import java.util.ArrayList;
import java.util.Collection;
import java.util.HashMap;
import java.util.Iterator;
import java.util.List;
import java.util.Set;
import org.folio.okapi.bean.ModuleDescriptor;
import org.folio.okapi.bean.ModuleInterface;
import org.folio.okapi.bean.RoutingEntry;
import org.folio.okapi.bean.Tenant;
import org.folio.okapi.bean.TenantDescriptor;
import static org.folio.okapi.common.ErrorType.*;
import org.folio.okapi.common.ExtendedAsyncResult;
import org.folio.okapi.common.Failure;
import org.folio.okapi.common.Success;
import org.folio.okapi.util.LockedTypedMap1;

/**
 * Manages the tenants in the shared map, and passes updates to the database.
 */
public class TenantManager {

  private final Logger logger = LoggerFactory.getLogger("okapi");
  private ModuleManager moduleManager = null;
  TenantStore tenantStore = null;
  LockedTypedMap1<Tenant> tenants = new LockedTypedMap1<>(Tenant.class);

  public TenantManager(ModuleManager moduleManager, TenantStore tenantStore) {
    this.moduleManager = moduleManager;
    this.tenantStore = tenantStore;
  }

  /**
   * Initialize the TenantManager.
   *
   * @param vertx
   * @param fut
   */
  public void init(Vertx vertx, Handler<ExtendedAsyncResult<Void>> fut) {
    tenants.init(vertx, "tenants", ires -> {
      if (ires.failed()) {
        fut.handle(new Failure<>(ires.getType(), ires.cause()));
        return;
      }
      loadTenants(fut);
    });
  }

  /**
   * Get the moduleManager.
   * @return
   */
  public ModuleManager getModuleManager() {
    return moduleManager;
  }

  /**
   * Insert a tenant.
   *
   * @param t
   * @param fut
   */
  public void insert(Tenant t, Handler<ExtendedAsyncResult<String>> fut) {
    String id = t.getId();
    tenants.get(id, gres -> {
      if (gres.failed() && gres.getType() != NOT_FOUND) {
        fut.handle(new Failure<>(gres.getType(), gres.cause()));
        return;
      } else if (gres.succeeded() && gres.result() != null) {
        fut.handle(new Failure<>(USER, "Duplicate tenant id " + id));
        return;
      }
      if (tenantStore == null) { // no db, just add it to shared mem
        tenants.add(id, t, ares -> {
          if (ares.failed()) {
            fut.handle(new Failure<>(ares.getType(), ares.cause()));
            return;
          }
          fut.handle(new Success<>(id));
        });
      } else { // insert into db first
        tenantStore.insert(t, res -> {
          if (res.failed()) {
            logger.warn("TenantManager: Adding " + id + " FAILED: ", res);
            fut.handle(new Failure<>(res.getType(), res.cause()));
            return;
          }
          tenants.add(id, t, ares -> { // and then into shared memory
            if (ares.failed()) {
              fut.handle(new Failure<>(ares.getType(), ares.cause()));
              return;
            }
            fut.handle(new Success<>(id));
          });
        });
      } // have db
    });
  } // insert

  public void updateDescriptor(TenantDescriptor td,
    Handler<ExtendedAsyncResult<Void>> fut) {
    final String id = td.getId();
    tenants.get(id, gres -> {
      if (gres.failed() && gres.getType() != NOT_FOUND) {
        logger.warn("TenantManager: UpDesc: getting " + id + " FAILED: ", gres);
        fut.handle(new Failure<>(INTERNAL, ""));
        return;
      }
      Tenant oldT = gres.result();
      Tenant t;
      if (oldT == null) { // notfound
        t = new Tenant(td);
      } else {
        t = new Tenant(td, oldT.getEnabled());
      }
      if (tenantStore == null) {
        tenants.add(id, t, fut); // no database. handles success directly
        return;
      }
      tenantStore.updateDescriptor(td, upres -> {
        if (upres.failed()) {
          logger.warn("TenantManager: Updating database for " + id + " FAILED: ", upres);
          fut.handle(new Failure<>(INTERNAL, ""));
          return;
        }
        tenants.add(id, t, fut); // handles success
      });
    });
  }

<<<<<<< HEAD
  public List<String> getIds() {
    List<String> ids = new ArrayList<String>(tenants.keySet());
    ids.sort(null);
    return ids;
=======
  /**
   * List the Ids of all tenants.
   *
   * @param fut
   */
  public void getIds(Handler<ExtendedAsyncResult<Collection<String>>> fut) {
    tenants.getKeys(res -> {
      if (res.failed()) {
        logger.warn("TenantManager: Getting keys FAILED: ", res);
        fut.handle(new Failure<>(INTERNAL, res.cause()));
        return;
      }
      fut.handle(new Success<>(res.result()));
    });
>>>>>>> 08975d00
  }

  public void list(Handler<ExtendedAsyncResult<List<TenantDescriptor>>> fut) {
    tenants.getKeys(lres -> {
      if (lres.failed()) {
        logger.warn("TenantManager list: Getting keys FAILED: ", lres);
        fut.handle(new Failure<>(INTERNAL, lres.cause()));
        return;
      }
      List<String> ids = new ArrayList<>(lres.result());
      ids.sort(null); // to keep test resulsts consistent
      List<TenantDescriptor> tdl = new ArrayList<>();
      logger.debug("TenantManager list: " + Json.encode(ids));
      Iterator<String> it = ids.iterator();
      list_r(it, tdl, fut);
    });
  }

  /**
   * Recursive helper to list tenants.
   *
   * @param it iterator to recurse through
   * @param tdl list to build
   * @param fut
   */
  private void list_r(Iterator<String> it, List<TenantDescriptor> tdl,
    Handler<ExtendedAsyncResult<List<TenantDescriptor>>> fut) {
    if (!it.hasNext()) {
      fut.handle(new Success<>(tdl));
    } else {
      String tid = it.next();
      tenants.get(tid, gres -> {
        if (gres.failed()) {
          logger.warn("TenantManager list: Getting " + tid + " FAILED: ", gres);
          fut.handle(new Failure<>(gres.getType(), gres.cause()));
          return;
        }
        Tenant t = gres.result();
        TenantDescriptor td = t.getDescriptor();
        tdl.add(td);
        logger.debug("TenantManager list: Added " + tid + ":" + Json.encode(td));
        list_r(it, tdl, fut);
      });
    }
  }

  /**
   * Get a tenant.
   *
   * @param id
   * @param fut
   */
  public void get(String id, Handler<ExtendedAsyncResult<Tenant>> fut) {
    tenants.get(id, fut);
  }

  /**
   * Delete a tenant.
   *
   * @param id
   * @param fut callback with a boolean, true if actually deleted, false if not
   * there.
   */
  public void delete(String id, Handler<ExtendedAsyncResult<Boolean>> fut) {
    if (tenantStore == null) { // no db, just do it
      tenants.remove(id, fut);
      return;
    }
    tenantStore.delete(id, dres -> {
      if (dres.failed() && dres.getType() != NOT_FOUND) {
        logger.warn("TenantManager: Deleting " + id + " FAILED: ", dres);
        fut.handle(new Failure<>(INTERNAL, dres.cause()));
        return;
      }
      tenants.remove(id, fut);
    });
  }


  /**
   * Check module dependencies and conflicts.
   *
   * @param tenant to check for
   * @param mod_from module to be removed. Ignored in the checks
   * @param mod_to module to be added
   * @param fut Callback for error messages, or a simple Success
   */
  private void checkDependencies(Tenant tenant,
    ModuleDescriptor mod_from, ModuleDescriptor mod_to,
    Handler<ExtendedAsyncResult<Void>> fut) {

    moduleManager.getEnabledModules(tenant, gres -> {
      if (gres.failed()) {
        fut.handle(new Failure<>(gres.getType(), gres.cause()));
        return;
      }
      List<ModuleDescriptor> modlist = gres.result();
      HashMap<String, ModuleDescriptor> mods = new HashMap<>(modlist.size());
      for (ModuleDescriptor md : modlist) {
        mods.put(md.getId(), md);
      }
      if (mod_from != null) {
        mods.remove(mod_from.getId());
      }
      if (mod_to != null) {
        ModuleDescriptor already = mods.get(mod_to.getId());
        if (already != null) {
          fut.handle(new Failure<>(USER,
            "Module " + mod_to.getId() + " already provided"));
          return;
        }
        mods.put(mod_to.getId(), mod_to);
      }
      String conflicts = moduleManager.checkAllConflicts(mods);
      String deps = moduleManager.checkAllDependencies(mods);
      if (conflicts.isEmpty() && deps.isEmpty()) {
        fut.handle(new Success<>());
        return;
      }
      fut.handle(new Failure<>(USER, conflicts + " " + deps));
    });
  }



  /**
   * Check dependencies after removing a module and adding one. Will not
   * actually add/remove modules for real.
   *
   * @param tenant to operate on
   * @param module_from module to be removed
   * @param module_to module to be added
   * @param fut callback with error message string, or success
   */
  public void updateModuleDepCheck(Tenant tenant,
    String module_from, String module_to,
    Handler<ExtendedAsyncResult<Void>> fut) {
    moduleManager.get(module_to, tres -> {
      if (tres.failed()) {
        if (tres.getType() == NOT_FOUND) {
          fut.handle(new Failure<>(NOT_FOUND,
            "Module " + module_to + " not found (t)"));
          return;
        }
        fut.handle(new Failure<>(tres.getType(), tres.cause()));
        return;
      }
      ModuleDescriptor mod_to = tres.result();
      moduleManager.get(module_from, fres -> {
        if (fres.failed()) {
          if (tres.getType() == NOT_FOUND) {
            fut.handle(new Failure<>(NOT_FOUND,
              "Module " + module_from + " not found (f)"));
            return;
          }
          fut.handle(new Failure<>(fres.getType(), fres.cause()));
          return;
        }
        ModuleDescriptor mod_from = fres.result();
        checkDependencies(tenant, mod_from, mod_to, fut);
      });
    });
  }

  /**
   * Actually update the enabled modules. Assumes dependencies etc have been
   * checked.
   *
   * @param id - tenant to update for
   * @param module_from - module to be disabled
   * @param module_to - module to be enabled
   * @param fut callback for errors.
   */
  public void updateModuleCommit(String id,
    String module_from, String module_to,
    Handler<ExtendedAsyncResult<Void>> fut) {
    tenants.get(id, gres -> {
      if (gres.failed()) {
        fut.handle(new Failure<>(gres.getType(), gres.cause()));
        return;
      }
      Tenant t = gres.result();
      if (module_from != null) {
        t.disableModule(module_from);
      }
      if (module_to != null) {
        t.enableModule(module_to);
      }
      if (tenantStore == null) {
        tenants.put(id, t, pres -> {
          if (pres.failed()) {
            fut.handle(new Failure<>(INTERNAL, pres.cause()));
            return;
          }
          fut.handle(new Success<>());
          return;
        });
      } else {
          tenantStore.updateModules(id, t.getEnabled(), ures -> {
            if (ures.failed()) {
              fut.handle(new Failure<>(ures.getType(), ures.cause()));
              return;
            }
            tenants.put(id, t, pres -> {
              if (pres.failed()) {
                fut.handle(new Failure<>(INTERNAL, pres.cause()));
                return;
              }
              fut.handle(new Success<>());
          });
        });
      }
    });
  }

  /**
   * Disable a module for a given tenant.
   *
   * @param tenantId
   * @param moduleId
   * @param fut
   */
  public void disableModule(String tenantId, String moduleId,
    Handler<ExtendedAsyncResult<Void>> fut) {
    tenants.get(tenantId, gres -> {
      if (gres.failed()) {
        fut.handle(new Failure<>(gres.getType(), gres.cause()));
        return;
      }
      Tenant t = gres.result();
      updateModuleDepCheck(t, moduleId, null, cres -> {
        if (cres.failed()) {
          logger.debug("disableModule: Dependency error " + cres.cause().getMessage());
          fut.handle(new Failure<>(cres.getType(), cres.cause()));
          return;
        }
        updateModuleCommit(tenantId, moduleId, null, fut);
      });
    });
  }

  /**
   * Find the tenant API interface. Supports several deprecated versions of the
   * tenant interface: the 'tenantInterface' field in MD; if the module provides
   * a '_tenant' interface without RoutingEntries, and finally the proper way,
   * if the module provides a '_tenant' interface that is marked as a system
   * interface, and has a RoutingEntry that supports POST.
   *
   * @param module
   * @param fut callback with the path to the interface, "" if no interface, or
   * a failure
   *
   * TODO - Return a proper failure if no tenantInterface found. Small change in
   * behavior, don't do while refactoring the rest...
   */
  public void getTenantInterface(String module, Handler<ExtendedAsyncResult<String>> fut) {
    moduleManager.get(module, gres -> {
      if (gres.failed()) {
        if (gres.getType() == NOT_FOUND) {
          fut.handle(new Success<>(""));  // TODO - Or return error?
        } else {
          fut.handle(new Failure<>(gres.getType(), gres.cause()));
        }
        return;
      }
      ModuleDescriptor md = gres.result();
      String ti = md.getTenantInterface();
      if (ti != null && !ti.isEmpty()) {
        fut.handle(new Success<>(ti)); // DEPRECATED - warned when POSTing a ModuleDescriptor
        return;
      }
      ModuleInterface[] prov = md.getProvides();
      logger.debug("findTenantInterface: prov: " + Json.encode(prov));
      if (prov != null) {
        for (ModuleInterface pi : prov) {
          logger.debug("findTenantInterface: Looking at " + pi.getId());
          if ("_tenant".equals(pi.getId())) {
            if ("system".equals(pi.getInterfaceType())) { // looks like a new type
              List<RoutingEntry> res = pi.getAllRoutingEntries();
              if (!res.isEmpty()) {
                // TODO - Check the version of the interface. Must be 1.0
                for (RoutingEntry re : res) {
                  if (re.match(null, "POST")) {
                    if (re.getPath() != null) {
                      // TODO - Remove this in version 2.0
                      logger.debug("findTenantInterface: found path " + re.getPath());
                      fut.handle(new Success<>(re.getPath()));
                      return;
                    }
                    if (re.getPathPattern() != null) {
                      logger.debug("findTenantInterface: found pattern " + re.getPathPattern());
                      fut.handle(new Success<>(re.getPathPattern()));
                      return;
                    }
                  }
                }
              }
              logger.warn("Tenant interface for module '" + module + "' "
                + "has no suitable RoutingEntry. Can not call the Tenant API");
              fut.handle(new Success<>(""));
              return; // TODO Process this as an error!
            }
            logger.warn("Module '" + module + "' uses old-fashioned tenant "
              + "interface. Define InterfaceType=system, and add a RoutingEntry."
              + " Falling back to calling /_/tenant.");
            fut.handle(new Success<>("/_/tenant"));
            return;
          }
        }
        fut.handle(new Failure<>(NOT_FOUND, "No _tenant interface found for "
          + module));
        return;
      }
      fut.handle(new Failure<>(NOT_FOUND, "No _tenant interface found for "
        + module + " (it provides nothing at all?)"));
      return;
    });
  }

  /**
   * Find (the first) module that provides a given system interface. Module must
   * be enabled for the tenant.
   *
   * @param tenantId tenant to check for
   * @param interfaceName interface name to look for
   * @param fut callback with a @return ModuleDescriptor for the module
   *
   * TODO - Take a version too, pass it to getSystemInterface, check there
   */
  public void findSystemInterface(String tenantId, String interfaceName,
    Handler<ExtendedAsyncResult<ModuleDescriptor>> fut) {
    tenants.get(tenantId, gres -> {
      if (gres.failed()) {
        logger.debug("findSystemInterface: no tenant " + tenantId + " found, bailing out");
        fut.handle(new Failure<>(INTERNAL, gres.cause()));
        return;
      }
      Tenant tenant = gres.result();
      moduleManager.list(lres -> {
        if (lres.failed()) { // should not happen
          fut.handle(new Failure<>(lres.getType(), lres.cause()));
          return;
        }
        Collection<String> modlist = lres.result();
        logger.debug("findSystemInterface " + interfaceName
          + ": module list: " + Json.encode(modlist));
        Iterator<String> it = modlist.iterator();
        findSystemInterfaceR(tenant, interfaceName, it, fut);
      });
    });
  }

  private void findSystemInterfaceR(Tenant tenant, String interfaceName,
    Iterator<String> it,
    Handler<ExtendedAsyncResult<ModuleDescriptor>> fut) {
    if (!it.hasNext()) {
      fut.handle(new Failure<>(NOT_FOUND, "No module provides " + interfaceName));
      return;
    }
    String mid = it.next();
    moduleManager.get(mid, gres -> {
      if (gres.failed()) { // should not happen
        fut.handle(new Failure<>(gres.getType(), gres.cause()));
        return;
      }
      ModuleDescriptor md = gres.result();
      logger.debug("findSystemInterface: looking at " + mid + ": "
        + "en: " + tenant.isEnabled(mid) + " si: " + md.getSystemInterface(interfaceName));
      if (md.getSystemInterface(interfaceName) != null
        && tenant.isEnabled(mid)) {
        logger.debug("findSystemInterface: found " + mid);
        fut.handle(new Success<>(md));
        return;
      }
      findSystemInterfaceR(tenant, interfaceName, it, fut);
    });
  }

  public void listModulesFromInterface(String tenantId,
    String interfaceName, Handler<ExtendedAsyncResult<List<ModuleDescriptor>>> fut) {
    tenants.get(tenantId, tres -> {
      if (tres.failed()) {
        fut.handle(new Failure<>(tres.getType(), tres.cause()));
        return;
      }
      Tenant tenant = tres.result();
      ArrayList<ModuleDescriptor> mdList = new ArrayList<>();
      moduleManager.getEnabledModules(tenant, mres -> {
        if (mres.failed()) {
          fut.handle(new Failure<>(mres.getType(), mres.cause()));
          return;
        }
        List<ModuleDescriptor> modlist = mres.result();
        for (ModuleDescriptor md : modlist) {
          for (ModuleInterface provide : md.getProvides()) {
            if (interfaceName.equals(provide.getId())) {
              mdList.add(md);
              break;
            }
          }
        }
        fut.handle(new Success<>(mdList));
      }); // modlist
    }); // tenant
  }

  /**
   * List modules for a given tenant.
   *
   * @param id
   * @param fut calbback with a list of moduleIds
   */
  public void listModules(String id, Handler<ExtendedAsyncResult<List<String>>> fut) {
    tenants.get(id, gres -> {
      if (gres.failed()) {
        fut.handle(new Failure<>(INTERNAL, gres.cause()));
        return;
      }
      Tenant t = gres.result();
      List<String> tl = new ArrayList<>(t.listModules());
      tl.sort(null);
      fut.handle(new Success<>(tl));
    });
  }

  /**
   * Get the (first) tenant that uses the given module. Used to check if a
   * module may be deleted.
   *
   * @param mod id of the module in question.
   * @param fut - Succeeds if not in use. Fails with ANY and the module name
   */
  public void getModuleUser(String mod, Handler<ExtendedAsyncResult<Void>> fut) {
    tenants.getKeys(kres -> {
      if (kres.failed()) {
        fut.handle(new Failure<>(INTERNAL, kres.cause()));
        return;
      }
      Collection<String> tkeys = kres.result();
      Iterator<String> it = tkeys.iterator();
      getModuleUserR(mod, it, fut);
    });
  }

  private void getModuleUserR(String mod, Iterator<String> it, Handler<ExtendedAsyncResult<Void>> fut) {
    if (!it.hasNext()) { // no problems found
      fut.handle(new Success<>());
    } else {
      String tid = it.next();
      tenants.get(tid, gres -> {
        if (gres.failed()) {
          fut.handle(new Failure<>(INTERNAL, gres.cause()));
          return;
        }
        Tenant t = gres.result();
        if (t.isEnabled(mod)) {
          fut.handle(new Failure<>(ANY, tid));
          return;
        }
        getModuleUserR(mod, it, fut);
      });
    }
  }


  /**
   * Load tenants from the store into the shared memory map
   *
   * @param fut
   */
  public void loadTenants(Handler<ExtendedAsyncResult<Void>> fut) {
    if (tenantStore == null) {  // no storage, we are done.
      logger.info("No storage to load tenants from starting with empty");
      fut.handle(new Success<>());
      return;
    }
    tenants.getKeys(gres -> {
      if (gres.failed()) {
        fut.handle(new Failure<>(gres.getType(), gres.cause()));
        return;
      }
      Collection<String> keys = gres.result();
      if (!keys.isEmpty()) {
        logger.info("Not loading tenants, looks like someone already did");
        fut.handle(new Success<>());
        return;
      }
      tenantStore.listTenants(lres -> {
        if (lres.failed()) {
          fut.handle(new Failure<>(INTERNAL, lres.cause()));
          return;
        }
        Iterator<Tenant> it = lres.result().iterator();
        loadR(it, fut);
      });
    });
  }

  private void loadR(Iterator<Tenant> it,
    Handler<ExtendedAsyncResult<Void>> fut) {
    if (!it.hasNext()) {
      logger.info("All tenants loaded");
      fut.handle(new Success<>());
      return;
    }
    Tenant t = it.next();
    String id = t.getId();
    tenants.add(id, t, res -> {
      if (res.failed()) {
        fut.handle(new Failure<>(res.getType(), res.cause()));
        return;
      }
      logger.debug("Loaded tenant " + t.getId());
      loadR(it, fut);
    });
  }

} // class<|MERGE_RESOLUTION|>--- conflicted
+++ resolved
@@ -135,12 +135,6 @@
     });
   }
 
-<<<<<<< HEAD
-  public List<String> getIds() {
-    List<String> ids = new ArrayList<String>(tenants.keySet());
-    ids.sort(null);
-    return ids;
-=======
   /**
    * List the Ids of all tenants.
    *
@@ -155,7 +149,6 @@
       }
       fut.handle(new Success<>(res.result()));
     });
->>>>>>> 08975d00
   }
 
   public void list(Handler<ExtendedAsyncResult<List<TenantDescriptor>>> fut) {
