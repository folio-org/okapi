--- conflicted
+++ resolved
@@ -138,7 +138,7 @@
    * Builds the pipeline of modules to be invoked for a request.
    *
    * @param pc
-   * @param t The current tenant
+   * @param enabledModules modules enabled for the current tenant
    * @return a list of ModuleInstances. In case of error, sets up ctx and
    * returns null.
    */
@@ -148,41 +148,30 @@
     HttpServerRequest req = pc.getCtx().request();
     final String id = req.getHeader(XOkapiHeaders.MODULE_ID);
     pc.debug("getMods: Matching " + req.method() + " " + req.absoluteURI());
-<<<<<<< HEAD
+
     for (ModuleDescriptor md : enabledModules) {
       pc.debug("getMods:  looking at " + md.getNameOrId());
       List<RoutingEntry> rr = md.getProxyRoutingEntries();
-      for (RoutingEntry re : rr) {
-        if (match(re, req)) {
-          if (!resolveRedirects(pc, mods, re, md, enabledModules, "", req.uri(), "")) {
-            return null;
-=======
-    for (String mod : modules.list()) {
-      pc.debug("getMods:  looking at " + mod);
-      if (t.isEnabled(mod)) {
-        List<RoutingEntry> rr = modules.get(mod).getProxyRoutingEntries();
-        if (id == null) {
-          for (RoutingEntry re : rr) {
-            if (match(re, req)) {
-              if (!resolveRedirects(pc, mods, mod, re, t, "", req.uri(), "")) {
-                return null;
-              }
-              pc.debug("getMods:   Added " + mod + " " + re.getPathPattern() + " " + re.getPath());
+      if (id == null) {
+        for (RoutingEntry re : rr) {
+          if (match(re, req)) {
+            if (!resolveRedirects(pc, mods, re, md, enabledModules, "", req.uri(), "")) {
+              return null;
             }
+            pc.debug("getMods:   Added " + md.getId() + " "
+              + re.getPathPattern() + " " + re.getPath());
           }
-        } else if (id.equals(mod)) {
-          List<RoutingEntry> rr1 = modules.get(mod).getMultiRoutingEntries();
-          for (RoutingEntry re : rr1) {
-            if (match(re, req)) {
-              if (!resolveRedirects(pc, mods, mod, re, t, "", req.uri(), "")) {
-                return null;
-              }
-              pc.debug("getMods:   Added " + mod + " " + re.getPathPattern() + " " + re.getPath());
+        }
+      } else if (id.equals(md.getId())) {
+        List<RoutingEntry> rr1 = md.getMultiRoutingEntries();
+        for (RoutingEntry re : rr1) {
+          if (match(re, req)) {
+            if (!resolveRedirects(pc, mods, re, md, enabledModules, "", req.uri(), "")) {
+              return null;
             }
->>>>>>> 48234efb
+            pc.debug("getMods:   Added " + md.getId() + " "
+              + re.getPathPattern() + " " + re.getPath());
           }
-          pc.debug("getMods:   Added " + md.getNameOrId()
-            + " " + re.getPathPattern() + " " + re.getPath());
         }
       }
     }
