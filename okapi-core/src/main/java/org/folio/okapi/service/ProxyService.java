--- conflicted
+++ resolved
@@ -660,21 +660,7 @@
         if (res.getHeader(XOkapiHeaders.STOP) == null && newIt.hasNext()) {
           makeTraceHeader(mi, res.statusCode(), pc);
           relayToRequest(res, pc, mi);
-<<<<<<< HEAD
           storeResponseInfo(pc, mi, res);
-=======
-          if (mi.getRoutingEntry().getPhase() == null) {
-            // It was a real handler, remember the response code and headers
-            logger.debug("proxyRequestResponse: Remembering result " + res.statusCode());
-            pc.setHandlerRes(res.statusCode());
-            pc.getHandlerHeaders().clear().addAll(res.headers());
-            // Also pass along response headers to Post filter for logging
-            // Using filter because relayToRequest() took care of X- headers
-            res.headers().entries().stream()
-              .filter(e -> !e.getKey().toLowerCase().startsWith("x-"))
-              .forEach(e -> res.headers().add(e.getKey(), e.getValue()));
-          }
->>>>>>> c3d3aa76
           res.pause();
           proxyR(newIt, pc, res, null);
         } else {
@@ -1172,7 +1158,7 @@
     }
     if (passHeaders) {
       // Pass along response headers to Post filter for logging
-      // Note: relayToResquest() already took care of X- headers
+      // Note: relayToRequest() already took care of X- headers
       res.headers().entries().stream()
         .filter(e -> !e.getKey().toLowerCase().startsWith("x-"))
         .forEach(e -> res.headers().add(e.getKey(), e.getValue()));
