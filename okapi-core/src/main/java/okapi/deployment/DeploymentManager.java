--- conflicted
+++ resolved
@@ -72,12 +72,9 @@
                         url, md1.getDescriptor(), mh);
         md2.setNodeId(host);
         list.put(md2.getInstId(), md2);
-<<<<<<< HEAD
         tim.stop();
-=======
         final String s = Json.encodePrettily(md2);
         eb.send(eventBusName + ".deploy", s);
->>>>>>> dc1e1592
         fut.handle(new Success<>(md2));
       } else {
         ports.free(use_port);
