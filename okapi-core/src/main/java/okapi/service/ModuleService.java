--- conflicted
+++ resolved
@@ -36,7 +36,6 @@
     this.ports = new Ports(port_start, port_end);
     this.modules = new Modules();
     this.tenantService = ts;
-    System.out.println("ModuleService vertx=" + vertx);
     this.httpClient = vertx.createHttpClient();
   }
 
@@ -351,82 +350,9 @@
       if ("request-only".equals(rtype)) {
         proxyRequestOnly(ctx, it, traceHeaders, content, bcontent, mi, startTime);
       } else if ("request-response".equals(rtype)) {
-<<<<<<< HEAD
-        HttpClientRequest c_req = httpClient.request(ctx.request().method(), mi.getPort(),
-                "localhost", ctx.request().uri(), res -> {
-                  if (res.statusCode() >= 200 && res.statusCode() < 300
-                  && it.hasNext()) {
-                    makeTraceHeader(ctx, mi, res.statusCode(), startTime, traceHeaders);
-                    proxyR(ctx, it, traceHeaders, res, null);
-                  } else {
-                    ctx.response().setChunked(true);
-                    ctx.response().setStatusCode(res.statusCode());
-                    ctx.response().headers().setAll(res.headers());
-                    makeTraceHeader(ctx, mi, res.statusCode(), startTime, traceHeaders);
-                    res.handler(data -> {
-                      ctx.response().write(data);
-                    });
-                    res.endHandler(v -> {
-                      ctx.response().end();
-                    });
-                    res.exceptionHandler(v -> {
-                      System.out.println("res exception " + v.getMessage());
-                    });
-                  }
-                });
-        c_req.exceptionHandler(res -> {
-          ctx.response().setStatusCode(500).end("connect port "
-                  + mi.getPort() + ": " + res.getMessage());
-        });
-        c_req.setChunked(true);
-        c_req.headers().setAll(ctx.request().headers());
-        if (bcontent != null) {
-          c_req.end(bcontent);
-        } else {
-          content.handler(data -> {
-            c_req.write(data);
-          });
-          content.endHandler(v -> {
-            c_req.end();
-          });
-          content.exceptionHandler(v -> {
-            System.out.println("content exception " + v.getMessage());
-          });
-        }
-      } else if ("headers".equals(rtype)) {
-        HttpClientRequest c_req = httpClient.request(ctx.request().method(), mi.getPort(),
-                "localhost", ctx.request().uri(), res -> {
-                  if (res.statusCode() < 200 || res.statusCode() >= 300) {
-                    ctx.response().setChunked(true);
-                    ctx.response().setStatusCode(res.statusCode());
-                    ctx.response().headers().setAll(res.headers());
-                    makeTraceHeader(ctx, mi, res.statusCode(), startTime, traceHeaders);
-                    res.handler(data -> {
-                      ctx.response().write(data);
-                    });
-                    res.endHandler(v -> {
-                      ctx.response().end();
-                    });
-                    res.exceptionHandler(v -> {
-                      System.out.println("res exception " + v.getMessage());
-                    });
-                  } else if (it.hasNext()) {
-                    makeTraceHeader(ctx, mi, res.statusCode(), startTime, traceHeaders);
-                    proxyR(ctx, it, traceHeaders, content, bcontent);
-                  }
-                });
-        c_req.exceptionHandler(res -> {
-          ctx.response().setStatusCode(500).end("connect port "
-                  + mi.getPort() + ": " + res.getMessage());
-        });
-        // c_req.setChunked(true);
-        // c_req.headers().setAll(ctx.request().headers());
-        c_req.end();
-=======
         proxyRequestResponse(ctx, it, traceHeaders, content, bcontent, mi, startTime);
       } else if ("headers".equals(rtype)) {
         proxyHeaders(ctx, it, traceHeaders, content, bcontent, mi, startTime);
->>>>>>> f19a7e78
       } else {
         System.out.println("rtype = " + rtype);
       }
