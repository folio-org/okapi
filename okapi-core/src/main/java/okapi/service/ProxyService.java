/*
 * Copyright (C) 2015 Index Data
 *
 * Licensed under the Apache License, Version 2.0 (the "License");
 * you may not use this file except in compliance with the License.
 * You may obtain a copy of the License at
 *
 *     http://www.apache.org/licenses/LICENSE-2.0
 *
 * Unless required by applicable law or agreed to in writing, software
 * distributed under the License is distributed on an "AS IS" BASIS,
 * WITHOUT WARRANTIES OR CONDITIONS OF ANY KIND, either express or implied.
 * See the License for the specific language governing permissions and
 * limitations under the License.
 */
package okapi.service;

import com.codahale.metrics.Timer;
import io.vertx.core.Handler;
import io.vertx.core.MultiMap;
import okapi.bean.ModuleInstance;
import okapi.bean.Tenant;
import io.vertx.core.Vertx;
import io.vertx.core.buffer.Buffer;
import io.vertx.core.http.HttpClient;
import io.vertx.core.http.HttpClientRequest;
import io.vertx.core.http.HttpClientResponse;
import io.vertx.core.http.HttpServerRequest;
import io.vertx.core.http.HttpServerResponse;
import io.vertx.core.logging.Logger;
import io.vertx.core.logging.LoggerFactory;
import io.vertx.core.streams.ReadStream;
import io.vertx.ext.web.RoutingContext;
import java.util.ArrayList;
import java.util.Arrays;
import java.util.Comparator;
import java.util.HashMap;
import java.util.HashSet;
import java.util.List;
import java.util.Iterator;
import java.util.Map;
<<<<<<< HEAD
import java.util.Set;
=======
>>>>>>> 7759e038
import okapi.bean.DeploymentDescriptor;
import okapi.bean.RoutingEntry;
import okapi.discovery.DiscoveryManager;
import okapi.util.DropwizardHelper;
import static okapi.util.ErrorType.NOT_FOUND;
import okapi.util.ExtendedAsyncResult;
import okapi.util.Failure;
import static okapi.util.HttpResponse.*;
import okapi.util.Success;

public class ProxyService {

  private final Logger logger = LoggerFactory.getLogger("okapi");

  private ModuleManager modules;
  private HttpClient httpClient;
  //private TenantWebService tenantService;
  private TenantManager tenantService;
  private DiscoveryManager dm;

  final private Vertx vertx;

  public ProxyService(Vertx vertx, ModuleManager modules, TenantManager tm, DiscoveryManager dm) {
    this.vertx = vertx;
    this.modules = modules;
    this.tenantService = tm;
    this.dm = dm;
    this.httpClient = vertx.createHttpClient();
  }

  /**
   * Add the trace headers to the response
   */
  private void addTraceHeaders(RoutingContext ctx, List<String> traceHeaders) {
    for (String th : traceHeaders) {
      ctx.response().headers().add("X-Okapi-Trace", th);
    }
  }

  private void makeTraceHeader(RoutingContext ctx, ModuleInstance mi, int statusCode,
          Timer.Context timer, List<String> traceHeaders) {
    //long timeDiff = (System.nanoTime() - timer) / 1000;
    long timeDiff = timer.stop() / 1000;
    traceHeaders.add(ctx.request().method() + " "
            + mi.getModuleDescriptor().getId() + ":"
            + statusCode + " " + timeDiff + "us");
    addTraceHeaders(ctx, traceHeaders);
  }

  private boolean match(RoutingEntry e, HttpServerRequest req) {
    if (req.uri().startsWith(e.getPath())) {
      String[] methods = e.getMethods();
      for (int j = 0; j < methods.length; j++) {
        if (methods[j].equals("*") || methods[j].equals(req.method().name())) {
          return true;
        }
      }
    }
    return false;
  }

  public List<ModuleInstance> getModulesForRequest(HttpServerRequest hreq, Tenant t) {
    List<ModuleInstance> r = new ArrayList<>();
    for (String s : modules.list()) {
      if (t.isEnabled(s)) {
        RoutingEntry[] rr = modules.get(s).getRoutingEntries();
        for (int i = 0; i < rr.length; i++) {
          if (match(rr[i], hreq)) {
            ModuleInstance mi = new ModuleInstance(modules.get(s), rr[i]);
            r.add(mi);
          }
        }
      }
    }
    Comparator<ModuleInstance> cmp = (ModuleInstance a, ModuleInstance b)
            -> a.getRoutingEntry().getLevel().compareTo(b.getRoutingEntry().getLevel());
    r.sort(cmp);
    return r;
  }

  // Get the auth bits from the module list into
  // X-Okapi-Auth-Required and X-Okapi-Auth-Wanted headers
  private void authHeaders(List<ModuleInstance> modlist, Map<String, String> extraReqHeaders) {
    Set<String> req = new HashSet<>();
    Set<String> want = new HashSet<>();
    for (ModuleInstance mod : modlist) {
      RoutingEntry re = mod.getRoutingEntry();
      String[] reqp = re.getRequiredPermissions();
      if (reqp != null) {
        req.addAll(Arrays.asList(reqp));
      }
      String[] wap = re.getWantedPermissions();
      if (wap != null) {
        want.addAll(Arrays.asList(wap));
      }
    }
    if (!req.isEmpty()) {
      logger.debug("authHeaders:X-Okapi-Auth-Required: " + String.join(",", req));
      extraReqHeaders.put("X-Okapi-Auth-Required", String.join(",", req));
    }
    if (!want.isEmpty()) {
      logger.debug("authHeaders:X-Okapi-Auth-Wanted: " + String.join(",", want));
      extraReqHeaders.put("X-Okapi-Auth-Wanted", String.join(",", want));
    }
  }

  private void resolveUrls(Iterator<ModuleInstance> it, Handler<ExtendedAsyncResult<Void>> fut) {
    if (!it.hasNext()) {
      fut.handle(new Success<>());
    } else {
      ModuleInstance mi = it.next();
      dm.get(mi.getModuleDescriptor().getId(), res -> {
        if (res.failed()) {
          fut.handle(new Failure<>(res.getType(), res.cause()));
        } else {
          List<DeploymentDescriptor> l = res.result();
          if (l.size() < 1) {
            fut.handle(new Failure<>(NOT_FOUND, mi.getModuleDescriptor().getId()));
            return;
          }
          mi.setUrl(l.get(0).getUrl());
          resolveUrls(it, fut);
        }
      });
    }
  }

  static void relayToResponse(HttpServerResponse hres, HttpClientResponse res) {
    hres.setChunked(true);
    hres.setStatusCode(res.statusCode());
    hres.headers().setAll(res.headers());
    hres.headers().remove("Content-Length");
  }

  static void relayToRequest(RoutingContext ctx, HttpClientResponse res) {
    for (String s : res.headers().names()) {
      if (s.startsWith("X-") || s.startsWith("x-")) {
        final String v = res.headers().get(s);
        ctx.request().headers().set(s, v);
      }
    }
  }

  private void log(HttpClientRequest creq) {
    logger.debug(creq.method().name() + " " + creq.uri());
    Iterator<Map.Entry<String, String>> iterator = creq.headers().iterator();
    while (iterator.hasNext()) {
      Map.Entry<String, String> next = iterator.next();
      logger.debug(" " + next.getKey() + ":" + next.getValue());
    }
  }

  public void proxy(RoutingContext ctx) {
    String tenant_id = ctx.request().getHeader("X-Okapi-Tenant");
    if (tenant_id == null) {
      responseText(ctx, 403).end("Missing Tenant");
      return;
    }
    ReadStream<Buffer> content = ctx.request();
    Tenant tenant = tenantService.get(tenant_id);
    if (tenant == null) {
      responseText(ctx, 400).end("No such Tenant " + tenant_id);
      return;
    }
    // Pause the request data stream before doing any slow ops, otherwise
    // it will get read into a buffer somewhere...
    content.pause();
    String metricKey = "proxy." + tenant_id + "." + ctx.request().method() + "." + ctx.normalisedPath();
    DropwizardHelper.markEvent(metricKey);

    List<ModuleInstance> l = getModulesForRequest(ctx.request(), tenant);
    Map<String,String> extraReqHeaders = new HashMap<>() ;
    authHeaders(l,extraReqHeaders);

    resolveUrls(l.iterator(), res -> {
      if (res.failed()) {
        responseError(ctx, res.getType(), res.cause());
      } else {
        List<String> traceHeaders = new ArrayList<>();
        proxyR(ctx, l.iterator(), traceHeaders, extraReqHeaders, content, null);
      }
    });
  }

  private void proxyRequestHttpClient(RoutingContext ctx,
          Iterator<ModuleInstance> it,
          List<String> traceHeaders, Map<String,String> extraReqHeaders,
          Buffer bcontent,   ModuleInstance mi, Timer.Context timer) {
    HttpClientRequest c_req = httpClient.requestAbs(ctx.request().method(),
            mi.getUrl() + ctx.request().uri(), res -> {
              if (res.statusCode() < 200 || res.statusCode() >= 300) {
                relayToResponse(ctx.response(), res);
                makeTraceHeader(ctx, mi, res.statusCode(), timer, traceHeaders);
                res.handler(data -> {
                  ctx.response().write(data);
                });
                res.endHandler(x -> {
                  timer.close();
                  ctx.response().end();
                });
                res.exceptionHandler(x -> {
                  logger.debug("proxyRequestHttpClient: res exception " + x.getMessage());
                });
              } else if (it.hasNext()) {
                makeTraceHeader(ctx, mi, res.statusCode(), timer, traceHeaders);
                timer.close();
                relayToRequest(ctx, res);
                proxyR(ctx, it, traceHeaders, extraReqHeaders, null, bcontent);
              } else {
                relayToResponse(ctx.response(), res);
                makeTraceHeader(ctx, mi, res.statusCode(), timer, traceHeaders);
                res.endHandler(x -> {
                  timer.close();
                  ctx.response().end(bcontent);
                });
                res.exceptionHandler(x -> {
                  logger.debug("proxyRequestHttpClient: res exception " + x.getMessage());
                });
              }
            });
    c_req.exceptionHandler(res -> {
      logger.debug("proxyRequestHttpClient failure: " + mi.getUrl() + ": " + res.getMessage());
      responseText(ctx, 500)
              .end("connect url " + mi.getUrl() + ": " + res.getMessage());
    });
    c_req.setChunked(true);
    c_req.headers().setAll(ctx.request().headers());
    c_req.headers().setAll(extraReqHeaders);
    c_req.end(bcontent);
    log(c_req);
  }

  private void proxyRequestOnly(RoutingContext ctx, Iterator<ModuleInstance> it, 
          List<String> traceHeaders, Map<String,String> extraReqHeaders,
          ReadStream<Buffer> content, Buffer bcontent,
          ModuleInstance mi, Timer.Context timer) {
    if (bcontent != null) {
      proxyRequestHttpClient(ctx, it, traceHeaders, extraReqHeaders,
        bcontent, mi, timer);
    } else {
      final Buffer incoming = Buffer.buffer();
      content.handler(data -> {
        incoming.appendBuffer(data);
      });
      content.endHandler(v -> {
        proxyRequestHttpClient(ctx, it, traceHeaders, extraReqHeaders,
          incoming, mi, timer);
        timer.close();
      });
      content.resume();
    }
  }

  private void proxyRequestResponse(RoutingContext ctx,
          Iterator<ModuleInstance> it,
          List<String> traceHeaders, Map<String,String> extraReqHeaders,
          ReadStream<Buffer> content, Buffer bcontent,
          ModuleInstance mi, Timer.Context timer) {
    HttpClientRequest c_req = httpClient.requestAbs(ctx.request().method(),
            mi.getUrl() + ctx.request().uri(), res -> {
              if (res.statusCode() >= 200 && res.statusCode() < 300
              && res.getHeader("X-Okapi-stop") == null
              && it.hasNext()) {
                makeTraceHeader(ctx, mi, res.statusCode(), timer, traceHeaders);
                relayToRequest(ctx, res);
                res.pause();
                proxyR(ctx, it, traceHeaders, extraReqHeaders, res, null);
              } else {
                relayToResponse(ctx.response(), res);
                makeTraceHeader(ctx, mi, res.statusCode(), timer, traceHeaders);
                res.handler(data -> {
                  ctx.response().write(data);
                });
                res.endHandler(v -> {
                  timer.stop();
                  ctx.response().end();
                });
                res.exceptionHandler(v -> {
                  logger.debug("proxyRequestResponse: res exception " + v.getMessage());
                });
              }
            });
    c_req.exceptionHandler(res -> {
      logger.debug("proxyRequestResponse failure: " + mi.getUrl() + ": " + res.getMessage());
      timer.stop();
      responseText(ctx, 500)
              .end("connect url " + mi.getUrl() + ": " + res.getMessage());
    });
    c_req.setChunked(true);
    c_req.headers().setAll(ctx.request().headers());
    c_req.headers().setAll(extraReqHeaders);
    if (bcontent != null) {
      c_req.end(bcontent);
    } else {
      content.handler(data -> {
        c_req.write(data);
      });
      content.endHandler(v -> {
        c_req.end();
      });
      content.exceptionHandler(v -> {
        logger.debug("proxyRequestResponse: content exception " + v.getMessage());
      });
      content.resume();
    }
    log(c_req);
  }

  private void proxyHeaders(RoutingContext ctx,   Iterator<ModuleInstance> it, 
          List<String> traceHeaders, Map<String,String> extraReqHeaders,  // TODO extras!
          ReadStream<Buffer> content, Buffer bcontent, ModuleInstance mi, Timer.Context timer) {
    HttpClientRequest c_req = httpClient.requestAbs(ctx.request().method(),
            mi.getUrl() + ctx.request().uri(), res -> {
              if (res.statusCode() < 200 || res.statusCode() >= 300) {
                relayToResponse(ctx.response(), res);
                makeTraceHeader(ctx, mi, res.statusCode(), timer, traceHeaders);
                res.handler(data -> {
                  ctx.response().write(data);
                });
                res.endHandler(v -> {
                  ctx.response().end();
                });
                res.exceptionHandler(v -> {
                  logger.debug("proxyHeaders: res exception " + v.getMessage());
                });
              } else if (it.hasNext()) {
                relayToRequest(ctx, res);
                res.endHandler(x -> {
                  proxyR(ctx, it, traceHeaders,extraReqHeaders, content, bcontent);
                });
              } else {
                relayToResponse(ctx.response(), res);
                makeTraceHeader(ctx, mi, res.statusCode(), timer, traceHeaders);
                if (bcontent == null) {
                  content.handler(data -> {
                    ctx.response().write(data);
                  });
                  content.endHandler(v -> {
                    ctx.response().end();
                  });
                  content.exceptionHandler(v -> {
                    logger.debug("proxyHeaders: content exception " + v.getMessage());
                  });
                  content.resume();
                } else {
                  ctx.response().end(bcontent);
                }
              }
            });
    c_req.exceptionHandler(res -> {
      logger.debug("proxyHeaders failure: " + mi.getUrl() + ": " + res.getMessage());
      responseText(ctx, 500)
              .end("connect url " + mi.getUrl() + ": " + res.getMessage());
    });
<<<<<<< HEAD
    // c_req.setChunked(true);
    // c_req.headers().setAll(ctx.request().headers());
    c_req.headers().setAll(extraReqHeaders);
=======

    c_req.headers().setAll(ctx.request().headers());
    c_req.headers().remove("Content-Length");
>>>>>>> 7759e038
    c_req.end();
    log(c_req);
  }

  private void proxyR(RoutingContext ctx,
          Iterator<ModuleInstance> it, 
          List<String> traceHeaders, Map<String,String> extraReqHeaders,
          ReadStream<Buffer> content, Buffer bcontent) {
    if (!it.hasNext()) {
      content.resume();
      addTraceHeaders(ctx, traceHeaders);
      responseText(ctx, 404).end();
    } else {
      ModuleInstance mi = it.next();
      String tenantId = ctx.request().getHeader("X-Okapi-Tenant");
      if (tenantId == null || tenantId.isEmpty()) {
        tenantId = "???"; // Should not happen, we have validated earlier
      }
      String metricKey = "proxy." + tenantId + ".module." + mi.getModuleDescriptor().getId();
      Timer.Context timerContext = DropwizardHelper.getTimerContext(metricKey);

      String rtype = mi.getRoutingEntry().getType();
      logger.debug("Invoking module " + mi.getModuleDescriptor().getName()
              + " type " + rtype
              + " level " + mi.getRoutingEntry().getLevel()
              + " path " + mi.getRoutingEntry().getPath());
      if ("request-only".equals(rtype)) {
        proxyRequestOnly(ctx, it, traceHeaders, extraReqHeaders,
          content, bcontent, mi, timerContext);
      } else if ("request-response".equals(rtype)) {
        proxyRequestResponse(ctx, it, traceHeaders, extraReqHeaders,
          content, bcontent, mi, timerContext);
      } else if ("headers".equals(rtype)) {
        proxyHeaders(ctx, it, traceHeaders, extraReqHeaders,
          content, bcontent, mi, timerContext);
      } else {
        logger.warn("proxyR: bad rtype: " + rtype);
        responseText(ctx, 500).end(); // Should not happen
      }
    }
  }

} // class<|MERGE_RESOLUTION|>--- conflicted
+++ resolved
@@ -39,10 +39,7 @@
 import java.util.List;
 import java.util.Iterator;
 import java.util.Map;
-<<<<<<< HEAD
 import java.util.Set;
-=======
->>>>>>> 7759e038
 import okapi.bean.DeploymentDescriptor;
 import okapi.bean.RoutingEntry;
 import okapi.discovery.DiscoveryManager;
@@ -397,15 +394,11 @@
       responseText(ctx, 500)
               .end("connect url " + mi.getUrl() + ": " + res.getMessage());
     });
-<<<<<<< HEAD
     // c_req.setChunked(true);
     // c_req.headers().setAll(ctx.request().headers());
     c_req.headers().setAll(extraReqHeaders);
-=======
-
     c_req.headers().setAll(ctx.request().headers());
     c_req.headers().remove("Content-Length");
->>>>>>> 7759e038
     c_req.end();
     log(c_req);
   }
