/*
 * Copyright (c) 2015-2016, Index Data
 * All rights reserved.
 * See the file LICENSE for details.
 */
package okapi.service;

import io.vertx.core.AsyncResult;
import io.vertx.core.Handler;
import okapi.bean.ModuleDescriptor;
import okapi.bean.ModuleInstance;
import okapi.bean.Modules;
import okapi.bean.Ports;
import okapi.bean.ProcessModuleHandle;
import io.vertx.core.Vertx;
import io.vertx.core.http.HttpClient;
import io.vertx.core.http.HttpClientRequest;
import io.vertx.core.logging.Logger;
import io.vertx.core.logging.LoggerFactory;
import java.util.ArrayList;
import java.util.HashSet;
import java.util.Iterator;
import java.util.List;
import java.util.Set;
import okapi.bean.HealthModule;
import okapi.bean.ModuleInterface;
import static okapi.util.ErrorType.*;
import okapi.util.ExtendedAsyncResult;
import okapi.util.Failure;
import okapi.util.Success;

/**
 * Manages the running modules, and the ports they listen on
 *
 */
public class ModuleManager {

  private final Logger logger = LoggerFactory.getLogger("okapi");
  private final Modules modules;
  private final Ports ports;
  final private Vertx vertx;

  public ModuleManager(Vertx vertx, Modules modules, int port_start, int port_end) {
    this.vertx = vertx;
    this.ports = new Ports(port_start, port_end);
    this.modules = modules;
  }

<<<<<<< HEAD
  private void spawn(ModuleDescriptor md, Handler<ExtendedAsyncResult<ModuleInstance>> fut) {
    int use_port = -1;
    String url = md.getUrl();
    if (url == null) {
      use_port = ports.get();
=======

  public void create(ModuleDescriptor md, Handler<ExtendedAsyncResult<String>> fut) {
    final String id = md.getId();
    String url;
    if ( ! checkDependencies(md, fut) )
      return; // the failure has already been fired to fut
    ModuleInstance m = modules.get(id);
    if (m != null) {
      fut.handle(new Failure<>(USER, "Already deployed"));
      return;
    }

    final int use_port = ports.get(); // Needs to be freed if failing!
    int spawn_port = -1;

    if (md.getUrl() == null) {
>>>>>>> 88b8deb2
      if (use_port == -1) {
        fut.handle(new Failure<>(INTERNAL, "all ports in use"));
        return;
      }
      url = "http://localhost:" + use_port;
    }
    if (md.getDescriptor() != null) {
      ProcessModuleHandle pmh = new ProcessModuleHandle(vertx, md.getDescriptor(),
              use_port);
      ModuleInstance mi = new ModuleInstance(md, pmh, url, use_port);
      pmh.start(future -> {
        if (future.succeeded()) {
          fut.handle(new Success<>(mi));
        } else {
          ports.free(mi.getPort());
          fut.handle(new Failure<>(INTERNAL, future.cause()));
        }
      });
    } else {
      ModuleInstance mi = new ModuleInstance(md, null, url, use_port);
      fut.handle(new Success<>(mi));
    }
  }

<<<<<<< HEAD
  public void create(ModuleDescriptor md, Handler<ExtendedAsyncResult<String>> fut) {
    final String id = md.getId();
    if (modules.get(id) != null) {
      fut.handle(new Failure<>(USER, "create: module already exist"));
      return;
    }
    spawn(md, res -> {
      if (res.failed()) {
        fut.handle(new Failure<>(res.getType(), "module " + id + ":" + res.cause().toString()));
      } else {
        ModuleInstance mi = res.result();
        modules.put(id, mi);
        fut.handle(new Success<>(id));
      }
    });
  }

=======

  private boolean checkOneDependency(ModuleDescriptor md, ModuleInterface req,
      Handler<ExtendedAsyncResult<String>> fut){
    ModuleInterface seenversion = null;
    for ( String runningmodule : modules.list() ) {
      ModuleInstance rm = modules.get(runningmodule);
      ModuleInterface[] provides = rm.getModuleDescriptor().getProvides();
      if ( provides != null ) {
        for ( ModuleInterface pi: provides ) {
          logger.debug("Checking dependency of " + md.getId() + ": "
              + req.getId() + " " + req.getVersion()
              + " against " + pi.getId() + " " + pi.getVersion() );
          if ( req.getId().equals(pi.getId())) {
            if ( seenversion == null || pi.compare(req) > 0)
              seenversion = pi;
            if ( pi.isCompatible(req))
              return true;
          }
        }
      }
    }
    if (  seenversion == null ) {
      logger.debug("Can not create module '" + md.getId() + "'"
        +", missing dependency " + req.getId() + ": " + req.getVersion() );
      fut.handle(new Failure<>(USER, "Can not create module '" + md.getId() + "'. "
        + "Missing dependency: " +  req.getId() + ": " + req.getVersion()));
    } else {
      logger.debug("Can not create module '" + md.getId() + "'"
        + "Insufficient version for " + req.getId() + ". "
        + "Need " + req.getVersion() + ". have " + seenversion.getVersion() );
      fut.handle(new Failure<>(USER, "Can not create module '" + md.getId() + "'"
        + "Insufficient version for " + req.getId() + ". "
        + "Need " + req.getVersion() + ". have " + seenversion.getVersion()));
    }
    return false;
  }

  /**
   * Check that the dependencies are satisfied.
   * @param md Module to be created
   * @param fut to be called in case of failure
   * @return true if no problems
   */
  private boolean checkDependencies(ModuleDescriptor md,
        Handler<ExtendedAsyncResult<String>> fut) {
    ModuleInterface[] requires = md.getRequires();
    if (requires != null) {
      for (ModuleInterface req : requires) {
        if ( ! checkOneDependency(md, req, fut)) {
          return false;
        }
      }
    }
    return true;
  }

  /**
   * Simplistic implementation of updating a module: Deletes it and inserts.
   *
   */
>>>>>>> 88b8deb2
  public void update(ModuleDescriptor md, Handler<ExtendedAsyncResult<Void>> fut) {
    final String id = md.getId();
    ModuleInstance prev_m = modules.get(id);
    if (prev_m == null) {
      fut.handle(new Failure<>(USER, "update: module does not exist"));
      return;
    }
    spawn(md, res -> {
      if (res.failed()) {
        fut.handle(new Failure<>(res.getType(), res.cause()));
      } else {
        modules.put(id, res.result());
        delete(prev_m, dres -> {
          if (dres.failed()) {
            fut.handle(new Failure(dres.getType(), "Update: " + dres.cause().getMessage()));
          } else {
            fut.handle(new Success<>());
          }
        });
      }
    });
  }

  public void healthR(Iterator<String> it, List<HealthModule> ml, Handler<AsyncResult<List<HealthModule>>> fut) {
    if (!it.hasNext()) {
      fut.handle(new Success<>(ml));
    } else {
      String id = it.next();
      HealthModule hm = new HealthModule();
      hm.setId(id);
      ml.add(hm);

      ModuleInstance m = modules.get(id);
      if (m == null) {
        hm.setStatus("Not Found");
        healthR(it, ml, fut);
      } else {
        HttpClient c = vertx.createHttpClient();
        HttpClientRequest c_req = c.getAbs(m.getUrl(), res -> {
          res.endHandler(x -> {
            hm.setStatus("OK");
            healthR(it, ml, fut);
          });
          res.exceptionHandler(x -> {
            hm.setStatus("FAIL");
            healthR(it, ml, fut);
          });
        });
        c_req.exceptionHandler(x -> {
          hm.setStatus("FAIL");
          healthR(it, ml, fut);
        });
        c_req.end();
      }
    }
  }

  public void health(Handler<AsyncResult<List<HealthModule>>> fut) {
    Iterator<String> it = modules.list().iterator();
    List<HealthModule> ml = new ArrayList<>();
    healthR(it, ml, fut);
  }

  public void health(String id, Handler<AsyncResult<List<HealthModule>>> fut) {
    Set<String> list = new HashSet<String>();
    list.add(id);
    List<HealthModule> ml = new ArrayList<>();
    healthR(list.iterator(), ml, fut);
  }

  private void delete(ModuleInstance m, Handler<ExtendedAsyncResult<Void>> fut) {
    ProcessModuleHandle pmh = m.getProcessModuleHandle();
    if (pmh == null) {
      logger.debug("Not running, just deleting " + m.getModuleDescriptor().getId());
      ports.free(m.getPort());
      fut.handle(new Success<>());
    } else {
      logger.debug("About to stop " + m.getModuleDescriptor().getId());
      pmh.stop(future -> {
        if (future.succeeded()) {
          logger.debug("Did stop " + m.getModuleDescriptor().getId());
          ports.free(m.getPort());
          fut.handle(new Success<>());
        } else {
          fut.handle(new Failure<>(INTERNAL, future.cause()));
          logger.warn("FAILED to stop " + m.getModuleDescriptor().getId());
        }
      });
    }
  }

  public void delete(String id, Handler<ExtendedAsyncResult<Void>> fut) {
    ModuleInstance m = modules.get(id);
    if (m == null) {
      fut.handle(new Failure<>(NOT_FOUND, "Can not delete " + id + ". Not found"));
    } else {
      delete(m, res -> {
        if (res.failed()) {
          fut.handle(new Failure<>(res.getType(), res.cause()));
        } else {
          modules.remove(id);
          fut.handle(new Success<>());
        }
      });
    }
  }

  public void deleteAll(Handler<ExtendedAsyncResult<Void>> fut) {
    Set<String> list = modules.list();
    if (list.isEmpty()) {
      fut.handle(new Success<Void>());
    } else {
      String id = list.iterator().next();
      ModuleInstance mi = modules.get(id);

      delete(mi, res -> {
        if (res.failed()) {
          fut.handle(new Failure<>(INTERNAL, "Failed to stop module " + id + ":" + res.cause().getMessage()));
        } else {
          modules.remove(id);
          deleteAll(fut);
        }
      });
    }
  }

} // class<|MERGE_RESOLUTION|>--- conflicted
+++ resolved
@@ -18,6 +18,7 @@
 import io.vertx.core.logging.Logger;
 import io.vertx.core.logging.LoggerFactory;
 import java.util.ArrayList;
+import java.util.Collections;
 import java.util.HashSet;
 import java.util.Iterator;
 import java.util.List;
@@ -46,30 +47,11 @@
     this.modules = modules;
   }
 
-<<<<<<< HEAD
   private void spawn(ModuleDescriptor md, Handler<ExtendedAsyncResult<ModuleInstance>> fut) {
     int use_port = -1;
     String url = md.getUrl();
     if (url == null) {
       use_port = ports.get();
-=======
-
-  public void create(ModuleDescriptor md, Handler<ExtendedAsyncResult<String>> fut) {
-    final String id = md.getId();
-    String url;
-    if ( ! checkDependencies(md, fut) )
-      return; // the failure has already been fired to fut
-    ModuleInstance m = modules.get(id);
-    if (m != null) {
-      fut.handle(new Failure<>(USER, "Already deployed"));
-      return;
-    }
-
-    final int use_port = ports.get(); // Needs to be freed if failing!
-    int spawn_port = -1;
-
-    if (md.getUrl() == null) {
->>>>>>> 88b8deb2
       if (use_port == -1) {
         fut.handle(new Failure<>(INTERNAL, "all ports in use"));
         return;
@@ -91,28 +73,9 @@
     } else {
       ModuleInstance mi = new ModuleInstance(md, null, url, use_port);
       fut.handle(new Success<>(mi));
-    }
-  }
-
-<<<<<<< HEAD
-  public void create(ModuleDescriptor md, Handler<ExtendedAsyncResult<String>> fut) {
-    final String id = md.getId();
-    if (modules.get(id) != null) {
-      fut.handle(new Failure<>(USER, "create: module already exist"));
-      return;
-    }
-    spawn(md, res -> {
-      if (res.failed()) {
-        fut.handle(new Failure<>(res.getType(), "module " + id + ":" + res.cause().toString()));
-      } else {
-        ModuleInstance mi = res.result();
-        modules.put(id, mi);
-        fut.handle(new Success<>(id));
-      }
-    });
-  }
-
-=======
+    } 
+  }
+
 
   private boolean checkOneDependency(ModuleDescriptor md, ModuleInterface req,
       Handler<ExtendedAsyncResult<String>> fut){
@@ -169,11 +132,26 @@
     return true;
   }
 
-  /**
-   * Simplistic implementation of updating a module: Deletes it and inserts.
-   *
-   */
->>>>>>> 88b8deb2
+  public void create(ModuleDescriptor md, Handler<ExtendedAsyncResult<String>> fut) {
+    final String id = md.getId();
+    if (modules.get(id) != null) {
+      fut.handle(new Failure<>(USER, "create: module already exist"));
+      return;
+    }
+    if ( !checkDependencies(md, fut))
+      return; // The fail has already been fired into fut.
+    
+    spawn(md, res -> {
+      if (res.failed()) {
+        fut.handle(new Failure<>(res.getType(), "module " + id + ":" + res.cause().toString()));
+      } else {
+        ModuleInstance mi = res.result();
+        modules.put(id, mi);
+        fut.handle(new Success<>(id));
+      }
+    });
+  }
+
   public void update(ModuleDescriptor md, Handler<ExtendedAsyncResult<Void>> fut) {
     final String id = md.getId();
     ModuleInstance prev_m = modules.get(id);
