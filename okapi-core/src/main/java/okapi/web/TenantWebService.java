--- conflicted
+++ resolved
@@ -251,37 +251,19 @@
       final String id = ctx.request().getParam("id");
       final String module = ctx.request().getParam("mod");
       final long ts = getTimestamp();
-<<<<<<< HEAD
       logger.debug("disablemodule t=" + id + " m=" + module );
-      ErrorType err =  tenants.disableModule(id, module);
-      if ( err == OK ) {
-        tenantStore.disableModule(id, module, ts, res->{
-          if ( res.succeeded() ) {
-=======
-      logger.debug("TenantWebService: disablemodule t=" + id + " m=" + module + " XXXXXXXX");
       ErrorType err = tenants.disableModule(id, module);
       if (err == OK) {
         tenantStore.disableModule(id, module, ts, res -> {
           if (res.succeeded()) {
->>>>>>> 6fc28779
             sendReloadSignal(id, ts);
             responseText(ctx, 204).end();
           } else if (res.getType() == NOT_FOUND) {
-            logger.debug("TenantWebService: disablemodule: storage NOTFOUND: " + res.cause().getMessage());
+            logger.debug("disablemodule: storage NOTFOUND: " + res.cause().getMessage());
             responseError(ctx, 404, res.cause());
           } else {
-<<<<<<< HEAD
-            if (res.getType() == NOT_FOUND) {
-              logger.debug("disablemodule: storage NOTFOUND: " + res.cause().getMessage());
-              ctx.response().setStatusCode(404).end(res.cause().getMessage());
-            } else {
-              logger.error("disablemodule: storage other " + res.cause().getMessage());
-              ctx.response().setStatusCode(500).end(res.cause().getMessage());
-            }
-=======
-            logger.error("TenantWebService: disablemodule: storage other " + res.cause().getMessage());
+            logger.error("disablemodule: storage other " + res.cause().getMessage());
             responseError(ctx, 500, res.cause());
->>>>>>> 6fc28779
           }
         });
 
