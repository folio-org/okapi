--- conflicted
+++ resolved
@@ -1363,7 +1363,6 @@
 modules may push their own numbers as well, as needed. It is hoped that they
 will use a key naming scheme that is close to what we do in Okapi.
 
-<<<<<<< HEAD
   * `folio.okapi.`_\$HOST_`.proxy.`_\$TENANT_`.`_\$HTTPMETHOD_`.`_\$PATH`_ -- Time for the whole request, including all modules that it ended up invoking.
   * `folio.okapi.`_\$HOST_`.proxy.`_\$TENANT_`.module.`_\$SRVCID`_ -- Time for one module invocation.
   * `folio.okapi.`_\$HOST_`.tenants.count` -- Number of tenants known to the system
@@ -1376,20 +1375,6 @@
   * `folio.okapi.`_\$HOST_`.deploy.`_\$SRVCID_`.update` -- Timer for updating a module
 
 The `$`_NAME_ variables will of course get the actual values.
-=======
-  * `folio.okapi.`$HOST`.proxy.`$TENANT`.`$HTTPMETHOD`.`$PATH` -- Time for the whole request, including all modules that it ended up invoking.
-  * `folio.okapi.`$HOST`.proxy.`$TENANT`.module.`$SRVCID` -- Time for one module invocation.
-  * `folio.okapi.`$HOST`.tenants.count` -- Number of tenants known to the system
-  * `folio.okapi.`$HOST`.tenants.`$TENANT`.create` -- Timer on the creation of tenants
-  * `folio.okapi.`$HOST`.tenants.`$TENANT`.update` -- Timer on the updating of tenants
-  * `folio.okapi.`$HOST`.tenants.`$TENANT`.delete` -- Timer on deleting tenants
-  * `folio.okapi.`$HOST`.modules.count` -- Number of modules known to the system
-  * `folio.okapi.`$HOST`.deploy.`$SRVCID`.deploy` -- Timer for deploying a module
-  * `folio.okapi.`$HOST`.deploy.`$SRVCID`.undeploy` -- Timer for undeploying a module
-  * `folio.okapi.`$HOST`.deploy.`$SRVCID`.update` -- Timer for updating a module
-
-The `$`NAME variables will of course get the actual values.
->>>>>>> bab453f0
 
 There are some examples of Grafana dashboard definitions in
 the `doc` directory:
