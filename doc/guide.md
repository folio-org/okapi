# Okapi Guide and Reference

This is the guide and reference to Okapi: a gateway for
managing and running microservices.

<!-- Regenerate this as needed by running `make guide-toc.md` and including its output here -->
* [Introduction](#introduction)
* [Architecture](#architecture)
    * [Okapi's own Web Services](#okapis-own-web-services)
    * [Deployment and Discovery](#deployment-and-discovery)
    * [Request Processing](#request-processing)
    * [Status Codes](#status-codes)
    * [Header Merging Rules](#header-merging-rules)
    * [Versioning and Dependencies](#versioning-and-dependencies)
    * [Security](#security)
    * [Open Issues](#open-issues)
* [Implementation](#implementation)
    * [Missing features](#missing-features)
* [Compiling and Running](#compiling-and-running)
* [Using Okapi](#using-okapi)
    * [Storage](#storage)
    * [Curl examples](#curl-examples)
    * [Example modules](#example-modules)
    * [Running Okapi itself](#running-okapi-itself)
    * [Example 1: Deploying and using a simple module](#example-1-deploying-and-using-a-simple-module)
    * [Example 2: Adding the Auth module](#example-2-adding-the-auth-module)
    * [Example 3: Upgrading, versions, environment, and the `_tenant` interface](#example-3-upgrading-versions-environment-and-the-_tenant-interface)
    * [Example 4: Complete ModuleDescriptor](#example-4-complete-moduledescriptor)
    * [Multiple interfaces](#multiple-interfaces)
    * [Cleaning up](#cleaning-up)
    * [Running in cluster mode](#running-in-cluster-mode)
    * [Securing Okapi](#securing-okapi)
    * [Module Descriptor Sharing](#module-descriptor-sharing)
    * [Install modules per tenant](#install-modules-per-tenant)
    * [Upgrading modules per tenant](#upgrading-modules-per-tenant)
    * [Auto-deployment](#auto-deployment)
    * [Purge](#purge)
* [Reference](#reference)
    * [Okapi program](#okapi-program)
    * [Environment Variables](#environment-variables)
    * [Web Service](#web-service)
    * [Internal Module](#internal-module)
    * [Deployment](#deployment)
    * [Docker](#docker)
    * [System Interfaces](#system-interfaces)
    * [Instrumentation](#instrumentation)
* [Module Reference](#module-reference)
    * [Life cycle of a module](#life-cycle-of-a-module)
    * [Tenant Interface](#tenant-interface)
    * [HTTP](#http)

## Introduction

This document aims to provide an overview of concepts that relate to
Okapi and the entire ecosystem around it (e.g. core vs modules) as
well as details of the implementation and usage of Okapi: by
presenting concrete web service endpoints and details of request
processing -- handling of request and response entities, status codes,
error conditions, etc.

Okapi is an implementation of some different patterns commonly used
within the microservice architecture. The most central of them is the
so called "API Gateway" pattern which is implemented by the core Okapi
'proxy' service.  Conceptually, the API Gateway is a server that is a
single entry point into the system. It is similar to the [Facade
pattern](http://en.wikipedia.org/wiki/Facade_pattern) from
object-oriented design. Per the [standard
definition](https://www.nginx.com/blog/building-microservices-using-an-api-gateway/),
which Okapi follows quite closely, _the API Gateway encapsulates the
internal system architecture and provides a unified API that may be
tailored to each client; it might also include core responsibilities
such as authentication, monitoring, load balancing, caching, request
shaping and management, and static response handling_: from the
Message Queue design pattern to allow broadcasting of requests to
multiple services (initially synchronously and eventually, possibly,
asynchronously) and returning a final response. Finally, Okapi
facilitates communication between services by acting as a Service
Discovery tool: service A wanting to talk to service B only needs to
know its HTTP interface since Okapi will inspect the registry of
available services to locate the physical instance of the service.

Okapi is designed to be configurable and extensible -- it allows one
to expose new, or enrich existing, web service endpoints without a
need for programmatic changes to the software itself. Registration of
new services ('modules' as seen from Okapi) happens by making calls to
the Okapi core web services. It is envisioned that the registration,
and associated core management tasks, will be performed by the Service
Provider administrator. This configurability and extensibility is
necessary to allow for app store features in which services or groups
of services ('applications') can be enabled or disabled per tenant on
demand.

## Architecture

Web service endpoints in Okapi can be, roughly, divided into two
parts: (1) general module and tenant management APIs, sometimes
referred to as 'core' -- initially part of Okapi itself but
potentially separable into their own services -- and (2) endpoints for
accessing module-provided, business-logic specific interfaces,
e.g. Patron management or Circulation. This document will discuss the
former in detail and offer a general overview of allowed formats and
styles for the latter.

The specification of the core Okapi web services, in its current form,
is captured in [RAML](http://raml.org/) (RESTful API Modeling
Language). See the [Reference](#web-service) section.  The
specification, however, aims to make very few assumptions about the
actual API endpoints exposed by specific modules, which are basically
left undefined.  The goal is to allow for different styles and formats
of those APIs (RESTful vs RPC and JSON vs XML, etc.) with only the
basic requirement of a common transport protocol (HTTP). It is
envisioned that the transport protocol assumption may be lifted or
worked around for some special cases (e.g. the ability to integrate
non-HTTP, binary protocols, such as a truly asynchronous protocol for
operation similar to a message queue).

### Okapi's own Web Services

As mentioned, Okapi's own web services provide the basic functionality
to set up, configure and enable modules and manage tenants. The core
endpoints are:

 * `/_/proxy`
 * `/_/discovery`
 * `/_/deployment`
 * `/_/env`

The special prefix `/_` is used to to distinguish the routing for
Okapi internal web services from the extension points provided by
modules.

 * The `/_/proxy` endpoint is used for configuring the proxying
   service: specifying which modules we know of, how their requests
   are to be routed, which tenants we know about, and which modules
   are enabled for which tenants.

 * The `/_/discovery` endpoint manages the mapping from service IDs to
   network addresses on the cluster. Information is posted to it, and
   the proxy service will query it to find where the needed modules
   are actually available. It also offers shortcuts for deploying and
   registering a module in one go. There is only a single discovery
   endpoint covering all of the nodes in a cluster. Requests to the
   discovery service can also deploy modules on specific nodes, so it
   is rarely necessary to invoke deployment directly.

 * The `/_/deployment` endpoint is responsible for deploying modules.
   In a clustered environment there should be one instance of the
   deployment service running on each node. It will be responsible for
   starting processes on that node, and allocating network addresses
   for the various service modules. It is mostly used internally, by
   the discovery service, but is left open in case some cluster
   management system could make use of it.

 * The `/_/env` endpoint is used to manage environment variables --
   system-wide properties that are passed to modules during
   deployment.

These four parts are coded as separate services, so that it will be
possible to use alternative deployment and discovery methods, if the
chosen clustering system offers such.

![Module Management Diagram](module_management.png "Module Management Diagram")

#### What are 'modules'?

Modules in the Okapi ecosystem are defined in terms of their
_behavior_ (or, in other words, _interface contract_) rather than
their _contents_, meaning there is no exact definition of a module as
a package or an archive, e.g. with the underlying file structure
standardized.  Those details are left to the particular module
implementation (as noted before, Okapi server-side modules can utilize
any technology stack).

Hence any piece of software that manifests the following traits can
become an Okapi module:

* It is an HTTP network server that communicates using a REST-styled
web service protocol -- typically, but not necessarily, with a JSON
payload.

* It comes with a descriptor file, namely the
[`ModuleDescriptor.json`](../okapi-core/src/main/raml/ModuleDescriptor.json),
which declares the basic module metadata (id, name, etc.), specifies
the module's dependencies on other modules (interface identifiers to
be precise), and reports all "provided" interfaces.

* `ModuleDescriptor.json` has a list of all `routes` (HTTP paths and
methods) that a given module handles, this gives Okapi necessary
information to proxy traffic to the module (this is similar to a
simplified RAML specification).

* It follows versioning rules defined in the chapter [_Versioning and
Dependencies_](#versioning-and-dependencies).

* WIP: it provides interfaces required for monitoring and
  instrumentation.

As you can see, none of those requirements specifically state rules
for deployment and, as such, it would be entirely possible to
integrate a third party web service (e.g. the API of a publicly
accessible Internet server) as an Okapi module. That is, assuming the
endpoint style and versioning semantics are a close match for what is
required in Okapi, and a suitable module descriptor can be written to
describe it.

Okapi, however, includes additional services (for service deployment
and discovery) that allows it to execute, run and monitor services
natively on a cluster that it manages. Those _native modules_ require
an additional descriptor file, the
[`DeploymentDescriptor.json`](../okapi-core/src/main/raml/DeploymentDescriptor.json),
which specifies the low-level information about how to run the
module. Also, native modules must be packaged according to one of the
packaging options supported by Okapi's deployment service: at this
point that means providing the executable (and all dependencies) on
each node or using on a self-contained Docker image to distribute the
executable from a centralized place.


#### API guidelines

Okapi's own web services must, and other modules should, adhere to
these guidelines as far as practically possible.

 * No trailing slashes in paths
 * Always expect and return proper JSON
 * The primary key should always be called 'id'

We try to make the Okapi code exemplary, so that it would serve well
as an example for other module developers to emulate.


#### Core Okapi Web Service Authentication and Authorization

Access to the core services (all resources under the `/_/` path) is
granted to the Service Provider (SP) administrator, as the
functionality provided by those services spans multiple tenants. The
details of authentication and authorization of the SP administrators
are to be defined at a later stage and will most likely be provided by
an external module that can hook into a specific Service Provider
authentication system.

### Deployment and Discovery

Making a module available to a tenant is a multi-step process. It can
be done in a few different ways, but the most usual process is:

 * We POST a ModuleDescriptor to `/_/proxy` , telling Okapi that we
know of such module, what services it offers, and what it depends on.
 * We POST to `/_/discovery` that we want to have this module running
on a given node, and it will tell the deploy service on that node to
start the necessary processes.
 * We enable the module for a given tenant.

We assume some external management program will be making these
requests.  It can not be a proper Okapi module itself, because it
needs to be running before any modules have been deployed. For
testing, see the curl command-line [examples](#using-okapi) later in
this document.

An alternative way is to not pass the Module ID to the Discovery, but
to pass a complete LaunchDescriptor. The ModuleDescriptor may not even
have a LaunchDescriptor in this case. This can be useful if running on
a cluster where the nodes are quite different, and you want to specify
exactly where the files are to be found. This is not the way we
imagine Okapi clusters to run, but we want to keep the option open.

Another alternative is to go to an even lower level, and POST the
LaunchDescriptor directly to the `/_/deployment` on any given
node. This means that the management software has to talk directly to
individual nodes, which raises all kind of questions about firewalls
etc. But it allows full control, which can be useful in some unusual
clustering setups. Note that you still need to post a ModuleDescriptor
to `/_/proxy` to let Okapi know about the module, but that the
`/_/deployment` will inform `/_/discovery` of the existence of the
module it has deployed.

Of course, you do not have to use Okapi to manage deployments at all,
you can POST a DeploymentDescriptor to `/_/discovery` and give a URL
instead of a LaunchDescriptor. That tells Okapi where the service
runs. It still needs a Service ID to connect the URL to a
ModuleDescriptor that you have POSTed earlier. Unlike the previous
examples, you need to provide a unique Instance Id for `/_/discovery`
to identify this instance of the module. This is necessary because you
can have the same module running on different URLs, presumably on
different nodes inside or external to your cluster. This method can be
useful if you make use of Okapi modules that exist outside your
cluster, or if you use some container system, perhaps a web server
where your modules live as CGI scripts at different URLs.

Note that the deployment and discovery stuff is transient, Okapi does
not store any of that in its database. If a node goes down, the
processes on it will die too. When it gets restarted, modules need to
be deployed on it again, either via Okapi, or through some other
means.

The discovery data is kept in a shared map, so as long as there is one
Okapi running on the cluster, the map will survive. But if the whole
cluster is taken down, the discovery data is lost. It would be fairly
useless at that point anyway.

In contrast, the ModuleDescriptors POSTed to `/_/proxy` are persisted
in a database.


### Request Processing

Modules can declare two kind ways to handle a request: handlers and
filters.  There should be exactly one handler for each path. That will
be of `request-response` type by default (see below). If no handlers
are found, Okapi will return a 404 NOTFOUND.

Each request may be passed through one or more filters. The `phase`
determines the order in which filters are applied. At the moment we
have three phases defined:
 * `auth` will be invoked first. It is used for checking the
X-Okapi-Token, and permissions.
 * `pre` will be invoked just before the handler. It is intended for
logging and reporting all requests.
 * `post` will be invoked just after the handler. It is intended for
logging and reporting all responses.

We expect to add more phases as necessary.

(In previous versions, we had handlers and filters combined in one
pipeline, with numerical levels for controlling the order. That was
deprecated in 1.2, and will be dropped in version 2.0)

The `type` parameter in the RoutingEntry in the Moduledescription
controls how the request is passed to the filters and handlers, and
how the responses are processed. Currently, we support the following
types:

 * `headers` -- The module is interested in headers/parameters only,
and it can inspect them and perform an action based on the
presence/absence of headers/parameters and their corresponding
value. The module is not expected to return any entity in the
response, but only a status code to control the further chain of
execution or, in the case of an error, an immediate termination. The
module may return certain response headers that will be merged into
the complete response header list according to the header manipulation
rules below.

 * `request-only` -- The module is interested in the full client
request: header/parameters and the entity body attached to the
request. The headers returned including the response code affects
further processing but the response body is ignored.  Note that type
`request-only` Okapi will buffer an incoming request body (POST
presumably) into memory. This does not scale for large import(s) or
the like. Use `request-log` instead if the response may be ignored.

 * `request-response` -- The module is interested in both
headers/parameters and the request body. It is also expected that the
module will return an entity in the response. This may be e.g. a
modified request body, in which case the module acts as a filter. The
returned response may then be forwarded on to the subsequent modules
as the new request body. Again, the chain of processing or termination
is controlled via the response status codes, and the response headers
are merged back into the complete response using the rules described
below.

* `redirect` -- The module does not serve this path directly, but
redirects the request to some other path, served by some other
module. This is intended as a mechanism for piling more complex
modules on top of simpler implementations, for example a module to
edit and list users could be extended by a module that manages users
and passwords. It would have actual code to handle creating and
updating users, but could redirect requests to list and get users to
the simpler user module. If a handler (or a filter) is marked as a
redirect, it must also have a redirectPath to tell where to redirect
to.

* `request-log` -- The module is interested in the full client
request: header/parameters and the entity body attached to the
request. This is similar to `request-only` but the entire response,
including headers and response code, is ignored by Okapi.  This type
appeared in Okapi version 2.23.0.

 * `request-response-1.0` -- This is like `request-response`, but
makes Okapi read the full body before POSTing to the module so that
Content-Length is set and chunked encoding is disabled. This is useful
for modules that have trouble dealing with chunked encoding or require
getting content length before inspecting. This type appeared in Okapi
2.5.0.

Most requests will likely be of type `request-response`, which is the
most powerful but potentially also most inefficient type, since it
requires content to be streamed to and from the module. Where more
efficient types can be used, they should be. For example, the
Authentication module's permission checking consults only the headers
of the request, and returns no body, so it is of type
`headers`. However, the same module's initial login request consults
the request body to determine the login parameters, and it also
returns a message; so it must be of type `request-response`.

Avoid using `request-only` and `request-response-1.0` if possible,
because those require Okapi to buffer whole HTTP request bodies into
memory.

Okapi has a feature where a module can exceptionally return a
X-Okapi-Stop header, and that will cause Okapi to terminate the
pipeline with the result this module returned. It is meant to be used
sparingly, for example a module in a login pipeline may conclude that
the user is already authorized since he comes from a IP address in the
secure office, and abort the sequence of events that would lead to a
login screen being displayed.

<a id="chunked"/>Although Okapi accepts both HTTP 1.0 and HTTP 1.1
requests, it uses HTTP 1.1 with chunked encoding to make the
connections to the modules. Exception: `request-response-1.0` as
explained above.


### Status Codes

Continuation or termination of the pipeline is controlled by a status
code returned by an executed module. Standard [HTTP status
code](https://www.w3.org/Protocols/rfc2616/rfc2616-sec10.html) ranges
are accepted in Okapi:

 * 2xx range: OK return codes; if a code in this range is returned by
a module, Okapi continues execution of the pipeline and forwards
information to the consecutive modules according to the rules
described above. At the end of the chain, the status returned by the
last module invoked is the one returned to the caller.

 * 3xx range: Redirect codes. The pipeline is terminated, and the
response (including any `Location` header) is immediately returned to
the caller.

 * 4xx-5xx range: user request errors or internal system errors; if a
code in this range is returned by a module, Okapi immediately
terminates the entire chain and returns the code back to the caller.

### Header Merging Rules

Since Okapi forwards the response from a previous module on to the
next module in the pipeline (e.g. for additional
filtering/processing), certain initial request headers become invalid,
e.g. when a module converts the entity to a different content type or
changes its size. Invalid headers need to be updated, based on the
module's response header values, before the request can be forwarded
to the next module. At the same time Okapi also collects a set of
response headers in order to produce a final response that is sent
back to the original client when the processing pipeline completes.

Both sets of headers are modified according to the following rules:

 * Any headers that provide metadata about the request entity body
(e.g.  Content-Type, Content-Length, etc.) are merged from the last
response back into the request.

 * An additional set of special debug and monitoring headers is merged
from the last response into the current request (in order to forward
them to the next module).

 * A list of headers that provide metadata about the response entity
body is merged to the final response header set.

 * An additional set of special headers (debug, monitoring) or any
other headers that should be visible in the final response is merged
into the final response header set.

Okapi always adds a X-Okapi-Url header to the request to any modules.
This tells the modules how they can make further calls to Okapi,
should they need to. This Url can be specified on the command line
when starting Okapi, and it can well point to some load balancer in
front of multiple Okapi instances.

### Versioning and Dependencies

Modules can provide one or more interfaces, and can consume interfaces
provided by other modules. The interfaces have versions, and
dependencies can require given versions of an interface. Okapi will
check dependencies and versions whenever a module is deployed, and
also when a module is enabled for a tenant.

Note that we can have multiple modules providing the same
interface. These can be deployed in Okapi simultaneously, but only one
such module can be enabled for any given tenant at a given time. For
example, we can have two ways to manage our patrons, one based on a
local database, one talking to an external system. The installation
can know both, but each tenant must choose one or the other.


#### Version numbers

We use a 3-part versioning scheme for module software versions, for
example `3.1.41` -- very much like [Semantic
Versioning](http://semver.org/).  Interface versions consist only of
the first two parts, as they have no implementation version.

The first number is the major version. It needs to be incremented
whenever making a change that is not strictly backwards compatible,
for example removing functionality or changing semantics.

The second number is the minor version. It needs to be incremented
whenever backwards-compatible changes are made, for example adding new
functionality or optional fields.

The third number is the software version. It should be incremented on
changes that do not affect the interface, for example fixing bugs or
improving efficiency.

Although it is strongly recommended to use this versioning schema for
all modules, Okapi does not enforce it for modules. The reason is that
Okapi does not need to know anything about module versions -- it only
worries about the interfaces being compatible.

Okapi does require that all modules that have the same id, will indeed
be the same piece of software. We have adopted a convention of using
ids that consist of a short name, followed by a software version. For
example "test-basic-1.2.0".

When checking interface versions, Okapi will require that the major
version number matches exactly what is required, and that the minor
version is at least as high as required.


If a module requires an interface 3.2, it will accept:
* 3.2 -- Same version
* 3.4 -- Higher minor version, compatible interfaces

But it will reject:
* 2.2 -- Lower major version
* 4.7 -- Higher major version
* 3.1 -- Lesser minor version

See further explanation of [Version
numbers](https://dev.folio.org/guidelines/contributing#version-numbers).

### Security

Most of the security discussion has been moved into its own document,
[Okapi Security Model](security.md).  This chapter of this Okapi Guide
just provides a quick overview.

The security model is concerned about three things:
* Authentication -- That we know who the user is.
* Authorization -- That the user is allowed to make this request.
* Permissions -- Mapping from user roles all the way down to detailed
permissions Most of this work has been delegated to modules, so Okapi
itself will not have to do so much work. But it still needs to
orchestrate the whole operation.

Ignoring all the messy details, this how it works: The client (often
on a web browser, but can really be anything) calls the `/authn/login`
service to identify itself. Depending on the tenant, we may have
different authorization modules serving the `/authn/login` request,
and they may take different parameters (username and password are the
most likely, but we can have anything from simple IP authentication to
complex interactions with LDAP, OAuth, or other systems).

The authorization service returns a token to the client, and the
client passes this token in a special header in all requests it makes
to Okapi. Okapi in turn passes it to the authorization module,
together with information of what modules will be called to satisfy
the request, and what permissions those modules require and desire,
and if they have special module level permissions. The authorization
service checks the permissions. If required permissions are not there,
the whole request is denied. If all is well, the module returns
information about the desired permissions, and possibly special tokens
to be passed to some modules.

Okapi passes the request to each module in the pipeline in turn. Each
of them get information of the desired permissions, so they can alter
the behavior as needed, and a token that they can use for further
calls.

The trivial okapi-test-auth-module module included in the Okapi source
tree does not implement much of this scheme. It is there just to help
us test the parts that Okapi needs to handle.

### Open Issues

#### Caching

Okapi can provide an additional caching layer between modules,
especially in busy, read-heavy, multi-module pipelines. We plan to
follow standard HTTP mechanisms and semantics in this respect, and
implementation details will be established within the coming months.

#### Instrumentation and Analytics

In a microservices architecture, monitoring is key to ensure
robustness and health of the entire system. The way to provide useful
monitoring is to include well-defined instrumentation points ("hooks")
before and after each step of execution of the request processing
pipeline. Besides monitoring, instrumentation is crucial for the
ability to quickly diagnose issues in the running system ("hot"
debugging) and discovering performance bottlenecks (profiling). We are
looking at established solutions in this regard: e.g. JMX, Dropwizard
Metrics, Graphite, etc.

A multi-module system may provide a wide variety of metrics and an
immense amount of measurement data. Only a fraction of this data can
be analyzed at runtime, most of it must be captured for analysis at a
later stage. Capturing and storing data in a form that lends itself to
an effortless post factum analysis is essential for analytics and we
are looking into integration between open and popular solutions and
Okapi.

#### Response Aggregation

There is no direct support for response aggregation in Okapi at the
moment, as Okapi assumes sequential execution of the pipeline and
forwards each response to the next module in the pipeline. In this
mode, it is entirely possible to implement an aggregation module that
will communicate with multiple modules (via Okapi, to retain the
provided authentication and service discovery) and combine the
responses. In further releases a more generic approach to response
aggregation will be evaluated.

#### Asynchronous messaging

At present, Okapi assumes and implements HTTP as the transport
protocol between modules, both on the front-end and within the
system. HTTP is based on a request-response paradigm and does not
directly include asynchronous messaging capabilities.  It is, however,
entirely possible to model an asynchronous mode of operation on top of
HTTP, e.g. using a polling approach or HTTP extensions like
websockets. We anticipate that for future releases of Okapi we will
investigate the asynchronous approach in depth and provide support for
some open messaging protocols (e.g. STOMP).

## Implementation

We have a rudimentary implementation of Okapi in place. The examples below
are supposed to work with the current implementation.

### Missing features

Nothing major, at this point.

## Compiling and Running

The latest source of the software can be found at
[GitHub](https://github.com/folio-org/okapi).

The build requirements are:

 * Apache Maven 3.3.1 or later.
 * Java 8 JDK
 * [Git](https://git-scm.com) 2

As usual, do all development and running as a regular user, not as root.

So with those requirements available, now build with:

```
git clone --recursive https://github.com/folio-org/okapi.git
cd okapi
mvn install
```

The install rule also runs tests. Tests should not fail.
If they do then please report it, and in the meantime fall back to:

```
mvn install -DskipTests
```

If successful, the output of `mvn install` should have this line near
the end:

```
[INFO] BUILD SUCCESS
```

Some tests use embedded databases, which takes time to run. In order to
skip these tests, use something like:
```
mvn install -DtestStorage=inmemory
```

The `okapi` directory contains a few sub modules. These are:

 * `okapi-core` -- The gateway server itself.
 * `okapi-common` -- Utilities used by both gateway and modules.
 * `doc` -- Documentation, including this guide.
 * `okapi-test-auth-module` -- A simple module for testing authentication stuff.
 * `okapi-test-module` -- A module mangling HTTP content for test purposes.
 * `okapi-test-header-module` -- A module to test headers-only mode.

(Note the build order specified in the `pom.xml`:
okapi-core must be last because its tests rely on the previous ones.)

The result for each module and okapi-core is a combined jar file
with all necessary components combined, including Vert.x. The listening
port is adjusted with property `port`.

For example, to run the okapi-test-auth-module module and listen on port 8600, use:

```
cd okapi-test-auth-module
java -Dport=8600 -jar target/okapi-test-auth-module-fat.jar
```

In the same way, to run the okapi-core, specify its jar file. It is
also necessary to provide a further command-line argument: a command
telling okapi-core what mode to run in. When playing with Okapi on a
single node, we use the `dev` mode.

```
cd okapi-core
java -Dport=8600 -jar target/okapi-core-fat.jar dev
```

There are other commands available. Supply `help` to get a description of
these.

A Maven rule to run the gateway is provided as part of the `pom.xml`,
in the main directory.

```
mvn exec:exec
```
This will start the okapi-core and make it listen on its default port: 9130.

For remote debugging you can use
```
mvn exec:exec@debug
```
This command requires Maven >= 3.3.1. It will listen for a
debugging client on port 5005.

For running in a cluster, see the [Cluster](#running-in-cluster-mode)
example below.

## Using Okapi

These examples show how to use Okapi from the command line, using the `curl`
http client. You should be able to copy and paste the commands to your
command line from this document.

The exact definition of the services is in the RAML files listed in
the [Reference](#web-service) section.

### Storage

Okapi defaults to an internal in-memory mock storage, so it can run without
any database layer under it. This is fine for development and testing, but of
course in real life we will want some of our data to persist from one invocation
to the next. At the moment, MongoDB and PostgreSQL storage can be enabled by
option `-Dstorage=mongo` and  `-Dstorage=postgres` respectively to the command
line that starts Okapi.

We are moving away from the Mongo backend. For its command line options, you
will have to look in the code in MongoHandle.java.

Initializing the PostgreSQL database is a two-step operation. First we need to
create a user and a database in PostgreSQL. This needs to be only once on any
given machine. On a Debian box that will be something like this:
```
   sudo -u postgres -i
   createuser -P okapi   # When it asks for a password, enter okapi25
   createdb -O okapi okapi
```
The values 'okapi', 'okapi25', and 'okapi' are defaults intended for
development use only. In real production, some DBA will have to set up
a proper database and its parameters, which will need to be passed to
Okapi on the command line.

The second step is creating the necessary tables and indexes. Okapi can do this
for you, when invoked like this:
```
java -Dport=8600 -Dstorage=postgres -jar target/okapi-core-fat.jar initdatabase
```
This command removes existing tables and data if available and creates
the necessary stuff, and exits Okapi. If you want to remove existing tables
only, you can use the command `purgedatabase`.

If you need to dig into Okapi's PostgreSQL database, you can do it with a
command like this:
```
psql -U okapi postgresql://localhost:5432/okapi
```


### Curl examples

The examples in the following sections can be pasted into a command-line console.

It is also possible to extract all the example records with a perl
one-liner, assuming you have this MarkDown source of this guide in the
current directory as _guide.md_ -- as is the case in the source tree.
This leaves them all in `/tmp` as files like `okapi-tenant.json`
```
perl -n -e 'print if /^cat /../^END/;' guide.md | sh
```

After that, it is also possible to run all the examples with a slightly more
complex command:

```
perl -n -e 'print if /^curl /../http/; ' guide.md |
  grep -v 8080 | grep -v DELETE |
  sh -x
```

(See the script `doc/okapi-examples.sh` which runs the above two commands.)

This explicitly omits the cleaning up DELETE commands, so it leaves Okapi in a
well-defined state with a few modules enabled for a few known tenants.

### Example modules

Okapi is all about invoking modules, so we need to have a few to play with.
It comes with three dummy modules that demonstrate different things.

Note that these are only intended for demonstration and test purposes.
Do not base any real modules on these.

There are additional modules in the separate repository
[folio-sample-modules](https://github.com/folio-org/folio-sample-modules).

#### Okapi-test-module

This is a very simple module. If you make a GET request to it, it will reply "It
works". If you POST something to it, it will reply with "Hello" followed by
whatever you posted. It can do a few other tricks too, like echoing request
headers. These are used in the tests for okapi-core.

Normally Okapi will be starting and stopping these modules for you, but we will
run this one directly for now -- mostly to see how to use curl, a
command-line HTTP client that is useful for testing.

Open a console window, navigate to the okapi project root and issue the command:

```
java -jar okapi-test-module/target/okapi-test-module-fat.jar
```

This starts the okapi-test-module listening on port 8080.

Now open another console window, and try to access the
test module with:

```
curl -w '\n' http://localhost:8080/testb
```

It should tell you that it works.

The option "`-w '\n'`" is just to make curl output an extra newline,
because the responses do not necessarily end in newlines.

Now we will try to POST something to the test module. In real life this
would be a JSON structure, but for now a simple text string will do.

```
echo "Testing Okapi" > okapi.txt
curl -w '\n' -X POST -d @okapi.txt http://localhost:8080/testb
```

Again we have the -w option to get a newline in the output, and this
time we add `-X POST` to make it a post request, and `-d @okapi.txt`
to specify the name of the file containing the data that we want to
post.

The test module should respond with

    Hello Testing Okapi

which is our test data, with a "Hello" prepended to it.

That is enough about the okapi-test-module for now. Go back to the window
where you left it running, and kill it with a `Ctrl-C` command. It should
not have produced any output after the initial messages.

#### Okapi-test-header-module

The `test-header` module demonstrates the use of a type=headers module; that is
a module which inspects HTTP headers and produces a new set of HTTP headers.
The response body is ignored and should be empty.

Start with:

```
java -jar okapi-test-header-module/target/okapi-test-header-module-fat.jar
```

The module reads `X-my-header` from leading path `/testb`. If that header is
present, it will take its value and append `,foo`.
If no such header is present, it will use the value `foo`.

These two cases can be demonstrated with:

```
curl -w '\n' -D- http://localhost:8080/testb
```
and
```
curl -w '\n' -H "X-my-header:hey" -D- http://localhost:8080/testb
```

As above, now stop that simple verification.

#### Okapi-test-auth-module

Okapi itself does not do authentication: it delegates that to a
module. In real life, the auth stuff is divided between different
modules, for example mod-authtoken, mod-login, and mod-permissions,
but for our test purposes we have a dummy module that can be used to
demonstrate how it works.

The dummy module supports two functions: `/authn/login` is, as its
name implies, a login function that takes a username and password, and
if acceptable, returns a token in a HTTP header. Any other path goes
through the check function that checks that we have a valid token in
the HTTP request headers.

We will see examples of this when we get to play with Okapi itself. If
you want, you can verify the module directly as with the okapi-test-module.

### Running Okapi itself

Now we are ready to start Okapi.
Note: for this example to work it is important that the current directory
of the Okapi is the top-level directory `.../okapi`.

```
java -jar okapi-core/target/okapi-core-fat.jar dev
```

The `dev` command tells to run it in development mode, which makes it start
with a known clean state without any modules or tenants defined.

Okapi lists its PID (process ID) and says `API Gateway started`.  That
means it is running, and listening on the default port which happens
to be 9130, and using in-memory storage. (To use PostgreSQL storage
instead, add `-Dstorage=postgres` to the [command
line](#java--d-options).)

When Okapi starts up for the first time, it checks if we have a
ModuleDescriptor for the internal module that implements all the
endpoints we use in this example.  If not, it will create it for us,
so that we can use Okapi itself. We can ask Okapi to list the known
modules:

```
curl -w '\n' -D -  http://localhost:9130/_/proxy/modules

HTTP/1.1 200 OK
Content-Type: application/json
X-Okapi-Trace: GET okapi-2.29.0-SNAPSHOT /_/proxy/modules : 200 8081us
Content-Length: 60

[ {
  "id" : "okapi-2.29.1-SNAPSHOT",
  "name" : "Okapi"
} ]
```

The version number will change over time. This example was run on a
development branch, so the version has the `-SNAPSHOT` suffix.

Since all Okapi operations are done on behalf of a tenant, Okapi will
make sure that we have at least one defined when we start up. Again,
you can see it with:

```
curl -w '\n' -D - http://localhost:9130/_/proxy/tenants

HTTP/1.1 200 OK
Content-Type: application/json
X-Okapi-Trace: GET okapi-2.29.0-SNAPSHOT /_/proxy/tenants : 200 450us
Content-Length: 105

[ {
  "id" : "okapi.supertenant",
  "name" : "okapi.supertenant",
  "description" : "Okapi built-in super tenant"
} ]
```

### Example 1: Deploying and using a simple module

So we need to tell Okapi that we want to work with some modules. In real life
these operations would be carried out by a properly authorized administrator.

As mentioned above, the process consists of three parts: deployment, discovery,
and configuring the proxying.

#### Deploying the test-basic module

To tell Okapi that we want to use the `okapi-test-module`, we create a JSON
structure of a moduleDescriptor and POST it to Okapi:

```
cat > /tmp/okapi-proxy-test-basic.1.json <<END
{
  "id": "test-basic-1.0.0",
  "name": "Okapi test module",
  "provides": [
    {
      "id": "test-basic",
      "version": "2.2",
      "handlers": [
        {
          "methods": [ "GET", "POST" ],
          "pathPattern": "/testb",
          "permissionsRequired": [ "test-basic.get.list" ]
        }
      ]
    }
  ],
  "requires": [],
  "launchDescriptor": {
    "exec": "java -Dport=%p -jar okapi-test-module/target/okapi-test-module-fat.jar"
  }
}
END
```

The id is what we will be using to refer to this module later. The
version number is included in the id, so that the id uniquely
identifies exactly what module we are talking about. (Okapi does not
enforce this, it is also possible to use UUIDs or other things, as
long as they are truly unique, but we have decided to use this naming
scheme for all modules.)

This module provides just one interface, called `test-basic`. It has
one handler that indicates that the interface is interested in GET and
POST requests to the /testb path and nothing else.

The launchDescriptor tells Okapi how this module is to be started and
stopped.  In this version we use a simple `exec` command line. Okapi
will start a process, remember the PID, and just kill it when we are
done.

The moduleDescriptor can contain much more stuff, more about that in
later examples.

So, let's post it:
```
curl -w '\n' -X POST -D - \
  -H "Content-type: application/json" \
  -d @/tmp/okapi-proxy-test-basic.1.json \
  http://localhost:9130/_/proxy/modules

HTTP/1.1 201 Created
Content-Type: application/json
Location: /_/proxy/modules/test-basic-1.0.0
X-Okapi-Trace: POST okapi-2.29.0-SNAPSHOT /_/proxy/modules : 201 9786us
Content-Length: 370

{
  "id" : "test-basic-1.0.0",
  "name" : "Okapi test module",
  "requires" : [ ],
  "provides" : [ {
    "id" : "test-basic",
    "version" : "2.2",
    "handlers" : [ {
      "methods" : [ "GET", "POST" ],
      "pathPattern" : "/testb",
      "permissionsRequired": [ "test-basic.get.list" ]
    } ]
  } ],
  "launchDescriptor" : {
    "exec" : "java -Dport=%p -jar okapi-test-module/target/okapi-test-module-fat.jar"
  }
}
```

Okapi responds with a "201 Created", and reports back the same JSON. There is
also a Location header that shows the address of this module, if we want to
modify or delete it, or just look at it, like this:

```
curl -w '\n' -D - http://localhost:9130/_/proxy/modules/test-basic-1.0.0
```

We can also ask Okapi to list all known modules, like we did in the beginning:
```
curl -w '\n' http://localhost:9130/_/proxy/modules
```
This shows a short list of two modules, the internal one, and the one we just
posted.

Note that Okapi gives us less details about the modules, for in the real life this
could be quite a long list.

#### Deploying the module

It is not enough that Okapi knows that such a module exists. We must
also deploy the module. Here we must note that Okapi is meant to be
running on a cluster with many nodes, so we must decide on which one
to deploy it.  First we must check what clusters we have to work with:

```
curl -w '\n' http://localhost:9130/_/discovery/nodes
```

Okapi responds with a short list of only one node:

```
[ {
  "nodeId" : "localhost",
  "url" : "http://localhost:9130"
} ]
```

This is not surprising, we are running the whole thing on one machine,
in 'dev' mode, so we only have one node in the cluster and by default
it is called 'localhost'.  If this was a real cluster, each node would
have its own id, either given on Okapi command line when started on
that node, or an ugly UUID assigned by the cluster manager. So let's
deploy it there.

First we create a DeploymentDescriptor:

```
cat > /tmp/okapi-deploy-test-basic.1.json <<END
{
  "srvcId": "test-basic-1.0.0",
  "nodeId": "localhost"
}
END
```

And then we POST it to `/_/discovery`. Note that we do not post to
`/_/deployment` although we could do so. The difference is that for
`deployment` we would need to post to the actual node, whereas
discovery is responsible for knowing what runs on which node, and is
available on any Okapi on the cluster.  In a production system there
would probably be a firewall preventing any direct access to the
nodes.

```
curl -w '\n' -D - -s \
  -X POST \
  -H "Content-type: application/json" \
  -d @/tmp/okapi-deploy-test-basic.1.json \
  http://localhost:9130/_/discovery/modules
```

Okapi responds with
```
HTTP/1.1 201 Created
Content-Type: application/json
Location: /_/discovery/modules/test-basic-1.0.0/localhost-9131
X-Okapi-Trace: POST okapi-2.29.0-SNAPSHOT /_/discovery/modules : 201 1025424us
Content-Length: 259

{
  "instId" : "edb1a2e2-752f-4317-bcf5-4818c48397a3",
  "srvcId" : "test-basic-1.0.0",
  "nodeId" : "localhost",
  "url" : "http://localhost:9131",
  "descriptor" : {
    "exec" : "java -Dport=%p -jar okapi-test-module/target/okapi-test-module-fat.jar"
  }
}
```

There is a bit more detail than what we posted to it. We only gave it
the service Id "test-basic-1.0.0", and it went ahead and looked up the
LaunchDescriptor from the ModuleDescriptor we posted earlier, with
this id.

Okapi has also allocated a port for this module, 9131, and given it a
unique instance ID, It must be unique, since we can have multiple
instances of the same module running on different nodes, or even the
same one.

Finally Okapi also returns the URL that the module is listening on.
In a real life cluster there would be a firewall preventing any direct
access to the modules, since all traffic must go through Okapi for
authorization checks, logging, etc.  But in our simple test example,
we can verify that the module is actually running on that URL. Well,
not exactly that URL, but a URL that we get when we combine the path
from the handler with the base URL above:

```
curl -w '\n' http://localhost:9131/testb

It works
```

#### Creating a tenant

As noted above, all traffic should be going through Okapi, not
directly to the modules. But if we try Okapi's own base URL we get:

```
curl -D - -w '\n' http://localhost:9130/testb

HTTP/1.1 404 Not Found
Content-Type: text/plain
Content-Length: 63

No suitable module found for path /testb for tenant supertenant
```

Notice the failure. Okapi defaults to tenant `supertenant`, but since
our module is not enabled for that tenant, it returns 'not found'.

Okapi is a multi-tenant system, so each request must be done on behalf
of some tenant. We could use the supertenant, but that would be bad
practice.

Let's create a test tenant for this example. It is not very
difficult:

```
cat > /tmp/okapi-tenant.json <<END
{
  "id": "testlib",
  "name": "Test Library",
  "description": "Our Own Test Library"
}
END

curl -w '\n' -X POST -D - \
  -H "Content-type: application/json" \
  -d @/tmp/okapi-tenant.json \
  http://localhost:9130/_/proxy/tenants

HTTP/1.1 201 Created
Content-Type: application/json
Location: /_/proxy/tenants/testlib
X-Okapi-Trace: POST okapi-2.29.0-SNAPSHOT /_/proxy/tenants : 201 1065us
Content-Length: 91

{
  "id" : "testlib",
  "name" : "Test Library",
  "description" : "Our Own Test Library"
}
```

#### Enabling the module for our tenant

Next we need to enable the module for our tenant. This is even simpler
operation:

```
cat > /tmp/okapi-enable-basic-1.json <<END
{
  "id": "test-basic-1.0.0"
}
END

curl -w '\n' -X POST -D - \
  -H "Content-type: application/json" \
  -d @/tmp/okapi-enable-basic-1.json \
  http://localhost:9130/_/proxy/tenants/testlib/modules

HTTP/1.1 201 Created
Content-Type: application/json
Location: /_/proxy/tenants/testlib/modules/test-basic-1.0.0
X-Okapi-Trace: POST okapi-2.29.0-SNAPSHOT /_/proxy/tenants/testlib/modules : 201 11566us
Content-Length: 31

{
  "id" : "test-basic-1.0.0"
}
```


#### Calling the module

So, now we have a tenant, and it has a module enabled. Last time we
tried to call the module, Okapi responded with "Missing tenant". We
need to add the tenant in our calls, as an extra header:

```
curl -D - -w '\n' \
  -H "X-Okapi-Tenant: testlib" \
  http://localhost:9130/testb

HTTP/1.1 200 OK
Content-Type: text/plain
X-Okapi-Trace: GET test-basic-1.0.0 http://localhost:9131/testb : 200 5632us
Transfer-Encoding: chunked

It works
```

#### Another way

There is another way to invoke a module for a given tenant, as shown below:

```
curl -w '\n' -D - \
  http://localhost:9130/_/invoke/tenant/testlib/testb

It works!
```

This is a bit of a hack, for some special cases where we can not
control the headers in the request, for example a callback from a SSO
service. This is quite limited, it will fail for calls that require an
auth token (see below).  We may add a path to
`/_/invoke/token/xxxxxxx/....` later for such cases.

The invoke endpoint was added in Okapi 1.7.0


### Example 2: Adding the Auth module

The previous example works for anyone who can guess a tenant ID. That
is fine for a small test module, but real life modules do real work,
and need to be restricted to privileged users. In real life we would
have a complex set of modules managing all kind of authentication and
authorization stuff, but for this example we only have Okapi's own
test-auth module to play with. It will not do any serious
authentication, but will be just enough to demonstrate how to use one.

As before, the first thing we create is a ModuleDescriptor:
```
cat > /tmp/okapi-module-auth.json <<END
{
  "id": "test-auth-3.4.1",
  "name": "Okapi test auth module",
  "provides": [
    {
      "id": "test-auth",
      "version": "3.4",
      "handlers": [
        {
          "methods": [ "POST" ],
          "pathPattern": "/authn/login"
        }
      ]
    },
    {
      "id": "_tenantPermissions",
      "version": "1.0",
      "interfaceType": "system",
      "handlers": [
        {
          "methods": [ "POST" ],
          "pathPattern": "/_/tenantPermissions"
        }
      ]
    }
  ],
  "requires": [],
  "filters": [
    {
      "methods": [ "*" ],
      "pathPattern": "/*",
      "phase": "auth",
      "type": "headers"
    }
  ]
}
END
```

The module has one handler, for the `/authn/login` path. It also has a
filter that connects with every incoming request. That is where it
decides if the user will be allowed to make the request. This one has
a type "headers", which means that Okapi does not pass the whole
request to it, just the headers. In real world, these two services can
well come from different modules, for example mod-authtoken for the
filtering, and some kind of mod-login for authenticating the user.

The pathPattern for the filter uses the wildcard character (`*`) to
match any path.  A pathPattern may also include curly braces pairs to
match a path component. For example `/users/{id}` would match
`/users/abc`, but not `/users/abc/d`.

The phase specifies at which stage the filter is to be applied. At
this point, we only have one commonly used phase, "auth", which gets
invoked well before the handlers. There are two others, "pre" and
"post", which will be invoked right before and after the handler,
respectively. We may define more phases as necessary.

We could have included a launchDescriptor as before, but just to
demonstrate another way, we have omitted it here. Doing it this way
may make more sense in a clustered environment where each module
instance may need some extra command-line arguments or environment
variables.

So we POST it to Okapi:

```
curl -w '\n' -X POST -D - \
  -H "Content-type: application/json" \
  -d @/tmp/okapi-module-auth.json \
  http://localhost:9130/_/proxy/modules

HTTP/1.1 201 Created
Content-Type: application/json
Location: /_/proxy/modules/test-auth-3.4.1
X-Okapi-Trace: POST okapi-2.29.0-SNAPSHOT /_/proxy/modules : 201 1614us
Content-Length: 377

{
  "id" : "test-auth-3.4.1",
  "name" : "Okapi test auth module",
  "requires" : [ ],
  "provides" : [ {
    "id" : "test-auth",
    "version" : "3.4",
    "handlers" : [ {
      "methods" : [ "POST" ],
      "pathPattern" : "/authn/login"
    } ]
  } ],
  "filters" : [ {
    "methods" : [ "*" ],
    "pathPattern" : "/*",
    "phase" : "auth",
    "type" : "headers"
  } ]
}
```

Next we need to deploy the module. Since we did not put a launchDescriptor
in the moduleDescriptor, we need to provide one here.

```
cat > /tmp/okapi-deploy-test-auth.json <<END
{
  "srvcId": "test-auth-3.4.1",
  "nodeId": "localhost",
  "descriptor": {
    "exec": "java -Dport=%p -jar okapi-test-auth-module/target/okapi-test-auth-module-fat.jar"
  }
}
END

curl -w '\n' -D - -s \
  -X POST \
  -H "Content-type: application/json" \
  -d @/tmp/okapi-deploy-test-auth.json \
  http://localhost:9130/_/discovery/modules

HTTP/1.1 201 Created
Content-Type: application/json
Location: /_/discovery/modules/test-auth-3.4.1/localhost-9132
X-Okapi-Trace: POST okapi-2.29.0-SNAPSHOT /_/discovery/modules : 201
Content-Length: 268

{
  "instId" : "85a7edcd-9360-413f-a577-284a5edf5e28",
  "srvcId" : "test-auth-3.4.1",
  "nodeId" : "localhost",
  "url" : "http://localhost:9132",
  "descriptor" : {
    "exec" : "java -Dport=%p -jar okapi-test-auth-module/target/okapi-test-auth-module-fat.jar"
  }
}
```

And we enable the module for our tenant:

```
cat > /tmp/okapi-enable-auth.json <<END
{
  "id": "test-auth-3.4.1"
}
END

curl -w '\n' -X POST -D - \
  -H "Content-type: application/json" \
  -d @/tmp/okapi-enable-auth.json \
  http://localhost:9130/_/proxy/tenants/testlib/modules

HTTP/1.1 201 Created
Content-Type: application/json
Location: /_/proxy/tenants/testlib/modules/test-auth-3.4.1
X-Okapi-Trace: POST okapi-2.0.1-SNAPSHOT /_/proxy/tenants/testlib/modules : 201 1693us
Content-Length: 30

{
  "id" : "test-auth-3.4.1"
}
```

So, the auth module should now intercept every call we make to Okapi,
and check if we are authorized for it. Let's try with the same call to
the basic module as before:

```
curl -D - -w '\n' \
  -H "X-Okapi-Tenant: testlib" \
  http://localhost:9130/testb

HTTP/1.1 401 Unauthorized
Content-Type: text/plain
X-Okapi-Trace: GET test-auth-3.4.1 http://localhost:9132/testb : 401 64187us
Transfer-Encoding: chunked

Permissions required: test-basic.get.list
```

Indeed, we are no longer allowed to call the test module. So, how do
we get the permission? The error message says that we need a
`test-basic.get.list` permission. Those we can get from the login
service. The dummy auth module is not very clever in verifying
passwords, it assumes that for username "peter" we have a password
"peter-password". Not overly secure, but enough for this example.

```
cat > /tmp/okapi-login.json <<END
{
  "tenant": "testlib",
  "username": "peter",
  "password": "peter-password"
}
END

curl -w '\n' -X POST -D - \
  -H "Content-type: application/json" \
  -H "X-Okapi-Tenant: testlib" \
  -d @/tmp/okapi-login.json \
  http://localhost:9130/authn/login

HTTP/1.1 200 OK
X-Okapi-Trace: POST test-auth-3.4.1 http://localhost:9132/authn/login : 202 4539us
Content-Type: application/json
X-Okapi-Token: dummyJwt.eyJzdWIiOiJwZXRlciIsInRlbmFudCI6InRlc3RsaWIifQ==.sig
X-Okapi-Trace: POST test-auth-3.4.1 http://localhost:9132/authn/login : 200 159934us
Transfer-Encoding: chunked

{  "tenant": "testlib",  "username": "peter",  "password": "peter-password"}
```

The response just echoes its parameters, but notice that we get back a
header `X-Okapi-Token:
dummyJwt.eyJzdWIiOiJwZXRlciIsInRlbmFudCI6InRlc3RsaWIifQ==.sig`.  We
are not supposed to worry about what that header contains, but we can
see its format is almost as you would expect from a JWT: Three parts
separated by dots, first a header, then a base-64 encoded payload, and
finally a signature. The header and signature would normally be
base-64 encoded as well, but the simple test-auth module skips that
part, to make a distinct token that can not be mistaken as a real
JWT. The payload is indeed base-64 encoded, and if you decode it, you
see that it will contain a JSON structure with the user id and the
tenant id, and nothing much else. A real-life auth module would of
course put more stuff in the JWT, and sign it with some strong
crypto. But that should make no difference to Okapi's users -- all
that they need to know is how do we get a token, and how to pass it on
in every request. Like this:

```
curl -D - -w '\n' \
  -H "X-Okapi-Tenant: testlib" \
  -H "X-Okapi-Token: dummyJwt.eyJzdWIiOiJwZXRlciIsInRlbmFudCI6InRlc3RsaWIifQ==.sig" \
  http://localhost:9130/testb

HTTP/1.1 200 OK
X-Okapi-Trace: GET test-auth-3.4.1 http://localhost:9132/testb : 202 15614us
Content-Type: text/plain
X-Okapi-Trace: GET test-basic-1.0.0 http://localhost:9131/testb : 200 1826us
Transfer-Encoding: chunked

It works
```

We can also post things to our test module:
```
curl -w '\n' -X POST -D - \
  -H "Content-type: application/json" \
  -H "X-Okapi-Tenant: testlib" \
  -H "X-Okapi-Token: dummyJwt.eyJzdWIiOiJwZXRlciIsInRlbmFudCI6InRlc3RsaWIifQ==.sig" \
  -d '{ "foo":"bar"}' \
  http://localhost:9130/testb
```
The module responds with the same JSON, but prepends "Hello" to the string.


### Example 3: Upgrading, versions, environment, and the `_tenant` interface

Upgrading can often be problematic. More so in Okapi, since we are
serving many tenants, who will have different ideas about when and
what to upgrade. In this example we go through the upgrading process,
discuss versions, environment variables, and also look at the special
`_tenant` system interface.

Let's say we have a new and improved sample module:
```
cat > /tmp/okapi-proxy-test-basic.2.json <<END
{
  "id": "test-basic-1.2.0",
  "name": "Okapi test module, improved",
  "provides": [
    {
      "id": "test-basic",
      "version": "2.4",
      "handlers": [
        {
          "methods": [ "GET", "POST" ],
          "pathPattern": "/testb",
          "permissionsRequired": [ "test-basic.get.list" ]
        }
      ]
    },
    {
      "id": "_tenant",
      "version": "1.0",
      "interfaceType": "system",
      "handlers": [
        {
          "methods": [ "POST" ],
          "pathPattern": "/_/tenant"
        }
      ]
    }
  ],
  "requires": [
    {
      "id": "test-auth",
      "version": "3.1"
    }
  ],
  "launchDescriptor": {
    "exec": "java -Dport=%p -jar okapi-test-module/target/okapi-test-module-fat.jar",
    "env": [
      {
        "name": "helloGreeting",
        "value": "Hi there"
      }
    ]
  }
}
END
```

Note that we give it a different id, with the same name, but a higher
version number. Note also that for this example we make use of the
same okapi-test-module program, since we do not have much else to play
with. This could also happen in real life, if we only have changes in
the module descriptor, like we have here.

We have added a new interface that the module supports: `_tenant`. It
is a system interface that Okapi will automatically call when the
module gets enabled for a tenant. Its purpose is to do whatever
initialization the module needs, for example to create database
tables.

We have also specified that this module requires the test-auth
interface at least in version 3.1. The auth module we installed in the
previous example provides 3.4, so it is good enough.  (Requiring 3.5
or 4.0, or even 2.0 would not work, see [_Versioning and
Dependencies_](#versioning-and-dependencies) or edit the descriptor
and try to post it).

Finally we have added an environment variable in the launch descriptor
that specifies a different greeting. The module should report that
back when serving a POST request.

The upgrade process starts by posting the new module descriptor, just
like with any module. We can not touch the old one, since some tenants
may be using it.

```
curl -w '\n' -X POST -D - \
  -H "Content-type: application/json" \
  -d @/tmp/okapi-proxy-test-basic.2.json \
  http://localhost:9130/_/proxy/modules

HTTP/1.1 201 Created   ...
```
Next we deploy the module, just as before.

```
cat > /tmp/okapi-deploy-test-basic.2.json <<END
{
  "srvcId": "test-basic-1.2.0",
  "nodeId": "localhost"
}
END

curl -w '\n' -D - -s \
  -X POST \
  -H "Content-type: application/json" \
  -d @/tmp/okapi-deploy-test-basic.2.json  \
  http://localhost:9130/_/discovery/modules
```

Now we have both modules installed and running. Our tenant is still using the
old one. Let's change that, by enabling the new one instead of the old one.
This is done with a POST request to the URL of the current module.

```
cat > /tmp/okapi-enable-basic-2.json <<END
{
  "id": "test-basic-1.2.0"
}
END

curl -w '\n' -X POST -D - \
  -H "Content-type: application/json" \
  -d @/tmp/okapi-enable-basic-2.json \
  http://localhost:9130/_/proxy/tenants/testlib/modules/test-basic-1.0.0

HTTP/1.1 201 Created
Content-Type: application/json
Location: /_/proxy/tenants/testlib/modules/test-basic-1.2.0
X-Okapi-Trace: POST okapi-2.29.0-SNAPSHOT /_/proxy/tenants/testlib/modules/test-basic-1.0.0 : 201
Content-Length: 31

{
  "id" : "test-basic-1.2.0"
}
```

Now the new module is enabled for our tenant, and the old one is not,
as can be seen with:

```
curl -w '\n' http://localhost:9130/_/proxy/tenants/testlib/modules
```

If you look at Okapi's log, you see there is a line like this:

```
15:32:40 INFO  MainVerticle         POST request to okapi-test-module tenant service for tenant testlib
```

It shows that our test module did get a request to the tenant
interface.

In order to verify that we really are using the new module, let's post
a thing to it:

```
curl -w '\n' -X POST -D - \
  -H "Content-type: application/json" \
  -H "X-Okapi-Tenant: testlib" \
  -H "X-Okapi-Token: dummyJwt.eyJzdWIiOiJwZXRlciIsInRlbmFudCI6InRlc3RsaWIifQ==.sig" \
  -d '{ "foo":"bar"}' \
  http://localhost:9130/testb

HTTP/1.1 200 OK
X-Okapi-Trace: POST test-auth-3.4.1 http://localhost:9132/testb : 202 2784us
Content-Type: text/plain
X-Okapi-Trace: POST test-basic-1.2.0 http://localhost:9133/testb : 200 3239us
Transfer-Encoding: chunked

Hi there { "foo":"bar"}
```

Indeed, we see "Hi there" instead of "Hello", and the X-Okapi-Trace
shows that the request was sent to the improved version of the module.

### Example 4: Complete ModuleDescriptor

In this example we just show you a complete ModuleDescriptor, with all
the bells and whistles. By now you should know how to use one, so
there is no need to repeat all the `curl` commands.

```javascript
{
  "id": "test-basic-1.3.0",
  "name": "Bells and Whistles",
  "provides": [
    {
      "id": "test-basic",
      "version": "2.4",
      "handlers": [
        {
          "methods": [ "GET" ],
          "pathPattern": "/testb",
          "permissionsRequired": [ "test-basic.get.list" ]
        },
        {
          "methods": [ "GET" ],
          "pathPattern": "/testb/{id}",
          "permissionsRequired": [ "test-basic.get.details" ],
          "permissionsDesired": [ "test-basic.get.sensitive.details" ],
          "modulePermissions": [ "config.lookup" ]
        },
        {
          "methods": [ "POST", "PUT" ],
          "pathPattern": "/testb",
          "permissionsRequired": [ "test-basic.update" ],
          "modulePermissions": [ "config.lookup" ]
        }
      ]
    },
    {
      "id": "_tenant",
      "version": "1.0",
      "interfaceType": "system",
      "handlers": [
        {
          "methods": [ "POST" ],
          "pathPattern": "/_/tenant"
        }
      ]
    },
    {
      "id": "_tenantPermissions",
      "version": "1.0",
      "interfaceType": "system",
      "handlers": [
        {
          "methods": [ "POST" ],
          "pathPattern": "/_/tenantpermissions"
        }
      ]
    }
  ],
  "requires": [
    {
      "id": "test-auth",
      "version": "3.1"
    }
  ],
  "permissionSets": [
    {
      "permissionName": "test-basic.get.list",
      "displayName": "test-basic list records",
      "description": "Get a list of records"
    },
    {
      "permissionName": "test-basic.get.details",
      "displayName": "test-basic get record",
      "description": "Get a record, except sensitive stuff"
    },
    {
      "permissionName": "test-basic.get.sensitive.details",
      "displayName": "test-basic get whole record",
      "description": "Get a record, including all sensitive stuff"
    },
    {
      "permissionName": "test-basic.update",
      "displayName": "test-basic update record",
      "description": "Update or create a record, including all sensitive stuff"
    },
    {
      "permissionName": "test-basic.view",
      "displayName": "test-basic list and view records",
      "description": "See everything, except the sensitive stuff",
      "subPermissions": [
        "test-basic.get.list",
        "test-basic.get.details"
      ]
    },
    {
      "permissionName": "test-basic.modify",
      "displayName": "test-basic modify data",
      "description": "See, Update or create a record, including sensitive stuff",
      "subPermissions": [
        "test-basic.view",
        "test-basic.update",
        " test-basic.get.sensitive.details"
      ]
    }
  ],
  "launchDescriptor": {
    "exec": "java -Dport=%p -jar okapi-test-module/target/okapi-test-module-fat.jar",
    "env": [
      {
        "name": "helloGreeting",
        "value": "Hi there"
      }
    ]
  }
}
```

Most of the descriptor should look quite familiar at this point. The
big new thing is about permissions.  The full [permission
system](security.md) is explained in a separate document and managed
by the auth module complex.  All of that is outside the scope of Okapi
itself, and of this guide.

The most visible new thing in this descriptor is the whole new section
called permissionSets. This defines what permissions and permission
sets this module cares about. Point of terminology: "Permissions", or
"Permission Bits" are simple strings like "test-basic.get.list". Okapi
and the auth module operate on this granular level. "Permission Sets"
are named sets that can contain several permission bits, and even
other sets. Those will be reduced to the actual bits by the auth
module. These are the lowest level that an admin user normally sees,
and form the building blocks for constructing more complex roles.

The permission bits are used in the handler entries. The first one has
a permissionsRequired field that contains the permission
"test-basic.get.list".  That means that if the user does not have such
a permission, the auth module tells Okapi, which will refuse the
request.

The next entry has a permissionsRequired too, but also a
permissionsDesired field with "test-basic.get.sensitive.details" in
it. That indicates that the module desires to know if the user has
such a permission or not. It is not a hard requirement, the request
will be passed to the module in any case, but there will be a
X-Okapi-Permissions header that will or will not contain that
permission name. It is up to the module to decide what to do with it,
in this case it could well decide to show or hide some unusually
sensitive fields.

There is also a third field, "modulePermissions" with the value
"config.lookup".  This tells that our module has been granted this
permission. Even if the user will not have such a permission, the
module does, and is therefore allowed to do something like looking up
the configuration settings.

As noted above, Okapi operates with the raw permission bits. It passed
the required and desired permissions to the auth module, which will
somehow deduce if the user will have those permissions or not. The
details should not concern us here, but clearly the process has
something to do with the permissionSets. How does the auth module get
access to the permission sets of the moduleDescription? It does not
happen by magic, but almost. When a module gets enabled for a tenant,
Okapi not only calls the `_tenant` interface of the module itself, but
also sees if any module provides a tenantPermissions interface, and
passes the permissionSets there. The permission module is supposed to
do that, and receive the permissionSets that way.

Even this example does not cover all the possibilities in a
ModuleDescriptor.  There are features lingering from older versions
(older than Okapi 1.2.0) that are still supported, but will be
deprecated and removed in future versions.  For example
ModulePermissions and RoutingEntries on the top level of the
descriptor. For the fully up-to-date definition, you should always
refer to the RAML and JSON schemas in the [Reference](#web-service)
section.



### Multiple interfaces

Normally, Okapi proxy allows exactly one module at once to provide a
given interface. By using `interfaceType` `multiple` in the `provides`
section, Okapi allows any number of modules to implement the same
interface. The consequence, however, is that the user of the interface
must choose which module to call by specifying HTTP header
`X-Okapi-Module-Id`.  Okapi offers a facility which returns list of
modules that provide a given interface for a tenant (
`_/proxy/tenants/{tenant}/modules?provide={interface}` ). Normally the
tenant will be the same as the "current" tenant (header
`X-Okapi-Tenant`).

Let's go through this by an example. We'll define two modules that
implement the same interface and call one of them.  We assume that
tenant testlib from the previous example is still present, as well as
the auth module.  Let's try to define a Module Descriptor for our test
module used earlier.  The ModuleDescriptor below uses `interfaceType`
set to `multiple`, so that Okapi allows multiple modules of interface
`test-multi` to co-exist.

```
cat > /tmp/okapi-proxy-foo.json <<END
{
  "id": "test-foo-1.0.0",
  "name": "Okapi module foo",
  "provides": [
    {
      "id": "test-multi",
      "interfaceType": "multiple",
      "version": "2.2",
      "handlers": [
        {
          "methods": [ "GET", "POST" ],
          "pathPattern": "/testb"
        }
      ]
    }
  ],
  "requires": [],
  "launchDescriptor": {
    "exec": "java -Dport=%p -jar okapi-test-module/target/okapi-test-module-fat.jar"
  }
}
END
```
Register and deploy `foo`:

```
curl -w '\n' -X POST -D - \
  -H "Content-type: application/json" \
  -d @/tmp/okapi-proxy-foo.json \
  http://localhost:9130/_/proxy/modules
```

```
cat > /tmp/okapi-deploy-foo.json <<END
{
  "srvcId": "test-foo-1.0.0",
  "nodeId": "localhost"
}
END
```

```
curl -w '\n' -D - -s \
  -X POST \
  -H "Content-type: application/json" \
  -d @/tmp/okapi-deploy-foo.json \
  http://localhost:9130/_/discovery/modules
```


We now define another module, `bar`:

```
cat > /tmp/okapi-proxy-bar.json <<END
{
  "id": "test-bar-1.0.0",
  "name": "Okapi module bar",
  "provides": [
    {
      "id": "test-multi",
      "interfaceType": "multiple",
      "version": "2.2",
      "handlers": [
        {
          "methods": [ "GET", "POST" ],
          "pathPattern": "/testb"
        }
      ]
    }
  ],
  "requires": [],
  "launchDescriptor": {
    "exec": "java -Dport=%p -jar okapi-test-module/target/okapi-test-module-fat.jar"
  }
}
END
```
Register and deploy `bar`:

```
curl -w '\n' -X POST -D - \
  -H "Content-type: application/json" \
  -d @/tmp/okapi-proxy-bar.json \
  http://localhost:9130/_/proxy/modules

```

```
cat > /tmp/okapi-deploy-bar.json <<END
{
  "srvcId": "test-bar-1.0.0",
  "nodeId": "localhost"
}
END
```
```
curl -w '\n' -D - -s \
  -X POST \
  -H "Content-type: application/json" \
  -d @/tmp/okapi-deploy-bar.json \
  http://localhost:9130/_/discovery/modules
```

And now, enable both modules `foo` and `bar` for tenant `testlib`:

```
cat > /tmp/okapi-enable-foo.json <<END
{
  "id": "test-foo-1.0.0"
}
END

curl -w '\n' -X POST -D - \
  -H "Content-type: application/json" \
  -d @/tmp/okapi-enable-foo.json \
  http://localhost:9130/_/proxy/tenants/testlib/modules
```

```
cat > /tmp/okapi-enable-bar.json <<END
{
  "id": "test-bar-1.0.0"
}
END

curl -w '\n' -X POST -D - \
  -H "Content-type: application/json" \
  -d @/tmp/okapi-enable-bar.json \
  http://localhost:9130/_/proxy/tenants/testlib/modules
```

We can ask Okapi about which modules implement interface `test-multi`
with:


```
curl -w '\n' \
  http://localhost:9130/_/proxy/tenants/testlib/modules?provide=test-multi

[ {
  "id" : "test-bar-1.0.0"
}, {
  "id" : "test-foo-1.0.0"
} ]
```

Let's call module `bar`:

```
curl -D - -w '\n' \
  -H "X-Okapi-Tenant: testlib" \
  -H "X-Okapi-Token: dummyJwt.eyJzdWIiOiJwZXRlciIsInRlbmFudCI6InRlc3RsaWIifQ==.sig" \
  -H "X-Okapi-Module-Id: test-bar-1.0.0" \
  http://localhost:9130/testb

It works
```

Okapi version 2.8.0 and later offers a way to list all interfaces
offered for a tenant with `_/proxy/tenants/{tenant}/interfaces`. This
can be tuned with query parameters `full` and `type`. The `full`
parameter is a boolean.  For value `true`, all interfaces are returned
in full. In full mode some interfaces may be repeated - for example
for interfaceType=multiple or system.  For a `full` with a value of
`false` , each interface is returned once in a brief format. The
`type` parameter, if given, limits the returned interfaces to an
interfaceType. If `type` is not specified, interfaces of all types are
returned.

### Cleaning up
We are done with the examples. Just to be nice, we delete everything we have
installed:

```
curl -X DELETE -D - -w '\n' http://localhost:9130/_/proxy/tenants/testlib/modules/test-basic-1.2.0
curl -X DELETE -D - -w '\n' http://localhost:9130/_/proxy/tenants/testlib/modules/test-auth-3.4.1
curl -X DELETE -D - -w '\n' http://localhost:9130/_/proxy/tenants/testlib/modules/test-foo-1.0.0
curl -X DELETE -D - -w '\n' http://localhost:9130/_/proxy/tenants/testlib/modules/test-bar-1.0.0
curl -X DELETE -D - -w '\n' http://localhost:9130/_/proxy/tenants/testlib
curl -X DELETE -D - -w '\n' http://localhost:9130/_/discovery/modules/test-auth-3.4.1/localhost-9132
curl -X DELETE -D - -w '\n' http://localhost:9130/_/discovery/modules/test-basic-1.0.0/localhost-9131
curl -X DELETE -D - -w '\n' http://localhost:9130/_/discovery/modules/test-basic-1.2.0/localhost-9133
curl -X DELETE -D - -w '\n' http://localhost:9130/_/discovery/modules/test-foo-1.0.0/localhost-9134
curl -X DELETE -D - -w '\n' http://localhost:9130/_/discovery/modules/test-bar-1.0.0/localhost-9135
curl -X DELETE -D - -w '\n' http://localhost:9130/_/proxy/modules/test-basic-1.0.0
curl -X DELETE -D - -w '\n' http://localhost:9130/_/proxy/modules/test-basic-1.2.0
curl -X DELETE -D - -w '\n' http://localhost:9130/_/proxy/modules/test-foo-1.0.0
curl -X DELETE -D - -w '\n' http://localhost:9130/_/proxy/modules/test-bar-1.0.0
curl -X DELETE -D - -w '\n' http://localhost:9130/_/proxy/modules/test-auth-3.4.1
```

Okapi responds to each of these with a simple:

```
HTTP/1.1 204 No Content
Content-Type: application/json
X-Okapi-Trace: DELETE ...
Content-Length: 0
```
<!-- STOP-EXAMPLE-RUN -->
Finally we can stop the Okapi instance we had running, with a simple `Ctrl-C`
command.


### Running in cluster mode

So far all the examples have been running in `dev` mode on a single
machine.  That is good for demonstrating things, development, and
such, but in real production setups we need to run on a cluster of
machines.

#### On a single machine

The simplest cluster setup is to run multiple instances of Okapi on
the same machine. This is not how it is supposed to be done, but it is
easiest to demonstrate.

Open a console, and start your first Okapi
```
java -jar okapi-core/target/okapi-core-fat.jar cluster
```

Okapi prints more startup messages than in `dev` mode. The interesting
message line includes something like

```
Hazelcast 3.6.3 (20160527 - 08b28c3) starting at Address[172.17.42.1]:5701
```
It says that we are using Hazelcast - the tool vert.x uses for clustering,
and that it is using port 5701 on address 172.17.42.1. The port is the default,
but Hazelcast will try to find a free one, so you may end up with another one.
The address is the address of your machine, on one of its interfaces. More about
that later.

Open another console, and start another instance of Okapi. Since you
are on the same machine, both instances can not be listening on the
same port. By default Okapi allocates 20 ports for the modules, so
let's start the next Okapi on port 9150:

```
java -Dport=9150 -jar okapi-core/target/okapi-core-fat.jar cluster
```
Again Okapi prints some startup messages, but note that also the first Okapi
prints some stuff. Those two are connecting, and talking to each other.


Now you can ask Okapi to list the known nodes. On a third console
window try this:

```
curl -w '\n' -D - http://localhost:9130/_/discovery/nodes
```

```
HTTP/1.1 200 OK
Content-Type: application/json
X-Okapi-Trace: GET okapi-2.29.0-SNAPSHOT /_/discovery/nodes : 200
Content-Length: 186

[ {
  "nodeId" : "0d3f8e19-84e3-43e7-8552-fc151cf5abfc",
  "url" : "http://localhost:9150"
}, {
  "nodeId" : "6f8053e1-bc55-48b4-87ef-932ad370081b",
  "url" : "http://localhost:9130"
} ]
```

Indeed, it lists two nodes. They each have a URL they can be reached
on, and a nodeId that is some random UUID string.

You can ask the other node to list all nodes by changing the port in
your URL to 9150, and should get the same list, possibly in a
different order.

#### On separate machines

Of course you want to run your cluster on multiple machines, that is
the whole point of clustering.

*Warning* Okapi uses the Hazelcast library for managing its cluster
setup, and that uses multicast packets for discovering nodes in the
cluster. Multicast works fine over most wired ethernets, but not
nearly so well with wireless.  Nobody should use wireless networking
in a production cluster, but developers may wish to experiment with
laptops on a wireless network. THAT WILL NOT WORK!  There is a
workaround involving a hazelcast-config-file where you list all IP
addresses that participate in your cluster, but it is messy, and we
will not go into the details here.

The procedure is almost the same, except for two small details. For
the first, there is no need to specify different ports, since those
are on separate machines, and will not collide. Instead you need to
make sure that the machines are on the same network. Modern Linux
machines have multiple network interfaces, typically at least the
ethernet cable, and the loopback interface. Quite often also a wifi
port, and if you use Docker, it sets up its own internal network. You
can see all the interfaces listed with `sudo ifconfig`.  Okapi is not
very clever in guessing which interface it needs to use, so often you
have to tell it. You can do that with something like this: ``` java
-jar okapi-core/target/okapi-core-fat.jar cluster -cluster-host
10.0.0.2 ``` Note that the cluster-host option has to be at the end of
the command line. The parameter name is a bit misleading, it is not a
hostname, but a IP address that needs to be there.

Start Okapi up on a second machine that is on the same network. Be careful to
use the proper IP address on the command line. If all goes well, the machines
should see each other. You can see it in the log on both machines. Now you can
ask Okapi (any Okapi in the cluster) to list all nodes:

```
curl -w '\n' -D - http://localhost:9130/_/discovery/nodes
```

```
HTTP/1.1 200 OK
Content-Type: application/json
X-Okapi-Trace: GET okapi-2.29.0-SNAPSHOT /_/discovery/nodes : 200
Content-Length: 186

[ {
  "nodeId" : "81d1d7ca-8ff1-47a0-84af-78cfe1d05ec2",
  "url" : "http://localhost:9130"
}, {
  "nodeId" : "ec08b65d-f7b1-4e78-925b-0da18af49029",
  "url" : "http://localhost:9130"
} ]
```

Note how the nodes have different UUIDs, but the same URL. They both
claim to be reachable at `http://localhost:9130`. That is true enough,
in a very technical sense, if you use curl on the node itself,
localhost:9130 points to Okapi. But that is not very practical if you
(or another Okapi) wants to talk to the node from somewhere else on
the network. The solution is to add another parameter to the command
line, telling the hostname Okapi should return for itself.

Stop your Okapis, and start them again with a command line like this:

```
java -Dhost=tapas -jar okapi-core/target/okapi-core-fat.jar cluster -cluster-host 10.0.0.2
```
Instead of "tapas", use the name of the machine you are starting on, or even the
IP address. Again, list the nodes:

```
curl -w '\n' -D - http://localhost:9130/_/discovery/nodes
```

```
HTTP/1.1 200 OK
Content-Type: application/json
Content-Length: 178

[ {
  "nodeId" : "40be7787-657a-47e4-bdbf-2582a83b172a",
  "url" : "http://jamon:9130"
}, {
  "nodeId" : "953b7a2a-94e9-4770-bdc0-d0b163861e6a",
  "url" : "http://tapas:9130"
} ]
```

You can verify that the URLs work:

```
curl -w '\n' -D -    http://tapas:9130/_/discovery/nodes
```

```
HTTP/1.1 200 OK
Content-Type: application/json
Content-Length: 178

[ {
  "nodeId" : "40be7787-657a-47e4-bdbf-2582a83b172a",
  "url" : "http://jamon:9130"
}, {
  "nodeId" : "953b7a2a-94e9-4770-bdc0-d0b163861e6a",
  "url" : "http://tapas:9130"
} ]
```

#### Naming nodes

As mentioned, the Hazelcast system allocates UUIDs for the
nodeIds. That is all fine, but they are clumsy to use, and they change
every time you run things, so it is not so easy to refer to nodes in
your scripts etc. We have added a feature to give the node a name on
the command line, like this:

```
java -Dhost=tapas -Dnodename=MyFirstNode \
  -jar okapi-core/target/okapi-core-fat.jar cluster -cluster-host 10.0.0.2
```

If you now list your nodes, you should see something like this:
```
curl -w '\n' -D - http://tapas:9130/_/discovery/nodes
```

```
HTTP/1.1 200 OK
Content-Type: application/json
X-Okapi-Trace: GET okapi-2.29.0-SNAPSHOT /_/discovery/nodes : 200
Content-Length: 120

[ {
  "nodeId" : "7d6dc0e7-c163-4bbd-ab48-a5d7fa6c4ce4",
  "url" : "http://tapas:9130",
  "nodeName" : "MyFirstNode"
} ]
```

You can use the name instead of the nodeId in many places, for example
```
curl -w '\n' -D - http://tapas:9130/_/discovery/nodes/myFirstNode
```


#### So, you have a cluster

The Okapi cluster works pretty much as a single Okapi you have seen
before. For most purposes it does not matter which node you talk to,
they share all the information. You can try to create a module via one
node, a tenant via another, and enable the module for that tenant via
the first node again. You have to be a little bit more careful in
deploying modules, since you need to control which node to run on. The
single-node examples above used just 'localhost' as the nodeId to
deploy on, instead you need to pass the UUID you have seen so many
times. After you have deployed a module, you can proxy traffic to it,
using which ever Okapi you like.

There are some small differences you should be aware of:
 * The in-memory back-end is shared between all nodes in a
cluster. That means that if you take one node down, and start it
again, it will sync with the other node, and still be aware of the
shared data. Only when all running Okapis are taken down, will the
data disappear from memory. Of course, using the Postgres backend will
persist data.
 * You can deploy modules using the `/_/deployment` endpoint. This has
to be done on the very node you want the thing to run. Okapi will
inform other nodes about it. Normally you should deploy through the
`/_/discovery` endpoint, and specify the nodeId.
 * Starting up Okapi can take a bit longer time.

There are two more clustering modes you can use. The `deployment`
starts Okapi up in cluster mode, but without doing the proxying. That
can be useful in a cluster where only one node is visible from the
outside, the rest could run in deployment mode.

The other mode, `proxy`, is the reverse of that. It is meant for the
Okapi node that receives all requests, and passes them on to the
'deployment' nodes. That would typically be a node that is visible
from outside. This kind of division starts to make sense when there is
so much traffic that the proxying alone will keep a node fully
occupied.


### Securing Okapi

In the examples above, we just fired commands to Okapi, and it happily
deployed and enabled modules for us, without any kind of checking. In
a production system this is not acceptable. Okapi is designed to be
easy to secure. Actually, there are several little hacks in place to
make it possible to use Okapi without the checks, for example the fact
that Okapi defaults to the `okapi.supertenant` if none is specified,
and that this tenant has the internal module enabled by default.

In principle, securing Okapi itself is done the same way as securing
access to any module: Install an auth check filter for the
`okapi.supertenant`, and that one will not let people in without them
having authenticated themselves. The auth sample module is a bit
simplistic for this -- in real life we would like a system that can
handle different permissions for different users, etc.

The exact details about securing Okapi will depend on the nature of
the auth modules used. In any case, we have to be careful not to lock
ourself out before we have everything set up so that we can get in
again. Something along the lines of the following:

 * When Okapi starts up, it creates the internal module, the
supertenant, and enables the module for the tenant. All operations are
possible, without any checks.
 * The admin installs and deploys the necessary auth modules.
 * The admin enables the storage ends of the auth module(s).
 * The admin posts suitable credentials and permissions into the auth
   module(s).
 * The admin enables the auth-check filter. Now nothing is allowed.
 * The admin logs in with the previously loaded credentials, and gets a token.
 * This token gives the admin right to do further operations in Okapi.

The ModuleDescriptor defines suitable permissions for fine-grained
access control to its functions. At the moment most read-only
operations are open to anyone, but operations that change things
require a permission.

If regular clients need access to the Okapi admin functions, for
example to list what modules they have available, the internal module
needs to be made available for them, and if needed, some permissions
assigned to some admin user.

There is a more detailed walk-through about [securing an Okapi installation](securing.md).

### Module Descriptor Sharing

Okapi installations may share their module descriptors. With a "pull"
operation the modules for the Okapi proxy can be fetched from another
Okapi proxy instance. The name "pull" is used here because it is
similar to Git SCM's pull operation. The remote proxy instance that
Okapi pulls from (or peer) does not need any modules deployed.  All
that is necessary is that the `/_/proxy/modules` operation is
available.  The pull installs all module descriptors from the remote
that are not available already. It is based on the module descriptor
id, which is supposed to represent a unique implementation of a
module.

For the pull operation, Okapi takes a Pull Descriptor. At this stage
it includes the URL the remote instance. Future versions of Okapi may
include further information in the Pull Descriptor for authentication
or other. The path to be invoked for the local Okapi instance is
`/_/proxy/pull/modules`.

The pull operation returns an array of modules that were fetched and
installed locally.

#### Pull Operation Example

In this example we pull twice. The second pull should be much faster
than the pull, because all/most modules have already been fetched.

```
cat > /tmp/pull.json <<END
{"urls" : [ "http://folio-registry.aws.indexdata.com:80" ]}
END

curl -w '\n' -X POST -d@/tmp/pull.json http://localhost:9130/_/proxy/pull/modules
curl -w '\n' -X POST -d@/tmp/pull.json http://localhost:9130/_/proxy/pull/modules
```

### Install modules per tenant

Until now - in this guide - we have installed only a few modules one
at a time and we were able to track dependencies and ensure that they
were in order. For example, the 'test-basic' required 'test-auth'
interface that we knew was offered by the 'test-auth' module.  It is a
coincidence that those names match by the way. Not to mention that a
module may require many interfaces.

Okapi 1.10 and later offers the `/_/proxy/tenants/id/install` call to
remedy the situation. This call takes one or more modules to be
enabled/upgraded/disabled and responds with a similar list that
respects dependencies. For details, refer to the JSON schema
TenantModuleDescriptorList and the RAML definition in general.

#### Install Operation Example

Suppose we have pulled module descriptors from the remote repo
(e.g. using [Pull Operation Example](#pull-operation-example) above)
and now would like to enable `mod-users-bl-2.0.1` for our tenant.

```
cat > /tmp/okapi-tenant.json <<END
{
  "id": "testlib",
  "name": "Test Library",
  "description": "Our Own Test Library"
}
END
curl -w '\n' -X POST -D - \
  -d @/tmp/okapi-tenant.json \
  http://localhost:9130/_/proxy/tenants

cat >/tmp/tmdl.json <<END
[ { "id" : "mod-users-bl-2.0.1" , "action" : "enable" } ]
END
curl -w '\n' -X POST -d@/tmp/tmdl.json \
 http://localhost:9130/_/proxy/tenants/testlib/install?simulate=true

[ {
  "id" : "mod-users-14.2.1-SNAPSHOT.299",
  "action" : "enable"
}, {
  "id" : "permissions-module-4.0.4",
  "action" : "enable"
}, {
  "id" : "mod-login-3.1.1-SNAPSHOT.42",
  "action" : "enable"
}, {
  "id" : "mod-users-bl-2.0.1",
  "action" : "enable"
} ]

```

A set of 4 modules was required. This list, of course, may change
depending on the current set of modules in the remote repository.

For Okapi version 1.11.0 and later the modules may be referred to
without version. In the example above, we could have used
`mod-users-bl`.  In this case, the latest available module will be
picked for action=enable and the installed module will be picked for
action=disable.  Okapi will always respond with the complete -
resulting - module IDs.

By default all modules are considered for install - whether
pre-releases or not. For Okapi 1.11.0, it is possible to add filter
`preRelease` which takes a boolean value. If false, the install will
only consider modules without pre-release information.

Okapi 2.20.0 and later allows parameter `tenantParameters` to be
passed to modules when enabled or upgraded for a tenant if the
`_tenant` interface provided by the module is version 1.2 and
later. The `tenantParameters` is a string consisting of key-value
pairs separated by comma with key and value separated by equal sign
(`=`). It is a single argument as far as URI is concerned so be sure
to encode comma as `%2C` and equal as `%3D`.  See [Tenant
Interface](#tenant-interface) for more information.

### Upgrading modules per tenant

The upgrade facility consists of a POST request with ignored body
(should be empty) and a response that is otherwise similar to the
install facility. The call has the path `/_/proxy/tenants/id/upgrade`.
Like the install facility, there is a simulate optional parameter,
which if true will simulate the upgrade. Also the `preRelease`
parameter is recognized which controls whether module IDs with
pre-release info should be considered.

The upgrade facility is part of Okapi version 1.11.0 and later.

### Auto-deployment

For Okapi 2.3.0 and later, the install and upgrade operations takes an
optional parameter, `deploy`, which takes a boolean value. If true,
the install operation will also deploy and un-deploy as
necessary. This will only work if the ModuleDescriptor has the
launchDescriptor property.

### Purge

By default when modules are disabled, persistent data is preserved.
This can be changed with the optional parameter `purge`, which when
set to `true`, instructs a module to purge (remove) all persistent
data. This only has an effect on modules that are also disabled ; has
no effect on modules that are enabled or upgraded. The purge parameter
was added in Okapi version 2.16.0. The purge mode calls the `_tenant`
interface with method DELETE if that is provided for the module.

## Reference

### Okapi program

The Okapi program is shipped as a bundled jar
(okapi-core-fat.jar). The general invocation is:

  `java` [*java-options*] `-jar path/okapi-core-fat.jar` *command* [*options*]

This is a standard Java command line. Of particular interest is
java-option `-D` which may set properties for the program: see below
for relevant properties. Okapi itself parses *command* and any
*options* that follow.

#### Okapi Configuration

This configuration - a set of properties - be set as Java properties
via option `-D` or as option `-conf` with filename pointing to JSON
properties.

When the `-D` option is used, it should be in the beginning of the
command-line, before the `-jar`.

* `port`: The port on which Okapi listens. Defaults to 9130
* `port_start` and `port_end`: The range of ports for modules. Default to
`port`+1 to `port`+10, normally 9131 to 9141
* `host`: Hostname to be used in the URLs returned by the deployment service.
Defaults to `localhost`
* `nodename`: Node name of this instance. Can be used instead of the
system-generated UUID (in cluster mode), or `localhost` (in dev mode)
* `storage`: Defines the storage back end, `postgres`, `mongo` or (the default)
`inmemory`
* `lang`: Default language for messages returned by Okapi.
* `loglevel`: The logging level. Defaults to `INFO`; other useful
values are `DEBUG`, `TRACE`, `WARN` and `ERROR`.
* `okapiurl`: Tells Okapi its own official URL. This gets passed to
the modules as X-Okapi-Url header, and the modules can use this to
make further requests to Okapi. Defaults to `http://localhost:9130` or
what ever port specified. There should be no trailing slash, but if
there happens to be one, Okapi will remove it.  Note that it may end
with a path like in `https://folio.example.com/okapi`.
* `dockerUrl`: Tells the Okapi deployment where the Docker Daemon
is. Defaults to `http://localhost:4243`.
* `postgres_host` : PostgreSQL host. Defaults to `localhost`.
* `postgres_port` : PostgreSQL port. Defaults to 5432.
* `postgres_username` : PostgreSQL username. Defaults to `okapi`.
* `postgres_password`: PostgreSQL password. Defaults to `okapi25`.
* `postgres_database`: PostgreSQL database. Defaults to `okapi`.
* `postgres_db_init`: For a value of `1`, Okapi will drop existing
PostgreSQL database and prepare a new one. A value of `0` (null) will
leave it unmodified (default).

#### Command

Okapi requires exactly one command to be given. These are:
* `cluster` for running in clustered mode/production
* `dev` for running in development, single-node mode
* `deployment` for deployment only. Clustered mode
* `proxy` for proxy + discovery. Clustered mode
* `help` to list command-line options and commands
* `initdatabase` drop existing data if available and initializes
  database
* `purgedatabase` drop existing data and tables

#### Command-line options

These options are at the end of the command line:

* `-conf` _file_ -- Read Okapi configuration from file (JSON Object)
* `-hazelcast-config-cp` _file_ -- Read Hazelcast config from class path
* `-hazelcast-config-file` _file_ -- Read Hazelcast config from local file
* `-hazelcast-config-url` _url_ -- Read Hazelcast config from URL
* `-enable-metrics` -- Enables the sending of various metrics to a Carbon back
end.
* `-cluster-host` _ip_ -- Vertx cluster host
* `-cluster-port` _port_ -- Vertx cluster port


### Environment Variables

Okapi offers a concept: environment variables. These are system-wide
properties and provides a way to pass information to modules during
deployment. For example, a module that accesses a database will need
to know the connection details.

At deployment the environment variables are defined for the process to
be deployed. Note that those can only be passed to modules that Okapi
manages, e.g. Docker instances and processes. But not remote services
defined by a URL (which are not deployed anyway).

For everything but the deployment-mode, Okapi provides CRU service
under `/_/env`. The identifier for the service is the name of the
variable. It must not include a slash and may not begin with
underscore.  An environment entity is defined by
[`EnvEntry.json`](../okapi-core/src/main/raml/EnvEntry.json).

### Web Service

The Okapi service requests (all those prefixed with `/_/`) are specified
in the [RAML](http://raml.org/) syntax.

  * The top-level file, [okapi.raml](../okapi-core/src/main/raml/okapi.raml)
  * [Directory of RAML and included JSON Schema files](../okapi-core/src/main/raml)
  * [API reference documentation](https://dev.folio.org/reference/api/) generated from those files

### Internal Module

When Okapi starts up, it has one internal module defined. This
provides two interfaces: `okapi` and `okapi-proxy`. The 'okapi'
interface covers all the administrative functions, as defined in the
RAML (see above). The `okapi-proxy` interface refers to the proxying
functions. It can not be defined in the RAML, since it depends on what
the modules provide. Its main use is that modules can depend on it,
especially if they require some new proxying functionality. It is
expected that this interface will remain fairly stable over time.

The internal module was introduced in Okapi version 1.9.0, and a fully
detailed ModuleDescriptor in version 1.10.0.

### Deployment

Deployment is specified by schemas
[DeploymentDescriptor.json](../okapi-core/src/main/raml/DeploymentDescriptor.json)
and
[LaunchDescriptor.json](../okapi-core/src/main/raml/LaunchDescriptor.json). The
LaunchDescriptor can be part of a ModuleDescriptor, or it can be
specified in a DeploymentDescriptor.

The following methods exist for launching modules:

* Process: The `exec` property specifies a process that stays alive
and is killed (by signal) by Okapi itself.

* Commands: Triggered by presence of `cmdlineStart` and `cmdlineStop`
properties. The `cmdlineStart` is a shell script that spawns and puts
a service in the background. The `cmdlineStop` is a shell script that
terminates the corresponding service.

* Docker: The `dockerImage` property specifies an existing
image. Okapi manages a container based on this image. This option
requires that the `dockerUrl` points to a Docker Daemon accessible via
HTTP. By default Okapi will attempt to pull the image before starting
it. This can be changed with boolean property `dockerPull` which can
be set to false to prevent pull from taking place.  The Dockerfile's
`CMD` directive may be changed with property `dockerCMD`. This assumes
that `ENTRYPOINT` is the full invocation of the module and that `CMD`
is either default settings or, preferably, empty. Finally, the
property `dockerArgs` may be used to pass Docker SDK create-container
arguments. This is an object with keys such as `Hostname`,
`DomainName`, `User`, `AttachStdin`, ... See for example, the [v1.26
API](https://docs.docker.com/engine/api/v1.26).


For all deployment types, environment variables may be passed via the
`env` property. This takes an array of objects specifying each
environment variable. Each object has property `name` and `value` for
environment variable name and value respectively.

When launching a module, a TCP listening port is assigned. The module
should be listening on that port after successful deployment (serving
HTTP requests).  The port is passed as `%p` in the value of properties
`exec` and `cmdlineStart`. For Docker deployment, Okapi will map the
exposed port (`EXPOSE`) to the dynamically assigned port.

It is also possible to refer to an already-launched process (maybe
running in your development IDE), by POSTing a DeploymentDescriptor to
`/_/discovery`, with no nodeId and no LaunchDescriptor, but with the
URL where the module is running.

### Docker

Okapi uses the [Docker Engine
API](https://docs.docker.com/engine/api/) for launching modules. The
Docker daemon must be listening on a TCP port in order for that to
work because Okapi does not deal with HTTP over Unix local
socket. Enabling that for the Docker daemon depends on the host
system.  For systemd based systems, the
`/lib/systemd/system/docker.service` must be adjusted and the
`ExecStart` line should include the `-H` option with a tcp listening
host+port. For example `-H tcp://127.0.0.1:4243` .

```
vi /lib/systemd/system/docker.service
systemctl daemon-reload
systemctl restart docker
```

### System Interfaces

Modules can provide system interfaces, and Okapi can make requests to
those in some well defined situations. By convention these interfaces
have names that start with an underscore.

At the moment we have two system interfaces defined, but in time we
may get a few more.

#### Tenant Interface

If a module provides a system interface called `_tenant`, Okapi
invokes that interface every time a module gets enabled for a
tenant. The request contains information about the newly enabled
module, and optionally of some module that got disabled at the same
time, for example when a module is being upgraded. The module can use
this information to upgrade or initialize its database, and do any
kind of housekeeping it needs.

For the [specifics](#web-service), see under
`.../okapi/okapi-core/src/main/raml/raml-util` the files
`ramls/tenant.raml` and `schemas/moduleInfo.schema`.  The
okapi-test-module has a very trivial implementation of this, and the
moduleTest shows a module Descriptor that defines this interface.

The tenant interface was introduced in Okapi version 1.0

#### TenantPermissions Interface

When a module gets enabled for a tenant, Okapi also attempts to locate
a module that provides the `_tenantPermissions` interface, and invoke
that.  Typically this would be provided by the permission module. It
gets a structure that contains the module to be enabled, and all the
permissionSets from the moduleDescriptor. The purpose of this is to
load the permissions and permission sets into the permission module,
so that they can be assigned to users, or used in other permission
sets.

Unless you are writing a permission module, you should never need to
provide this interface.

The service should be idempotent, since it may get called again, if
something went wrong with enabling the module. It should start by
deleting all permissions and permission sets for the named module, and
then insert those it received in the request. That way it will clean
up permissions that may have been introduced in some older version of
the module, and are no longer used.

For the [specifics](#web-service), see under
`.../okapi/okapi-core/src/main/raml/raml-util` the files
`ramls/tenant.raml` and `schemas/moduleInfo.schema`.  The
okapi-test-header-module has a very trivial implementation of this,
and the moduleTest shows a module Descriptor that defines this
interface.

The tenantPermissions interface was introduced in Okapi version 1.1

#### Timer Interface

A module may be called periodically by Okapi. The module must provide
a system interface called `_timer` - version 1.0. The `path` or
`pathPattern` can be any fixed string (no pattern). Okapi will use
that in the call to the module. The request body is empty. The first
method in the `methods` array is used in the call along with the path.
So it only makes sense to specify one method in the method list.

The routing entry must also include two properties, `unit` and
`delay`, where `unit` is one of `millisecond`, `second`, `minute`,
`hour`, `day`.

<<<<<<< HEAD
The snippet below is an example of a module that gets `POST /testb` every 5 minutes.
=======
The snippet below is an example of a module that gets `POST /testb`
every 5 minute.
>>>>>>> 537e06c8

```
{
  "id": "test-basic-1.0.0",
  "name": "Okapi test module",
  "provides": [
...
    {
      "id": "_timer",
      "version": "1.0",
      "interfaceType": "system",
      "handlers": [
        {
          "methods": [ "POST" ],
          "pathPattern": "/testb",
          "unit": "minute",
          "delay": "5"
        }
      ]
    }
```

Note that the call made by Okapi will call auth-token to get a token
for the tenant this module is enabled for. No user is involved in this.
Use `modulePermissions` to grant permissions for the token.

### Instrumentation

Okapi pushes instrumentation data to a Carbon/Graphite backend, from which
they can be shown with something like Grafana. Vert.x pushes some numbers
automatically, but various parts of Okapi push their own numbers explicitly,
so we can classify by tenant or module. Individual
modules may push their own numbers as well, as needed. It is hoped that they
will use a key naming scheme that is close to what we do in Okapi.

Enabling the metrics via `-enable-metrics` will start sending metrics to `localhost:2003`

If you add `graphiteHost` as a parameter to your java command, e.g.
`java -DgraphiteHost=graphite.yourdomain.io -jar
okapi-core/target/okapi-core-fat.jar dev -enable-metrics` then metrics
will be sent to `graphite.yourdomain.io`

  * `folio.okapi.`_\$HOST_`.proxy.`_\$TENANT_`.`_\$HTTPMETHOD_`.`_\$PATH`_
    -- Time for the whole request, including all modules that it ended
    up invoking.
  * `folio.okapi.`_\$HOST_`.proxy.`_\$TENANT_`.module.`_\$SRVCID`_ --
    Time for one module invocation.
  * `folio.okapi.`_\$HOST_`.tenants.count` -- Number of tenants known
    to the system
  * `folio.okapi.`_\$HOST_`.tenants.`_\$TENANT_`.create` -- Timer on
    the creation of tenants
  * `folio.okapi.`_\$HOST_`.tenants.`_\$TENANT_`.update` -- Timer on
    the updating of tenants
  * `folio.okapi.`_\$HOST_`.tenants.`_\$TENANT_`.delete` -- Timer on
    deleting tenants
  * `folio.okapi.`_\$HOST_`.modules.count` -- Number of modules known
    to the system
  * `folio.okapi.`_\$HOST_`.deploy.`_\$SRVCID_`.deploy` -- Timer for
    deploying a module
  * `folio.okapi.`_\$HOST_`.deploy.`_\$SRVCID_`.undeploy` -- Timer for
    undeploying a module
  * `folio.okapi.`_\$HOST_`.deploy.`_\$SRVCID_`.update` -- Timer for
    updating a module

The `$`_NAME_ variables will of course get the actual values.

There are some examples of Grafana dashboard definitions in the `doc`
directory:

* [`grafana-main-dashboard.json`](grafana-main-dashboard.json)
* [`grafana-module-dashboard.json`](grafana-module-dashboard.json)
* [`grafana-node-dashboard.json`](grafana-node-dashboard.json)
* [`grafana-tenant-dashboard.json`](grafana-tenant-dashboard.json)

Here are some examples of useful graphs in Grafana. These can be
pasted directly under the metric, once you change edit mode (the tool
menu at the end of the line) to text mode.

  * Activity by tenant:

      `aliasByNode(sumSeriesWithWildcards(stacked(folio.okapi.localhost.proxy.*.*.*.m1_rate,
      'stacked'), 5, 6), 4)`
  * HTTP requests per minute (also for PUT, POST, DELETE, etc)

      `alias(folio.okapi.*.vertx.http.servers.*.*.*.*.get-requests.m1_rate,
      'GET')`
  * HTTP return codes (also for 4XX and 5XX codes)

      `alias(folio.okapi.*.vertx.http.servers.*.*.*.*.responses-2xx.m1_rate,
      '2XX OK')`
  * Modules invoked by a given tenant

      `aliasByNode(sumSeriesWithWildcards(folio.okapi.localhost.SOMETENANT.other.*.*.m1_rate,
      5),5)`


## Module Reference

This section tries to summarize all the things a module author should
know when creating a module. Like so much else, it is still under
construction.  We hope that we will get enough material here to make
it worthwhile to separate the section into a stand-alone guide
document.

This section concentrates on regular modules that offer regular web
services.  Special modules, filters, and authentication is mostly
omitted.

There is a lot of useful information in the Okapi guide. See for
example
* [Versioning and Dependencies](#versioning-and-dependencies)
* [Status Codes](#status-codes)

### Life cycle of a module

A module goes through a number of different stages in its life.

#### Deployment

This means somehow starting the process that listens on a given
port. There are many ways to deploy modules, but the end result is
that the process starts running.  Most of the time the deployment is
managed by Okapi, but can also be managed by some external entity that
is not within the scope of this guide.

There are a few points worth noticing at this stage:
* The module is supposed to be running on a node on a cluster, so it
should not use any local storage.
* There can be multiple instances of the module running, on different
nodes, or even the same one.
* Okapi will happily deploy different versions of the same module,
even on the same node.
* When starting up, the module should not be doing much more than
setting up its HTTP listener, and that kind of things. Most of all, it
should not be initializing any databases, see "enabling" below.

#### Enabling for a tenant

When a module is enabled for a tenant, Okapi checks if there is a
`_tenant` interface provided for the module. If that it is defined,
Okapi makes a HTTP POST to `/_/tenant` for `_tenant` interface version
1.0 and later.  This is where the module may initialize its database
if necessary (for that one tenant), etc. With the POST request a JSON
object is passed: member `module_to` being the module ID that is
enabled.

Refer to
https://github.com/folio-org/raml/blob/raml1.0/ramls/tenant.raml for
the RAML definition.

#### Upgrading

When a module gets upgraded to a new version, it happens separately
for each tenant.  Some tenants may not wish to upgrade in the middle
of a busy season, others may want to have everything in the latest
version. The process starts by Okapi deploying the new version of the
module, while the old one is running too. Then various tenants can
upgrade to the new version, one at a time.

The actual upgrade happens by Okapi disabling the old version of the
module, and enabling the new one, in the same call. Okapi makes a POST
request with path `/_/tenant` if version 1.0 or later of interface
`_tenant` is provided. With the POST request, a JSON object is passed:
member `module_from` being the module ID that we are upgrading 'from'
and member `module_to` being the module ID that we are upgrading
'to'. Note that thqe Module Descriptor of the target module
(module_to) is being used for the call.

Upgrading large amounts of data to a newer schema can be slow. We are
thinking about a way to make it happen asynchronously, but that is not
even designed yet.  (TODO).

We are using semantic versioning, see [Versioning and
Dependencies](#versioning-and-dependencies)

#### Disabling

When a module is disabled for a tenant, Okapi makes a POST request
with path `/_/tenant/disable` if version 1.1 and later of interface
`_tenant` is provided. With the POST request a JSON object is passed:
member `module_from` being the module ID that is being disabled.

#### Purge

When a module is purged for a tenant, it disables the tenant for the
module but also removes persistent content. A module may implement
this by providing `_tenant` interface 1.0 and later with a DELETE
method.

#### Tenant Parameters

A module may, besides doing the fundamental initialization of storage
etc.  also load sets of reference data. This can be controlled by
supplying tenant parameters. These are properties (key-value pairs)
that are passed to the module when enabled or upgraded. Passing those
are only performed when tenantParameters is specified for install and
when the tenant interface is version 1.2.

### Tenant Interface

The full `_tenant` interface version 1.1/1.2 portion:

```
   "id" : "_tenant",
   "version" : "1.2",
   "interfaceType" : "system",
   "handlers" : [ {
     "methods" : [ "POST", "DELETE" ],
     "pathPattern" : "/_/tenant"
    }, {
     "methods" : [ "POST" ],
     "pathPattern" : "/_/tenant/disable"
    } ]
```

#### Closing down

When Okapi is closing down, it will close the modules too. When
starting up, those will be restarted. As a module author, you should
not worry too much about that.

### HTTP

One of the main design criteria for FOLIO is to base things on RESTful
HTTP services, using JSON for our data transport. This section
describes some details about the way we should handle HTTP. (TODO...)

#### HTTP status codes
See [Status Codes](#status-codes).


#### X-Okapi headers

Okapi uses various X-Okapi headers for passing additional information
between the client making the request, Okapi itself, and the module
serving the request, as well as when the module wants to make further
requests to other modules (via Okapi), and when the module returns its
response to Okapi, and from there to the client. There are also
special headers for the communication between the auth module(s) and
Okapi, but we can ignore them here.

Here is a quick list of the most relevant headers:
* `X-Okapi-Token` Authentication token. Carries the tenant and user Ids,
and some permissions.
* `X-Okapi-Tenant` The tenant Id we operate as. UUID
* `X-Okapi-User-Id` The UUID of the logged-in user
* `X-Okapi-Url` The base URL of the Okapi installation. For example
http://localhost:9130. This can also point to a load balancer in front
to Okapi, all you need to know is to use this when making further
requests to other modules.  The base URL can end with a path like
`https://folio.example.com/okapi` to ensure that hostname and port
match those of the frontend URL `https://folio.example.com` avoiding
preflight CORS HTTP OPTIONS requests.
* `X-Okapi-Request-Id` The Id of the current request, for example
"821257/user;744931/perms", which tells that this was request 821257
to `/users/...` which made a request 744931 to `/perms/...` The
numbers are just random, picked when Okapi sees the request.
* `X-Okapi-Trace` A module may return this to add trace and timing
info to the response headers, so the client can see where the request
ended up, and how long various parts took. For example `GET
sample-module-1.0.0 http://localhost:9231/testb : 204 3748us`
* `X-Okapi-Permissions` Permissions that the module desires, and that
have been granted. (Note that if a module strictly requires a
permission, and it is not granted, the request will never reach the
module. These are only for special cases, like including sensitive
data about a user, which the module can handle on its own).

The full list is in
[X-Okapi-Headers.java](../okapi-common/src/main/java/org/folio/okapi/common/XOkapiHeaders.java).
If writing your module in Java, it is recommended you refer to this
file, instead of defining your own. That way, you also get the Javadoc
for them.

When the UI, or other client program makes a request to Okapi, it
needs to pass the `X-Okapi-Token` header along. It should have
received one when it made a call to `authn/login`. (Side note: At the
login request, and some other special cases, like early stages of
setting up an installation, the client does not have that
`X-Okapi-Token` yet. In such cases it should pass a `X-Okapi-Tenant`
header instead, to tell which tenant it is acting as.) The client may
choose to pass the token in the more standard `Authorization` header
instead.

The client may also pass a `X-Okapi-Request-Id` header along. This
will help debugging by tying Okapi's log entries to the various
requests. Especially useful if one operation in the UI requires
multiple requests to the back end modules. All requests should pass
the same Id, Okapi will distinguish them by appending its own Id to
each. For example `123456/disable-user`, where the prefix is a random
number, and the string is a very short description of the operation.

Before Okapi passes the request to the actual module, it does all kind
of things.  It asks the auth filter to validate the `X-Okapi-Token`
header, and to extract various bits of information from it. Okapi
passes the following headers to the module: `X-Okapi-Token`,
`X-Okapi-Tenant`, `X-Okapi-User-Id`, `X-Okapi-Url`,
`X-Okapi-Request-Id`, `X-Okapi-Permissions`. (Side note: The
`X-Okapi-Request-Id` header is a new one, but will contain the value
from the header Okapi received.  Likewise, the `X-Okapi-Token` header
is likely to be different from the one passed to Okapi, it may contain
module-specific permissions etc.)

If the module wishes to make a request to some other module, it should
address it to the base URL from `X-Okapi-Url`, combined with the path
it needs to access. It should pass along at least the `X-Okapi-Token`,
and preferably also the `X-Okapi-Request-Id`. In many cases it is
easier to pass all `X-Okapi` headers along - Okapi will drop those
that could confuse things.

When the module receives a response from the other module, it would be
nice it it could pass all `X-Okapi-Trace` headers into its own
response. That helps the client to debug its code, by listing all the
requests that were made during the process, and how long each
took. But this is not strictly necessary.

When the module returns its response, it does not need to pass any
headers to Okapi, but it may pass one or two `X-Okapi-Trace` headers
of its own. It has been a tradition that a module copies all `X-Okapi`
headers from its request into its response. This is perfectly
acceptable, but in no way necessary.

When Okapi passes the response to the client, it will pass all
`X-Okapi` headers mentioned above. It may remove some of the headers
it uses internally.<|MERGE_RESOLUTION|>--- conflicted
+++ resolved
@@ -2847,12 +2847,7 @@
 `delay`, where `unit` is one of `millisecond`, `second`, `minute`,
 `hour`, `day`.
 
-<<<<<<< HEAD
 The snippet below is an example of a module that gets `POST /testb` every 5 minutes.
-=======
-The snippet below is an example of a module that gets `POST /testb`
-every 5 minute.
->>>>>>> 537e06c8
 
 ```
 {
