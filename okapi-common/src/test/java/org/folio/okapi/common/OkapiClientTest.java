--- conflicted
+++ resolved
@@ -159,13 +159,7 @@
 
     cli.get("/test2?p=%2Ftest1", res -> {
       context.assertTrue(res.failed());
-<<<<<<< HEAD
       context.assertEquals(ErrorType.INTERNAL, ErrorTypeException.getType(res));
-      cli.close();
-      cli.close(); // 2nd close should work (ignored)
-=======
-      context.assertEquals(ErrorType.INTERNAL, res.getType());
->>>>>>> 03a1ec20
       async.complete();
     });
   }
@@ -325,12 +319,7 @@
 
     cli.get("/test1?e=403", res -> {
       context.assertTrue(res.failed());
-<<<<<<< HEAD
       context.assertEquals(ErrorType.FORBIDDEN, ErrorTypeException.getType(res));
-      cli.close();
-=======
-      context.assertEquals(ErrorType.FORBIDDEN, res.getType());
->>>>>>> 03a1ec20
       async.complete();
     });
   }
@@ -344,12 +333,7 @@
 
     cli.get("/test1?e=400", res -> {
       context.assertTrue(res.failed());
-<<<<<<< HEAD
       context.assertEquals(ErrorType.USER, ErrorTypeException.getType(res));
-      cli.close();
-=======
-      context.assertEquals(ErrorType.USER, res.getType());
->>>>>>> 03a1ec20
       async.complete();
     });
   }
@@ -363,12 +347,7 @@
 
     cli.get("/test1?e=500", res -> {
       context.assertTrue(res.failed());
-<<<<<<< HEAD
       context.assertEquals(ErrorType.INTERNAL, ErrorTypeException.getType(res));
-      cli.close();
-=======
-      context.assertEquals(ErrorType.INTERNAL, res.getType());
->>>>>>> 03a1ec20
       async.complete();
     });
   }
