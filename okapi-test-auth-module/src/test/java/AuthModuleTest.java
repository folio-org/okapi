
import io.vertx.core.DeploymentOptions;
import io.vertx.core.Vertx;
import io.vertx.core.json.Json;
import io.vertx.core.json.JsonArray;
import io.vertx.core.json.JsonObject;
import io.vertx.ext.unit.Async;
import io.vertx.ext.unit.TestContext;
import io.vertx.ext.unit.junit.VertxUnitRunner;

import java.util.Arrays;
import java.util.HashMap;
import org.apache.logging.log4j.Logger;
import org.folio.okapi.auth.MainVerticle;
import org.folio.okapi.common.ErrorType;
import org.folio.okapi.common.ErrorTypeException;
import org.folio.okapi.common.OkapiClient;
import org.folio.okapi.common.OkapiLogger;
import org.folio.okapi.common.XOkapiHeaders;
import org.junit.After;
import org.junit.Before;
import org.junit.Test;
import org.junit.runner.RunWith;

@java.lang.SuppressWarnings({"squid:S1192"})
@RunWith(VertxUnitRunner.class)
public class AuthModuleTest {
  private Vertx vertx;
  private static final int PORT = 9230;
  private static final String URL = "http://localhost:" + Integer.toString(PORT);
  private final Logger logger = OkapiLogger.get();

  @Before
  public void setUp(TestContext context) {
    logger.debug("setUp");
    vertx = Vertx.vertx();

    System.setProperty("port", Integer.toString(PORT));

    DeploymentOptions opt = new DeploymentOptions();
    vertx.deployVerticle(MainVerticle.class.getName(), opt, context.asyncAssertSuccess());
  }

  @After
  public void tearDown(TestContext context) {
    Async async = context.async();
    vertx.close(x -> async.complete());
  }

  @Test
  public void testNoTokenNoTenant(TestContext context) {
    Async async = context.async();

    HashMap<String, String> headers = new HashMap<>();
    headers.put(XOkapiHeaders.URL, URL);

    OkapiClient cli = new OkapiClient(URL, vertx, headers);
    cli.get("/notokentenant", res -> {
      context.assertTrue(res.succeeded());
      async.complete();
    });
  }

  @Test
  public void testNoTokenNoTenantPermRequired(TestContext context) {
    Async async = context.async();

    HashMap<String, String> headers = new HashMap<>();
    headers.put(XOkapiHeaders.URL, URL);
    headers.put(XOkapiHeaders.PERMISSIONS_REQUIRED, "foo,bar");

    OkapiClient cli = new OkapiClient(URL, vertx, headers);
    cli.get("/notokentenant", res -> {
      context.assertTrue(res.failed());
      context.assertEquals("401: Permissions required: foo,bar", res.cause().getMessage());
      async.complete();
    });
  }

  @Test
  public void testNoTenant(TestContext context) {
    Async async = context.async();

    HashMap<String, String> headers = new HashMap<>();
    headers.put(XOkapiHeaders.URL, URL);

    OkapiClient cli = new OkapiClient(URL, vertx, headers);
    cli.setOkapiToken("a.b.c");
    cli.get("/notenant", res -> {
      context.assertTrue(res.failed());
      context.assertEquals(ErrorType.USER, ErrorTypeException.getType(res));
      async.complete();
    });
  }

  @Test
  public void testBadToken(TestContext context) {
    Async async = context.async();

    HashMap<String, String> headers = new HashMap<>();
    headers.put(XOkapiHeaders.URL, URL);
    headers.put(XOkapiHeaders.TENANT, "my-lib");

    OkapiClient cli = new OkapiClient(URL, vertx, headers);
    cli.setOkapiToken("a.b");

    cli.get("/badtoken", res -> {
      context.assertTrue(res.failed());
      context.assertEquals(ErrorType.USER, ErrorTypeException.getType(res));
      async.complete();
    });
  }

  @Test
  public void testBadTokenJwt(TestContext context) {
    Async async = context.async();

    HashMap<String, String> headers = new HashMap<>();
    headers.put(XOkapiHeaders.URL, URL);
    headers.put(XOkapiHeaders.TENANT, "my-lib");

    OkapiClient cli = new OkapiClient(URL, vertx, headers);
    cli.setOkapiToken("a.b.c");

    cli.get("/badjwt", res -> {
      context.assertTrue(res.failed());
      context.assertEquals(ErrorType.USER, ErrorTypeException.getType(res));
      async.complete();
    });
  }

  @Test
  public void testBadTokenPayload(TestContext context) {
    Async async = context.async();

    HashMap<String, String> headers = new HashMap<>();
    headers.put(XOkapiHeaders.URL, URL);
    headers.put(XOkapiHeaders.TENANT, "my-lib");

    OkapiClient cli = new OkapiClient(URL, vertx, headers);
    cli.setOkapiToken("dummyJwt.b.c");

    cli.get("/badpayload", res -> {
      context.assertTrue(res.failed());
      context.assertEquals(ErrorType.USER, ErrorTypeException.getType(res));
      async.complete();
    });
  }

  @Test
  public void testBadLogin(TestContext context) {
    Async async = context.async();

    HashMap<String, String> headers = new HashMap<>();
    headers.put(XOkapiHeaders.URL, URL);
    headers.put(XOkapiHeaders.TENANT, "my-lib");

    OkapiClient cli = new OkapiClient(URL, vertx, headers);

    JsonObject j = new JsonObject();
    j.put("tenant", "my-lib");
    j.put("username", "foo");
    j.put("password", "badpassword");
    String body = j.encodePrettily();

    cli.post("/authn/login", body, res -> {
      context.assertTrue(res.failed());
      context.assertEquals(ErrorType.USER, ErrorTypeException.getType(res));
      async.complete();
    });
  }

  @Test
  public void testEmptyLogin(TestContext context) {
    Async async = context.async();

    HashMap<String, String> headers = new HashMap<>();
    headers.put(XOkapiHeaders.URL, URL);
    headers.put(XOkapiHeaders.TENANT, "my-lib");

    OkapiClient cli = new OkapiClient(URL, vertx, headers);
    cli.post("/authn/login", "", res -> {
      context.assertTrue(res.succeeded());
      async.complete();
    });
  }

  @Test
  public void testBadJsonLogin(TestContext context) {
    Async async = context.async();

    HashMap<String, String> headers = new HashMap<>();
    headers.put(XOkapiHeaders.URL, URL);
    headers.put(XOkapiHeaders.TENANT, "my-lib");

    OkapiClient cli = new OkapiClient(URL, vertx, headers);
    cli.post("/authn/login", "{", res -> {
      context.assertTrue(res.failed());
      context.assertEquals(ErrorType.USER, ErrorTypeException.getType(res));
      async.complete();
    });
  }

  @Test
  public void testGetLogin(TestContext context) {
    Async async = context.async();

    HashMap<String, String> headers = new HashMap<>();
    headers.put(XOkapiHeaders.URL, URL);

    OkapiClient cli = new OkapiClient(URL, vertx, headers);

    cli.get("/authn/login", res -> {
      context.assertTrue(res.succeeded());
      async.complete();
    });
  }

  @Test
  public void testOkLogin(TestContext context) {
    Async async = context.async();

    HashMap<String, String> headers = new HashMap<>();
    headers.put(XOkapiHeaders.URL, URL);
    headers.put(XOkapiHeaders.TENANT, "my-lib");
    headers.put("Content-Type", "application/json");

    OkapiClient cli = new OkapiClient(URL, vertx, headers);

    JsonObject j = new JsonObject();
    j.put("tenant", "my-lib");
    j.put("username", "foo");
    j.put("password", "foo-password");
    String body = j.encodePrettily();

    cli.post("/authn/login", body, res -> {
      context.assertTrue(res.succeeded());
      cli.setOkapiToken(cli.getRespHeaders().get(XOkapiHeaders.TOKEN));
      testNormal(context, cli, async);
    });
  }

  private void testNormal(TestContext context, OkapiClient cli, Async async) {
    cli.get("/normal", res -> {
      if (res.succeeded()) {
        cli.post("/normal", "{}", res2 -> {
          context.assertTrue(res2.succeeded());
          async.complete();
        });
      } else {
        context.assertTrue(res.succeeded());
        async.complete();
      }
    });
  }

  @Test
  public void testPostTenant1(TestContext context) {
    Async async = context.async();

    HashMap<String, String> headers = new HashMap<>();
    headers.put(XOkapiHeaders.URL, URL);
    headers.put(XOkapiHeaders.TENANT, "my-lib");
    headers.put("Content-Type", "application/json");

    OkapiClient cli = new OkapiClient(URL, vertx, headers);

    JsonObject j = new JsonObject();
    j.put("tenant", "my-lib");
    j.put("username", "foo");
    j.put("password", "foo-password");
    String body = j.encodePrettily();

    cli.post("/authn/login", body, res -> {
      context.assertTrue(res.succeeded());
      cli.setOkapiToken(cli.getRespHeaders().get(XOkapiHeaders.TOKEN));
      cli.post("/_/tenant", "{}", res2 -> {
        context.assertTrue(res2.succeeded());
        async.complete();
      });
    });
  }

  @Test
  public void testPostTenant2(TestContext context) {
    Async async = context.async();

    HashMap<String, String> headers = new HashMap<>();
    headers.put(XOkapiHeaders.URL, URL);
    headers.put(XOkapiHeaders.TENANT, "my-lib");
    headers.put("Content-Type", "application/json");
    headers.put(XOkapiHeaders.PERMISSIONS_REQUIRED, "a,b");

    OkapiClient cli = new OkapiClient(URL, vertx, headers);

    JsonObject j = new JsonObject();
    j.put("tenant", "my-lib");
    j.put("username", "foo");
    j.put("password", "foo-password");
    String body = j.encodePrettily();

    cli.post("/authn/login", body, res -> {
      context.assertTrue(res.succeeded());
      cli.setOkapiToken(cli.getRespHeaders().get(XOkapiHeaders.TOKEN));
      cli.post("/_/tenant", "{}", res2 -> {
        context.assertTrue(res2.failed());
        async.complete();
      });
    });
  }

  @Test
  public void testModulePermissions(TestContext context) {
    Async async = context.async();

    HashMap<String, String> headers = new HashMap<>();
    headers.put(XOkapiHeaders.URL, URL);
    headers.put(XOkapiHeaders.TENANT, "my-lib");
    headers.put("Content-Type", "application/json");

    JsonObject modulePermissions = new JsonObject();
    modulePermissions.put("modulea-1.0.0", new JsonArray().add("perm1"));
    modulePermissions.put("moduleb-1.0.0", new JsonArray().add("perm2").add("perm3"));
    headers.put(XOkapiHeaders.MODULE_PERMISSIONS, modulePermissions.encode());

    OkapiClient cli = new OkapiClient(URL, vertx, headers);

    JsonObject j = new JsonObject();
    j.put("tenant", "my-lib");
    j.put("username", "foo");
    j.put("password", "foo-password");
    String body = j.encodePrettily();

    cli.get("/normal", res -> {
      context.assertTrue(res.succeeded());
      JsonObject permsEcho = new JsonObject(cli.getRespHeaders().get(XOkapiHeaders.MODULE_TOKENS));
      context.assertTrue(permsEcho.containsKey("modulea-1.0.0"));
      context.assertTrue(permsEcho.containsKey("moduleb-1.0.0"));
      async.complete();
    });
  }

  @Test
  public void testPermissionsRequired(TestContext context) {

    HashMap<String, String> headers = new HashMap<>();
    headers.put(XOkapiHeaders.URL, URL);
    headers.put(XOkapiHeaders.TENANT, "my-lib");
    headers.put("Content-Type", "application/json");

    {
      Async async = context.async();
      JsonObject j = new JsonObject();
      j.put("tenant", "my-lib");
      j.put("username", "foo");
      j.put("password", "foo-password");
      j.put("permissions", new JsonArray(Arrays.asList("perm-a")));
      String body = j.encodePrettily();
      OkapiClient cli = new OkapiClient(URL, vertx, headers);

      cli.post("/authn/login", body, res -> {
        context.assertTrue(res.succeeded());
        headers.put(XOkapiHeaders.TOKEN, cli.getRespHeaders().get(XOkapiHeaders.TOKEN));
        async.complete();
      });
      async.await();
    }
    {
      Async async = context.async();
      headers.put(XOkapiHeaders.PERMISSIONS_REQUIRED, "perm-a");
      OkapiClient cli = new OkapiClient(URL, vertx, headers);
      cli.get("/normal", res -> {
        context.assertTrue(res.succeeded());
        async.complete();
      });
      async.await();
    }
    {
      Async async = context.async();
      headers.put(XOkapiHeaders.PERMISSIONS_REQUIRED, "perm-a,perm-b");
      OkapiClient cli = new OkapiClient(URL, vertx, headers);
      cli.get("/normal", res -> {
        context.assertTrue(res.failed());
        async.complete();
      });
      async.await();
    }
  }


  @Test
  public void testFilterResponse(TestContext context) {
    Async async = context.async();

    HashMap<String, String> headers = new HashMap<>();
    headers.put(XOkapiHeaders.URL, URL);
    headers.put(XOkapiHeaders.TENANT, "my-lib");
    headers.put(XOkapiHeaders.FILTER, "pre");
    headers.put("X-filter-pre", "404");

    OkapiClient cli = new OkapiClient(URL, vertx, headers);

    cli.get("/normal", res -> {
      context.assertTrue(res.failed());
<<<<<<< HEAD
      context.assertEquals(ErrorType.NOT_FOUND, ErrorTypeException.getType(res));
      cli.close();
=======
      context.assertEquals(ErrorType.NOT_FOUND, res.getType());
>>>>>>> 03a1ec20
      async.complete();
    });
  }

  @Test
  public void testFilterError(TestContext context) {
    Async async = context.async();

    HashMap<String, String> headers = new HashMap<>();
    headers.put(XOkapiHeaders.URL, URL);
    headers.put(XOkapiHeaders.TENANT, "my-lib");
    headers.put(XOkapiHeaders.FILTER, "pre");
    headers.put("X-filter-pre-error", "true");

    OkapiClient cli = new OkapiClient(URL, vertx, headers);

    cli.get("/normal", res -> {
      context.assertTrue(res.failed());
<<<<<<< HEAD
      context.assertEquals(ErrorType.INTERNAL, ErrorTypeException.getType(res));
      cli.close();
=======
      context.assertEquals(ErrorType.INTERNAL, res.getType());
>>>>>>> 03a1ec20
      async.complete();
    });
  }

  @Test
  public void testFilterRequestHeaders(TestContext context) {
    for (String phase : Arrays.asList(XOkapiHeaders.FILTER_PRE,
        XOkapiHeaders.FILTER_POST)) {
      Async async = context.async();
      HashMap<String, String> headers = new HashMap<>();
      headers.put(XOkapiHeaders.URL, URL);
      headers.put(XOkapiHeaders.TENANT, "my-lib");
      headers.put(XOkapiHeaders.FILTER, phase);

      headers.put("X-request-" + phase + "-error", "true");
      headers.put(XOkapiHeaders.REQUEST_IP, "10.0.0.1");
      headers.put(XOkapiHeaders.REQUEST_TIMESTAMP, "123");
      headers.put(XOkapiHeaders.REQUEST_METHOD, "GET");

      OkapiClient cli = new OkapiClient(URL, vertx, headers);

      cli.get("/normal", res -> {
        context.assertTrue(res.failed());
<<<<<<< HEAD
        context.assertEquals(ErrorType.INTERNAL, ErrorTypeException.getType(res));
        cli.close();
=======
        context.assertEquals(ErrorType.INTERNAL, res.getType());
>>>>>>> 03a1ec20
        async.complete();
      });
    }
  }

}<|MERGE_RESOLUTION|>--- conflicted
+++ resolved
@@ -402,12 +402,7 @@
 
     cli.get("/normal", res -> {
       context.assertTrue(res.failed());
-<<<<<<< HEAD
       context.assertEquals(ErrorType.NOT_FOUND, ErrorTypeException.getType(res));
-      cli.close();
-=======
-      context.assertEquals(ErrorType.NOT_FOUND, res.getType());
->>>>>>> 03a1ec20
       async.complete();
     });
   }
@@ -426,12 +421,7 @@
 
     cli.get("/normal", res -> {
       context.assertTrue(res.failed());
-<<<<<<< HEAD
       context.assertEquals(ErrorType.INTERNAL, ErrorTypeException.getType(res));
-      cli.close();
-=======
-      context.assertEquals(ErrorType.INTERNAL, res.getType());
->>>>>>> 03a1ec20
       async.complete();
     });
   }
@@ -455,12 +445,7 @@
 
       cli.get("/normal", res -> {
         context.assertTrue(res.failed());
-<<<<<<< HEAD
         context.assertEquals(ErrorType.INTERNAL, ErrorTypeException.getType(res));
-        cli.close();
-=======
-        context.assertEquals(ErrorType.INTERNAL, res.getType());
->>>>>>> 03a1ec20
         async.complete();
       });
     }
