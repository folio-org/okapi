--- conflicted
+++ resolved
@@ -45,15 +45,12 @@
     // Create a dummy JWT token with the correct tenant
     JsonObject payload = new JsonObject()
         .put("sub", user)
-<<<<<<< HEAD
         .put("tenant", tenant)
-        .put("iat", Instant.now().getEpochSecond());
-=======
-        .put("tenant", tenant);
+        .put("iat", Instant.now().getEpochSecond());;
     if (permissions != null) {
       payload.put("permissions", permissions);
     }
->>>>>>> fe372de3
+
     String encodedpl = payload.encode();
     logger.debug("test-auth: payload: {}", encodedpl);
     byte[] bytes = encodedpl.getBytes();
