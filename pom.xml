<?xml version="1.0" encoding="UTF-8"?>
<project xmlns="http://maven.apache.org/POM/4.0.0" xmlns:xsi="http://www.w3.org/2001/XMLSchema-instance" xsi:schemaLocation="http://maven.apache.org/POM/4.0.0 http://maven.apache.org/xsd/maven-4.0.0.xsd">

  <modelVersion>4.0.0</modelVersion>
  <groupId>org.folio.okapi</groupId>
  <artifactId>okapi</artifactId>
  <packaging>pom</packaging>
  <version>4.0.0-SNAPSHOT</version>
  <name>okapi</name>

  <modules>
    <module>okapi-common</module>
    <module>okapi-test-module</module>
    <module>okapi-test-auth-module</module>
    <module>okapi-test-header-module</module>
    <!-- okapi-core must be last because its tests rely on the previous ones -->
    <module>okapi-core</module>
  </modules>

  <licenses>
    <license>
      <name>Apache License 2.0</name>
      <url>http://spdx.org/licenses/Apache-2.0</url>
    </license>
  </licenses>

  <properties>
    <project.build.sourceEncoding>UTF-8</project.build.sourceEncoding>
    <vertx-version>4.0.0-milestone5</vertx-version>
  </properties>

  <dependencyManagement>
    <dependencies>
<<<<<<< HEAD
      <!-- also update depending versions below! -->
      <!--
=======

      <!-- Overwrite 4.1.42.FINAL (from vertx-stack-depchain 4.0.0-milestone4) by 4.1.51.Final.
           Fixes https://www.cvedetails.com/cve/CVE-2019-16869/
           Remove this when upgrading vertx-stack-depchain to >= 4.0.0-milestone6
      -->
      <dependency>
        <groupId>io.netty</groupId>
        <artifactId>netty-bom</artifactId>
        <version>4.1.51.Final</version>
        <type>pom</type>
        <scope>import</scope>
      </dependency>

      <!-- Override 2.0.26.Final (from vertx-stack-depchain 4.0.0-milestone4) by 2.0.31.Final =
           matching version for netty 4.1.51.FINAL.
           Remove this when upgrading vertx-stack-depchain to >= 4.0.0-milestone6
      -->
      <dependency>
        <groupId>io.netty</groupId>
        <artifactId>netty-tcnative-boringssl-static</artifactId>
        <version>2.0.31.Final</version>
      </dependency>

      <!-- Override 2.9.9 (from vertx-stack-depchain 4.0.0-milestone4) by 2.10.2 =
	   the same version RMB uses for Goldenrod.
           Fixes https://www.cvedetails.com/cve/CVE-2019-14540/
           Fixes https://www.cvedetails.com/cve/CVE-2019-16335/
           Fixes https://www.cvedetails.com/cve/CVE-2019-16942/
           Fixes https://www.cvedetails.com/cve/CVE-2019-16943/
           Fixes https://www.cvedetails.com/cve/CVE-2019-17267/
           Remove this when upgrading vertx-stack-depchain to >= 4.0.0-milestone6
      -->
      <dependency>
        <groupId>com.fasterxml.jackson</groupId>
        <artifactId>jackson-bom</artifactId>
        <version>2.10.2</version>
        <type>pom</type>
      </dependency>

>>>>>>> 1993b4a3
      <dependency>
        <groupId>io.vertx</groupId>
        <artifactId>vertx-stack-depchain</artifactId>
        <version>4.0.0-milestone5</version>
        <type>pom</type>
        <scope>import</scope>
      </dependency>
      -->
      <dependency>
        <groupId>io.vertx</groupId>
        <artifactId>vertx-core</artifactId>
        <version>4.0.0-SNAPSHOT</version>
      </dependency>
      <dependency>
        <groupId>io.vertx</groupId>
        <artifactId>vertx-web</artifactId>
        <version>4.0.0-SNAPSHOT</version>
      </dependency>
      <dependency>
        <groupId>io.vertx</groupId>
        <artifactId>vertx-mongo-client</artifactId>
        <version>${vertx-version}</version>
      </dependency>
      <dependency>
        <groupId>io.vertx</groupId>
        <artifactId>vertx-pg-client</artifactId>
        <version>${vertx-version}</version>
      </dependency>
      <dependency>
        <groupId>io.vertx</groupId>
        <artifactId>vertx-hazelcast</artifactId>
        <version>${vertx-version}</version>
      </dependency>
      <dependency>
        <groupId>io.vertx</groupId>
        <artifactId>vertx-dropwizard-metrics</artifactId>
        <version>${vertx-version}</version>
      </dependency>
      <dependency>
        <groupId>io.netty</groupId>
        <artifactId>netty-transport-native-epoll</artifactId>
        <classifier>linux-x86_64</classifier>
        <version>4.1.15.Final</version>
      </dependency>
      <dependency>  <!-- needed because OpenJDK 8 doesn't support TLSv1.3 -->
        <groupId>io.netty</groupId>
        <artifactId>netty-tcnative-boringssl-static</artifactId>
        <scope>runtime</scope>
        <version>2.0.31.Final</version>
      </dependency>
      <dependency>
        <groupId>com.fasterxml.jackson.core</groupId>
        <artifactId>jackson-core</artifactId>
        <version>2.10.2</version>
      </dependency>
      <dependency>
        <groupId>com.fasterxml.jackson.core</groupId>
        <artifactId>jackson-databind</artifactId>
        <version>2.10.2</version>
      </dependency>
      <dependency>
        <groupId>io.vertx</groupId>
        <artifactId>vertx-junit5</artifactId>
        <version>${vertx-version}</version>
        <scope>test</scope>
      </dependency>
      <dependency>
        <groupId>io.vertx</groupId>
        <artifactId>vertx-unit</artifactId>
        <version>${vertx-version}</version>
        <scope>test</scope>
      </dependency>
      <!-- START: versions that depend on the vertx-stack-depchain version -->
      <dependency>
        <groupId>io.dropwizard.metrics</groupId>
        <artifactId>metrics-graphite</artifactId>
        <version>4.0.2</version>  <!-- https://github.com/vert-x3/vertx-dropwizard-metrics/blob/master/pom.xml -->
      </dependency>
      <dependency>
        <groupId>com.hazelcast</groupId>
        <artifactId>hazelcast</artifactId>
        <version>3.12.2</version>  <!-- https://github.com/vert-x3/vertx-hazelcast/blob/master/pom.xml -->
      </dependency>
      <dependency>
        <groupId>com.hazelcast</groupId>
        <artifactId>hazelcast-aws</artifactId>
        <version>2.4</version>  <!-- https://github.com/hazelcast/hazelcast-aws#requirements -->
      </dependency>
      <dependency>
        <groupId>com.hazelcast</groupId>
        <artifactId>hazelcast-kubernetes</artifactId>
        <version>1.5.1</version>  <!-- https://github.com/vert-x3/vertx-hazelcast/blob/master/pom.xml -->
      </dependency>
      <!-- END: versions that depend on the vertx-stack-depchain version -->

      <dependency>
        <groupId>org.apache.logging.log4j</groupId>
        <artifactId>log4j-bom</artifactId>
        <version>2.13.3</version>
        <type>pom</type>
        <scope>import</scope>
      </dependency>
      <dependency>
        <groupId>junit</groupId>
        <artifactId>junit</artifactId>
        <version>4.13</version>
      </dependency>
      <dependency>
        <groupId>org.assertj</groupId>
        <artifactId>assertj-core</artifactId>
        <version>3.16.1</version>
      </dependency>
      <dependency>
        <groupId>org.junit</groupId>
        <artifactId>junit-bom</artifactId>
        <version>5.6.2</version>
        <type>pom</type>
        <scope>import</scope>
      </dependency>
      <dependency>
        <groupId>org.testcontainers</groupId>
        <artifactId>testcontainers-bom</artifactId>
        <version>1.14.3</version>
        <type>pom</type>
        <scope>import</scope>
      </dependency>
    </dependencies>
  </dependencyManagement>

  <build>
    <extensions>
      <extension>
        <groupId>org.apache.maven.wagon</groupId>
        <artifactId>wagon-ssh</artifactId>
        <version>2.10</version>
      </extension>
      <extension>
        <groupId>org.apache.maven.wagon</groupId>
        <artifactId>wagon-ssh-external</artifactId>
        <version>2.10</version>
      </extension>
    </extensions>

    <plugins>
      <plugin>
        <artifactId>maven-compiler-plugin</artifactId>
        <version>3.3</version>
        <configuration>
          <source>1.8</source>
          <target>1.8</target>
          <compilerArgument>-Xlint:unchecked</compilerArgument>
        </configuration>
      </plugin>

      <plugin>
        <groupId>org.apache.maven.plugins</groupId>
        <artifactId>maven-javadoc-plugin</artifactId>
        <version>2.10.4</version>
        <configuration>
          <additionalparam>-Xdoclint:none</additionalparam>
        </configuration>
      </plugin>

      <plugin>
        <groupId>org.codehaus.mojo</groupId>
        <artifactId>exec-maven-plugin</artifactId>
        <version>1.2.1</version>
        <executions>
          <execution>
            <id>default-cli</id>
            <goals>
              <goal>exec</goal>
            </goals>
            <configuration>
              <executable>java</executable>
              <arguments>
                <argument>-jar</argument>
                <argument>${basedir}/okapi-core/target/okapi-core-fat.jar</argument>
                <argument>dev</argument>
              </arguments>
            </configuration>
          </execution>
          <execution>
            <id>debug</id>
            <goals>
              <goal>exec</goal>
            </goals>
            <configuration>
              <executable>java</executable>
              <arguments>
                <argument>-Xdebug</argument>
                <argument>-Xrunjdwp:transport=dt_socket,server=y,suspend=n,address=5005</argument>
                <argument>-jar</argument>
                <argument>${basedir}/okapi-core/target/okapi-core-fat.jar</argument>
                <argument>dev</argument>
              </arguments>
            </configuration>
          </execution>
        </executions>
      </plugin>

      <plugin>
        <groupId>org.apache.maven.plugins</groupId>
        <artifactId>maven-release-plugin</artifactId>
        <version>2.5.3</version>
        <configuration>
          <preparationGoals>clean verify</preparationGoals>
          <tagNameFormat>v@{project.version}</tagNameFormat>
          <pushChanges>false</pushChanges>
          <localCheckout>true</localCheckout>
        </configuration>
      </plugin>
      <plugin>
        <groupId>org.apache.maven.plugins</groupId>
        <artifactId>maven-checkstyle-plugin</artifactId>
        <version>3.1.1</version>
        <configuration>
          <configLocation>checkstyle/folio_checks.xml</configLocation>
          <encoding>UTF-8</encoding>
          <violationSeverity>warning</violationSeverity>
          <consoleOutput>false</consoleOutput>
          <failsOnError>true</failsOnError>
          <failOnViolation>true</failOnViolation>
          <linkXRef>false</linkXRef>
          <sourceDirectories>
            <sourceDirectory>${project.build.sourceDirectory}</sourceDirectory>
          </sourceDirectories>
        </configuration>
        <executions>
          <execution>
            <id>check</id>
            <phase>compile</phase>
            <goals>
              <goal>check</goal>
            </goals>
          </execution>
        </executions>
      </plugin>

      <plugin>
        <artifactId>maven-surefire-plugin</artifactId>
        <version>2.22.2</version>
      </plugin>

    </plugins>
  </build>

  <scm>
    <url>https://github.com/folio-org/okapi</url>
    <connection>scm:git:git://github.com/folio-org/okapi.git</connection>
    <developerConnection>scm:git:git@github.com:folio-org/okapi.git</developerConnection>
    <tag>HEAD</tag>
  </scm>

  <repositories>
    <repository>
      <id>folio-nexus</id>
      <name>FOLIO Maven repository</name>
      <url>https://repository.folio.org/repository/maven-folio</url>
    </repository>
    <repository>
      <id>indexdata</id>
      <name>Index Data</name>
      <url>http://maven.indexdata.com/</url>
    </repository>
  </repositories>

  <distributionManagement>
    <repository>
      <id>folio-nexus</id>
      <name>FOLIO Release Repository</name>
      <url>https://repository.folio.org/repository/maven-releases/</url>
      <uniqueVersion>false</uniqueVersion>
      <layout>default</layout>
    </repository>
    <snapshotRepository>
      <id>folio-nexus</id>
      <name>FOLIO Snapshot Repository</name>
      <uniqueVersion>true</uniqueVersion>
      <url>https://repository.folio.org/repository/maven-snapshots/</url>
      <layout>default</layout>
    </snapshotRepository>
  </distributionManagement>

</project><|MERGE_RESOLUTION|>--- conflicted
+++ resolved
@@ -31,10 +31,6 @@
 
   <dependencyManagement>
     <dependencies>
-<<<<<<< HEAD
-      <!-- also update depending versions below! -->
-      <!--
-=======
 
       <!-- Overwrite 4.1.42.FINAL (from vertx-stack-depchain 4.0.0-milestone4) by 4.1.51.Final.
            Fixes https://www.cvedetails.com/cve/CVE-2019-16869/
@@ -47,7 +43,6 @@
         <type>pom</type>
         <scope>import</scope>
       </dependency>
-
       <!-- Override 2.0.26.Final (from vertx-stack-depchain 4.0.0-milestone4) by 2.0.31.Final =
            matching version for netty 4.1.51.FINAL.
            Remove this when upgrading vertx-stack-depchain to >= 4.0.0-milestone6
@@ -74,15 +69,6 @@
         <type>pom</type>
       </dependency>
 
->>>>>>> 1993b4a3
-      <dependency>
-        <groupId>io.vertx</groupId>
-        <artifactId>vertx-stack-depchain</artifactId>
-        <version>4.0.0-milestone5</version>
-        <type>pom</type>
-        <scope>import</scope>
-      </dependency>
-      -->
       <dependency>
         <groupId>io.vertx</groupId>
         <artifactId>vertx-core</artifactId>
@@ -117,7 +103,7 @@
         <groupId>io.netty</groupId>
         <artifactId>netty-transport-native-epoll</artifactId>
         <classifier>linux-x86_64</classifier>
-        <version>4.1.15.Final</version>
+        <version>4.1.22.Final</version>
       </dependency>
       <dependency>  <!-- needed because OpenJDK 8 doesn't support TLSv1.3 -->
         <groupId>io.netty</groupId>
