--- conflicted
+++ resolved
@@ -5,11 +5,7 @@
   <groupId>org.folio.okapi</groupId>
   <artifactId>okapi</artifactId>
   <packaging>pom</packaging>
-<<<<<<< HEAD
   <version>4.0.0-SNAPSHOT</version>
-=======
-  <version>3.2.0-SNAPSHOT</version>
->>>>>>> cb821559
   <name>okapi</name>
 
   <modules>
